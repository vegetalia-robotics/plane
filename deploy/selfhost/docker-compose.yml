--- conflicted
+++ resolved
@@ -12,30 +12,16 @@
   REDIS_PORT: ${REDIS_PORT:-6379}
   REDIS_URL: ${REDIS_URL:-redis://plane-redis:6379/}
 
-<<<<<<< HEAD
-x-mq-env: &mq-env
-  RABBITMQ_DEFAULT_USER: ${RABBITMQ_USER:-plane}
-  RABBITMQ_DEFAULT_PASS: ${RABBITMQ_PASSWORD:-plane}
-  RABBITMQ_DEFAULT_VHOST: ${RABBITMQ_VHOST:-plane}
-  
-x-data-store-env: &data-store-env
-  USE_MINIO: ${USE_MINIO:-1}
-  MINIO_ROOT_USER: ${MINIO_ROOT_USER:-access-key}
-  MINIO_ROOT_PASSWORD: ${MINIO_ROOT_PASSWORD:-secret-key}
-=======
 x-minio-env: &minio-env
   MINIO_ROOT_USER: ${AWS_ACCESS_KEY_ID:-access-key}
   MINIO_ROOT_PASSWORD: ${AWS_SECRET_ACCESS_KEY:-secret-key}
 
 x-aws-s3-env: &aws-s3-env
->>>>>>> f26b4d3d
   AWS_REGION: ${AWS_REGION:-}
   AWS_ACCESS_KEY_ID: ${AWS_ACCESS_KEY_ID:-access-key}
   AWS_SECRET_ACCESS_KEY: ${AWS_SECRET_ACCESS_KEY:-secret-key}
   AWS_S3_ENDPOINT_URL: ${AWS_S3_ENDPOINT_URL:-http://plane-minio:9000}
   AWS_S3_BUCKET_NAME: ${AWS_S3_BUCKET_NAME:-uploads}
-<<<<<<< HEAD
-  BUCKET_NAME: ${BUCKET_NAME:-uploads}
 
 x-proxy-env: &proxy-env
   SSL: ${SSL:-false}
@@ -45,12 +31,6 @@
   CERT_ACME_CA: ${CERT_ACME_CA:-}
   LISTEN_HTTP_PORT: ${LISTEN_PORT:-80}
   LISTEN_HTTPS_PORT: ${LISTEN_SSL_PORT:-443}
-=======
-
-x-proxy-env: &proxy-env
-  NGINX_PORT: ${NGINX_PORT:-80}
-  BUCKET_NAME: ${AWS_S3_BUCKET_NAME:-uploads}
-  FILE_SIZE_LIMIT: ${FILE_SIZE_LIMIT:-5242880}
 
 x-mq-env: &mq-env # RabbitMQ Settings
   RABBITMQ_HOST: ${RABBITMQ_HOST:-plane-mq}
@@ -59,7 +39,6 @@
   RABBITMQ_DEFAULT_PASS: ${RABBITMQ_PASSWORD:-plane}
   RABBITMQ_DEFAULT_VHOST: ${RABBITMQ_VHOST:-plane}
   RABBITMQ_VHOST: ${RABBITMQ_VHOST:-plane}
->>>>>>> f26b4d3d
 
 x-live-env: &live-env
   API_BASE_URL: ${API_BASE_URL:-http://api:8000}
@@ -67,30 +46,6 @@
 x-app-env: &app-env
   WEB_URL: ${WEB_URL:-http://localhost}
   DEBUG: ${DEBUG:-0}
-<<<<<<< HEAD
-  SENTRY_DSN: ${SENTRY_DSN}
-  SENTRY_ENVIRONMENT: ${SENTRY_ENVIRONMENT:-production}
-  CORS_ALLOWED_ORIGINS: ${CORS_ALLOWED_ORIGINS}
-  GUNICORN_WORKERS: 1
-  DATABASE_URL: ${DATABASE_URL:-postgresql://plane:plane@plane-db/plane}
-  SECRET_KEY: ${SECRET_KEY:-60gp0byfz2dvffa45cxl20p1scy9xbpf6d8c5y0geejgkyp1b5}
-  ADMIN_BASE_URL: ${ADMIN_BASE_URL}
-  SPACE_BASE_URL: ${SPACE_BASE_URL}
-  APP_BASE_URL: ${APP_BASE_URL}
-  RABBITMQ_HOST: ${RABBITMQ_HOST:-plane-mq}
-  RABBITMQ_PORT: ${RABBITMQ_PORT:-5672}
-  RABBITMQ_USER: ${RABBITMQ_USER:-plane}
-  RABBITMQ_PASSWORD: ${RABBITMQ_PASSWORD:-plane}
-  RABBITMQ_VHOST: ${RABBITMQ_VHOST:-plane}
-  AMQP_URL: ${AMQP_URL}
-
-services:
-  web:
-    image: ${DOCKERHUB_USER:-makeplane}/plane-frontend:${APP_RELEASE:-stable}
-    platform: ${DOCKER_PLATFORM:-}
-    pull_policy: if_not_present
-    restart: unless-stopped
-=======
   CORS_ALLOWED_ORIGINS: ${CORS_ALLOWED_ORIGINS}
   GUNICORN_WORKERS: 1
   USE_MINIO: ${USE_MINIO:-1}
@@ -103,7 +58,6 @@
 services:
   web:
     image: artifacts.plane.so/makeplane/plane-frontend:${APP_RELEASE:-stable}
->>>>>>> f26b4d3d
     command: node web/server.js web
     deploy:
       replicas: ${WEB_REPLICAS:-1}
@@ -114,14 +68,7 @@
       - worker
 
   space:
-<<<<<<< HEAD
-    image: ${DOCKERHUB_USER:-makeplane}/plane-space:${APP_RELEASE:-stable}
-    platform: ${DOCKER_PLATFORM:-}
-    pull_policy: if_not_present
-    restart: unless-stopped
-=======
     image: artifacts.plane.so/makeplane/plane-space:${APP_RELEASE:-stable}
->>>>>>> f26b4d3d
     command: node space/server.js space
     deploy:
       replicas: ${SPACE_REPLICAS:-1}
@@ -133,14 +80,7 @@
       - web
 
   admin:
-<<<<<<< HEAD
-    image: ${DOCKERHUB_USER:-makeplane}/plane-admin:${APP_RELEASE:-stable}
-    platform: ${DOCKER_PLATFORM:-}
-    pull_policy: if_not_present
-    restart: unless-stopped
-=======
     image: artifacts.plane.so/makeplane/plane-admin:${APP_RELEASE:-stable}
->>>>>>> f26b4d3d
     command: node admin/server.js admin
     deploy:
       replicas: ${ADMIN_REPLICAS:-1}
@@ -151,20 +91,10 @@
       - web
 
   live:
-<<<<<<< HEAD
-    image: ${DOCKERHUB_USER:-makeplane}/plane-live:${APP_RELEASE:-stable}
-    platform: ${DOCKER_PLATFORM:-}
-    pull_policy: if_not_present
-    restart: unless-stopped
-    command: node live/dist/server.js live
-    environment:
-      <<: [ *live-env, *redis-env ]
-=======
     image: artifacts.plane.so/makeplane/plane-live:${APP_RELEASE:-stable}
     command: node live/dist/server.js live
     environment:
       <<: [*live-env]
->>>>>>> f26b4d3d
     deploy:
       replicas: ${LIVE_REPLICAS:-1}
       restart_policy:
@@ -174,14 +104,7 @@
       - web
 
   api:
-<<<<<<< HEAD
-    image: ${DOCKERHUB_USER:-makeplane}/plane-backend:${APP_RELEASE:-stable}
-    platform: ${DOCKER_PLATFORM:-}
-    pull_policy: if_not_present
-    restart: unless-stopped
-=======
-    image: artifacts.plane.so/makeplane/plane-backend:${APP_RELEASE:-stable}
->>>>>>> f26b4d3d
+    image: artifacts.plane.so/makeplane/plane-backend:${APP_RELEASE:-stable}
     command: ./bin/docker-entrypoint-api.sh
     deploy:
       replicas: ${API_REPLICAS:-1}
@@ -190,25 +113,14 @@
     volumes:
       - logs_api:/code/plane/logs
     environment:
-<<<<<<< HEAD
-      <<: [ *app-env, *db-env, *redis-env, *data-store-env, *proxy-env ]
-=======
-      <<: [*app-env, *db-env, *redis-env, *minio-env, *aws-s3-env, *proxy-env]
->>>>>>> f26b4d3d
+      <<: [*app-env, *db-env, *redis-env, *minio-env, *aws-s3-env, *proxy-env]
     depends_on:
       - plane-db
       - plane-redis
       - plane-mq
 
   worker:
-<<<<<<< HEAD
-    image: ${DOCKERHUB_USER:-makeplane}/plane-backend:${APP_RELEASE:-stable}
-    platform: ${DOCKER_PLATFORM:-}
-    pull_policy: if_not_present
-    restart: unless-stopped
-=======
-    image: artifacts.plane.so/makeplane/plane-backend:${APP_RELEASE:-stable}
->>>>>>> f26b4d3d
+    image: artifacts.plane.so/makeplane/plane-backend:${APP_RELEASE:-stable}
     command: ./bin/docker-entrypoint-worker.sh
     deploy:
       replicas: ${WORKER_REPLICAS:-1}
@@ -217,11 +129,7 @@
     volumes:
       - logs_worker:/code/plane/logs
     environment:
-<<<<<<< HEAD
-      <<: [ *app-env, *db-env, *redis-env, *data-store-env, *proxy-env ]
-=======
-      <<: [*app-env, *db-env, *redis-env, *minio-env, *aws-s3-env, *proxy-env]
->>>>>>> f26b4d3d
+      <<: [*app-env, *db-env, *redis-env, *minio-env, *aws-s3-env, *proxy-env]
     depends_on:
       - api
       - plane-db
@@ -229,14 +137,7 @@
       - plane-mq
 
   beat-worker:
-<<<<<<< HEAD
-    image: ${DOCKERHUB_USER:-makeplane}/plane-backend:${APP_RELEASE:-stable}
-    platform: ${DOCKER_PLATFORM:-}
-    pull_policy: if_not_present
-    restart: unless-stopped
-=======
-    image: artifacts.plane.so/makeplane/plane-backend:${APP_RELEASE:-stable}
->>>>>>> f26b4d3d
+    image: artifacts.plane.so/makeplane/plane-backend:${APP_RELEASE:-stable}
     command: ./bin/docker-entrypoint-beat.sh
     deploy:
       replicas: ${BEAT_WORKER_REPLICAS:-1}
@@ -245,11 +146,7 @@
     volumes:
       - logs_beat-worker:/code/plane/logs
     environment:
-<<<<<<< HEAD
-      <<: [ *app-env, *db-env, *redis-env, *data-store-env, *proxy-env ]
-=======
-      <<: [*app-env, *db-env, *redis-env, *minio-env, *aws-s3-env, *proxy-env]
->>>>>>> f26b4d3d
+      <<: [*app-env, *db-env, *redis-env, *minio-env, *aws-s3-env, *proxy-env]
     depends_on:
       - api
       - plane-db
@@ -257,14 +154,7 @@
       - plane-mq
 
   migrator:
-<<<<<<< HEAD
-    image: ${DOCKERHUB_USER:-makeplane}/plane-backend:${APP_RELEASE:-stable}
-    platform: ${DOCKER_PLATFORM:-}
-    pull_policy: if_not_present
-    restart: "no"
-=======
-    image: artifacts.plane.so/makeplane/plane-backend:${APP_RELEASE:-stable}
->>>>>>> f26b4d3d
+    image: artifacts.plane.so/makeplane/plane-backend:${APP_RELEASE:-stable}
     command: ./bin/docker-entrypoint-migrator.sh
     deploy:
       replicas: 1
@@ -273,11 +163,7 @@
     volumes:
       - logs_migrator:/code/plane/logs
     environment:
-<<<<<<< HEAD
-      <<: [ *app-env, *db-env, *redis-env, *data-store-env, *proxy-env ]
-=======
-      <<: [*app-env, *db-env, *redis-env, *minio-env, *aws-s3-env, *proxy-env]
->>>>>>> f26b4d3d
+      <<: [*app-env, *db-env, *redis-env, *minio-env, *aws-s3-env, *proxy-env]
     depends_on:
       - plane-db
       - plane-redis
@@ -286,13 +172,10 @@
   plane-db:
     image: postgres:15.7-alpine
     command: postgres -c 'max_connections=1000'
-<<<<<<< HEAD
-=======
-    deploy:
-      replicas: 1
-      restart_policy:
-        condition: on-failure
->>>>>>> f26b4d3d
+    deploy:
+      replicas: 1
+      restart_policy:
+        condition: on-failure
     environment:
       <<: *db-env
     volumes:
@@ -300,30 +183,19 @@
 
   plane-redis:
     image: valkey/valkey:7.2.5-alpine
-<<<<<<< HEAD
-    pull_policy: if_not_present
-    restart: unless-stopped
-    environment:
-      <<: *redis-env
-=======
-    deploy:
-      replicas: 1
-      restart_policy:
-        condition: on-failure
->>>>>>> f26b4d3d
+    deploy:
+      replicas: 1
+      restart_policy:
+        condition: on-failure
     volumes:
       - redisdata:/data
 
   plane-mq:
     image: rabbitmq:3.13.6-management-alpine
-<<<<<<< HEAD
-    restart: always
-=======
-    deploy:
-      replicas: 1
-      restart_policy:
-        condition: on-failure
->>>>>>> f26b4d3d
+    deploy:
+      replicas: 1
+      restart_policy:
+        condition: on-failure
     environment:
       <<: *mq-env
     volumes:
@@ -333,53 +205,39 @@
   plane-minio:
     image: minio/minio:latest
     command: server /export --console-address ":9090"
-<<<<<<< HEAD
-    environment:
-      <<: *data-store-env
-=======
     deploy:
       replicas: 1
       restart_policy:
         condition: on-failure
     environment:
       <<: *minio-env
->>>>>>> f26b4d3d
     volumes:
       - uploads:/export
 
   # Comment this if you already have a reverse proxy running
   proxy:
-<<<<<<< HEAD
-    image: ${DOCKERHUB_USER:-makeplane}/plane-proxy:${APP_RELEASE:-stable}
-    platform: ${DOCKER_PLATFORM:-}
-    pull_policy: if_not_present
+    image: artifacts.plane.so/makeplane/proxy-commercial:${APP_RELEASE_VERSION}
     restart: unless-stopped
+    environment:
+      <<: *proxy-env
     ports:
-      - ${LISTEN_HTTP_PORT:-80}:${LISTEN_HTTP_PORT:-80}
-      - ${LISTEN_HTTPS_PORT:-443}:${LISTEN_HTTPS_PORT:-443}
-    volumes:
-      - caddy_config:/config
-      - caddy_data:/data
-    environment:
-      <<: *proxy-env
-=======
-    image: artifacts.plane.so/makeplane/plane-proxy:${APP_RELEASE:-stable}
-    ports:
-      - target: 80
-        published: ${NGINX_PORT:-80}
-        protocol: tcp
-        mode: host
-    environment:
-      <<: *proxy-env
-    deploy:
-      replicas: 1
-      restart_policy:
-        condition: on-failure
->>>>>>> f26b4d3d
-    depends_on:
-      - web
-      - api
-      - space
+    - target: 80
+      published: ${LISTEN_HTTP_PORT:-80}
+      protocol: tcp
+      mode: host
+    - target: 443
+      published: ${LISTEN_HTTPS_PORT:-443}
+      protocol: tcp
+      mode: host
+    volumes:
+    - proxy_config:/config
+    - proxy_data:/data
+    depends_on:
+    - web
+    - api
+    - space
+    - admin
+    - live
 
 volumes:
   pgdata:
