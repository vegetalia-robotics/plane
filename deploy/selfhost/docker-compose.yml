version: "3.8"

x-app-env : &app-env
  environment:
    - NGINX_PORT=${NGINX_PORT:-80}
    - WEB_URL=${WEB_URL:-http://localhost}
    - DEBUG=${DEBUG:-0}
    - DJANGO_SETTINGS_MODULE=${DJANGO_SETTINGS_MODULE:-plane.settings.selfhosted}
    - NEXT_PUBLIC_ENABLE_OAUTH=${NEXT_PUBLIC_ENABLE_OAUTH:-0}
    - NEXT_PUBLIC_DEPLOY_URL=${NEXT_PUBLIC_DEPLOY_URL:-http://localhost/spaces}
    - SENTRY_DSN=${SENTRY_DSN:-""}
    - GITHUB_CLIENT_SECRET=${GITHUB_CLIENT_SECRET:-""}
    - DOCKERIZED=${DOCKERIZED:-1}  # deprecated
    - CORS_ALLOWED_ORIGINS=${CORS_ALLOWED_ORIGINS:-""}
    # Gunicorn Workers
    - GUNICORN_WORKERS=${GUNICORN_WORKERS:-2}
    #DB SETTINGS
    - PGHOST=${PGHOST:-plane-db}
    - PGDATABASE=${PGDATABASE:-plane}
    - POSTGRES_USER=${POSTGRES_USER:-plane}
    - POSTGRES_PASSWORD=${POSTGRES_PASSWORD:-plane}
    - POSTGRES_DB=${POSTGRES_DB:-plane}
    - PGDATA=${PGDATA:-/var/lib/postgresql/data}
    - DATABASE_URL=${DATABASE_URL:-postgresql://${POSTGRES_USER}:${POSTGRES_PASSWORD}@${PGHOST}/${PGDATABASE}}
    # REDIS SETTINGS
    - REDIS_HOST=${REDIS_HOST:-plane-redis}
    - REDIS_PORT=${REDIS_PORT:-6379}
    - REDIS_URL=${REDIS_URL:-redis://${REDIS_HOST}:6379/}
    # EMAIL SETTINGS
    - EMAIL_HOST=${EMAIL_HOST:-""}
    - EMAIL_HOST_USER=${EMAIL_HOST_USER:-""}
    - EMAIL_HOST_PASSWORD=${EMAIL_HOST_PASSWORD:-""}
    - EMAIL_PORT=${EMAIL_PORT:-587}
    - EMAIL_FROM=${EMAIL_FROM:-"Team Plane &lt;team@mailer.plane.so&gt;"}
    - EMAIL_USE_TLS=${EMAIL_USE_TLS:-1}
    - EMAIL_USE_SSL=${EMAIL_USE_SSL:-0}
<<<<<<< HEAD
    # OPENAI SETTINGS
=======
    - DEFAULT_EMAIL=${DEFAULT_EMAIL:-captain@plane.so}
    - DEFAULT_PASSWORD=${DEFAULT_PASSWORD:-password123}
    # OPENAI SETTINGS - Deprecated can be configured through admin panel
>>>>>>> 89a5088f
    - OPENAI_API_BASE=${OPENAI_API_BASE:-https://api.openai.com/v1}
    - OPENAI_API_KEY=${OPENAI_API_KEY:-"sk-"}
    - GPT_ENGINE=${GPT_ENGINE:-"gpt-3.5-turbo"}
    # LOGIN/SIGNUP SETTINGS
    - ENABLE_SIGNUP=${ENABLE_SIGNUP:-1}
    - ENABLE_EMAIL_PASSWORD=${ENABLE_EMAIL_PASSWORD:-1}
    - ENABLE_MAGIC_LINK_LOGIN=${ENABLE_MAGIC_LINK_LOGIN:-0}
    - SECRET_KEY=${SECRET_KEY:-60gp0byfz2dvffa45cxl20p1scy9xbpf6d8c5y0geejgkyp1b5}
    # DATA STORE SETTINGS
    - USE_MINIO=${USE_MINIO:-1}
    - AWS_REGION=${AWS_REGION:-""}
    - AWS_ACCESS_KEY_ID=${AWS_ACCESS_KEY_ID:-"access-key"}
    - AWS_SECRET_ACCESS_KEY=${AWS_SECRET_ACCESS_KEY:-"secret-key"}
    - AWS_S3_ENDPOINT_URL=${AWS_S3_ENDPOINT_URL:-http://plane-minio:9000}
    - AWS_S3_BUCKET_NAME=${AWS_S3_BUCKET_NAME:-uploads}
    - MINIO_ROOT_USER=${MINIO_ROOT_USER:-"access-key"}
    - MINIO_ROOT_PASSWORD=${MINIO_ROOT_PASSWORD:-"secret-key"}
    - BUCKET_NAME=${BUCKET_NAME:-uploads}
    - FILE_SIZE_LIMIT=${FILE_SIZE_LIMIT:-5242880}



services:
  web:
    <<: *app-env
    platform: linux/amd64
    image: makeplane/plane-frontend:${APP_RELEASE:-latest}
    restart: unless-stopped
    command: /usr/local/bin/start.sh web/server.js web
    deploy:
      replicas: ${WEB_REPLICAS:-1}
    depends_on:
      - api
      - worker

  space:
    <<: *app-env
    platform: linux/amd64
    image: makeplane/plane-space:${APP_RELEASE:-latest}
    restart: unless-stopped
    command: /usr/local/bin/start.sh space/server.js space
    deploy:
      replicas: ${SPACE_REPLICAS:-1}
    depends_on:
      - api
      - worker
      - web

  api:
    <<: *app-env
    platform: linux/amd64
    image: makeplane/plane-backend:${APP_RELEASE:-latest}
    restart: unless-stopped
    command: ./bin/takeoff
    deploy:
      replicas: ${API_REPLICAS:-1}
    depends_on:
      - plane-db
      - plane-redis

  worker:
    <<: *app-env
    container_name: bgworker
    platform: linux/amd64
    image: makeplane/plane-backend:${APP_RELEASE:-latest}
    restart: unless-stopped
    command: ./bin/worker
    depends_on:
      - api
      - plane-db
      - plane-redis

  beat-worker:
    <<: *app-env
    container_name: beatworker
    platform: linux/amd64
    image: makeplane/plane-backend:${APP_RELEASE:-latest}
    restart: unless-stopped
    command: ./bin/beat
    depends_on:
      - api
      - plane-db
      - plane-redis

  plane-db:
    <<: *app-env
    container_name: plane-db
    image: postgres:15.2-alpine
    restart: unless-stopped
    command: postgres -c 'max_connections=1000'
    volumes:
      - pgdata:/var/lib/postgresql/data
    
  plane-redis:
    <<: *app-env
    container_name: plane-redis
    image: redis:6.2.7-alpine
    restart: unless-stopped
    volumes:
      - redisdata:/data

  plane-minio:
    <<: *app-env
    container_name: plane-minio
    image: minio/minio
    restart: unless-stopped
    command: server /export --console-address ":9090"
    volumes:
      - uploads:/export

  # Comment this if you already have a reverse proxy running
  proxy:
    <<: *app-env
    container_name: proxy
    platform: linux/amd64
    image: makeplane/plane-proxy:${APP_RELEASE:-latest}
    ports:
        - ${NGINX_PORT}:80
    depends_on:
      - web
      - api
      - space

volumes:
  pgdata:
  redisdata:
  uploads:<|MERGE_RESOLUTION|>--- conflicted
+++ resolved
@@ -34,13 +34,9 @@
     - EMAIL_FROM=${EMAIL_FROM:-"Team Plane &lt;team@mailer.plane.so&gt;"}
     - EMAIL_USE_TLS=${EMAIL_USE_TLS:-1}
     - EMAIL_USE_SSL=${EMAIL_USE_SSL:-0}
-<<<<<<< HEAD
-    # OPENAI SETTINGS
-=======
     - DEFAULT_EMAIL=${DEFAULT_EMAIL:-captain@plane.so}
     - DEFAULT_PASSWORD=${DEFAULT_PASSWORD:-password123}
     # OPENAI SETTINGS - Deprecated can be configured through admin panel
->>>>>>> 89a5088f
     - OPENAI_API_BASE=${OPENAI_API_BASE:-https://api.openai.com/v1}
     - OPENAI_API_KEY=${OPENAI_API_KEY:-"sk-"}
     - GPT_ENGINE=${GPT_ENGINE:-"gpt-3.5-turbo"}
