# One-click deploy

Deployment methods for Plane have improved significantly to make self-managing super-easy. One of those is a single-line-command installation of Plane.

This short guide will guide you through the process, the background tasks that run with the command for the Community, One, and Enterprise editions, and the post-deployment configuration options available to you.

### Requirements

- Operating systems: Debian, Ubuntu, CentOS
- Supported CPU architectures: AMD64, ARM64, x86_64, AArch64

### Download the latest stable release

Run ↓ on any CLI.

```
curl -fsSL https://raw.githubusercontent.com/makeplane/plane/master/deploy/1-click/install.sh | sh -
```

### Download the Preview release

`Preview` builds do not support ARM64, AArch64 CPU architectures

Run ↓ on any CLI.

```
export BRANCH=preview
curl -fsSL https://raw.githubusercontent.com/makeplane/plane/preview/deploy/1-click/install.sh | sh -
```

<<<<<<< HEAD
NOTE: `Preview` builds do not support ARM64/AARCH64 CPU architecture

</details>

--

Expect this after a successful install
=======
---

### Successful installation

You should see ↓ if there are no hitches. That output will also list the IP address you can use to access your Plane instance.
>>>>>>> 9c13dbd9

![Install Output](images/install.png)

---

### Manage your Plane instance

Use `plane-app` [OPERATOR] to manage your Plane instance easily. Get a list of all operators with `plane-app ---help`.

![Plane Help](images/help.png)

<<<<<<< HEAD
<ins>Basic Operations</ins>:

1. Start Server using `plane-app start`
1. Stop Server using `plane-app stop`
1. Restart Server using `plane-app restart`

<ins>Advanced Operations</ins>:

1. Configure Plane using `plane-app --configure`. This will give you options to modify

   - NGINX Port (default 80)
   - Domain Name (default is the local server public IP address)
   - File Upload Size (default 5MB)
   - External Postgres DB Url (optional - default empty)
   - External Redis URL (optional - default empty)
   - AWS S3 Bucket (optional - to be configured only in case the user wants to use an S3 Bucket)

1. Upgrade Plane using `plane-app --upgrade`. This will get the latest stable version of Plane files (docker-compose.yaml, .env, and docker images)

1. Updating Plane App installer using `plane-app --update-installer` will update the `plane-app` utility.

1. Uninstall Plane using `plane-app --uninstall`. This will uninstall the Plane application from the server and all docker containers but do not remove the data stored in Postgres, Redis, and Minio.

1. Plane App can be reinstalled using `plane-app --install`.

<ins>Application Data is stored in the mentioned folders</ins>:

1. DB Data: /opt/plane/data/postgres
1. Redis Data: /opt/plane/data/redis
1. Minio Data: /opt/plane/data/minio
=======
1. Basic operators

   1. `plane-app start` starts the Plane server.
   2. `plane-app restart` restarts the Plane server.
   3. `plane-app stop` stops the Plane server.

2. Advanced operators

   `plane-app --configure` will show advanced configurators.

   - Change your proxy or listening port
     <br>Default: 80
   - Change your domain name
     <br>Default: Deployed server's public IP address
   - File upload size
     <br>Default: 5MB
   - Specify external database address when using an external database
     <br>Default: `Empty`
     <br>`Default folder: /opt/plane/data/postgres`
   - Specify external Redis URL when using external Redis
     <br>Default: `Empty`
     <br>`Default folder: /opt/plane/data/redis`
   - Configure AWS S3 bucket
     <br>Use only when you or your users want to use S3
     <br>`Default folder: /opt/plane/data/minio`

3. Version operators

   1. `plane-app --upgrade` gets the latest stable version of `docker-compose.yaml`, `.env`, and Docker images
   2. `plane-app --update-installer` updates the installer and the `plane-app` utility.
   3. `plane-app --uninstall` uninstalls the Plane application and all Docker containers from the server but leaves the data stored in
      Postgres, Redis, and Minio alone.
   4. `plane-app --install` installs the Plane app again.
>>>>>>> 9c13dbd9
<|MERGE_RESOLUTION|>--- conflicted
+++ resolved
@@ -28,21 +28,11 @@
 curl -fsSL https://raw.githubusercontent.com/makeplane/plane/preview/deploy/1-click/install.sh | sh -
 ```
 
-<<<<<<< HEAD
-NOTE: `Preview` builds do not support ARM64/AARCH64 CPU architecture
-
-</details>
-
---
-
-Expect this after a successful install
-=======
 ---
 
 ### Successful installation
 
 You should see ↓ if there are no hitches. That output will also list the IP address you can use to access your Plane instance.
->>>>>>> 9c13dbd9
 
 ![Install Output](images/install.png)
 
@@ -54,38 +44,6 @@
 
 ![Plane Help](images/help.png)
 
-<<<<<<< HEAD
-<ins>Basic Operations</ins>:
-
-1. Start Server using `plane-app start`
-1. Stop Server using `plane-app stop`
-1. Restart Server using `plane-app restart`
-
-<ins>Advanced Operations</ins>:
-
-1. Configure Plane using `plane-app --configure`. This will give you options to modify
-
-   - NGINX Port (default 80)
-   - Domain Name (default is the local server public IP address)
-   - File Upload Size (default 5MB)
-   - External Postgres DB Url (optional - default empty)
-   - External Redis URL (optional - default empty)
-   - AWS S3 Bucket (optional - to be configured only in case the user wants to use an S3 Bucket)
-
-1. Upgrade Plane using `plane-app --upgrade`. This will get the latest stable version of Plane files (docker-compose.yaml, .env, and docker images)
-
-1. Updating Plane App installer using `plane-app --update-installer` will update the `plane-app` utility.
-
-1. Uninstall Plane using `plane-app --uninstall`. This will uninstall the Plane application from the server and all docker containers but do not remove the data stored in Postgres, Redis, and Minio.
-
-1. Plane App can be reinstalled using `plane-app --install`.
-
-<ins>Application Data is stored in the mentioned folders</ins>:
-
-1. DB Data: /opt/plane/data/postgres
-1. Redis Data: /opt/plane/data/redis
-1. Minio Data: /opt/plane/data/minio
-=======
 1. Basic operators
 
    1. `plane-app start` starts the Plane server.
@@ -118,5 +76,4 @@
    2. `plane-app --update-installer` updates the installer and the `plane-app` utility.
    3. `plane-app --uninstall` uninstalls the Plane application and all Docker containers from the server but leaves the data stored in
       Postgres, Redis, and Minio alone.
-   4. `plane-app --install` installs the Plane app again.
->>>>>>> 9c13dbd9
+   4. `plane-app --install` installs the Plane app again.