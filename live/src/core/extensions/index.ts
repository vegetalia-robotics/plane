// hocuspocus extensions and core
import { Extension } from "@hocuspocus/server";
import { Logger } from "@hocuspocus/extension-logger";
import { setupRedisExtension } from "@/core/extensions/redis";
import { createDatabaseExtension } from "@/core/extensions/database";
import { logger } from "@plane/logger";

export const getExtensions = async (): Promise<Extension[]> => {
  const extensions: Extension[] = [
    new Logger({
      onChange: false,
      log: (message) => {
        logger.info(message);
      },
    }),
    createDatabaseExtension(),
  ];

<<<<<<< HEAD
  // Set up Redis extension if available
  const redisExtension = await setupRedisExtension();
  if (redisExtension) {
    extensions.push(redisExtension);
  }
=======
  // Add Redis extensions if Redis is available
  const redisExtensions = await setupRedisExtension();
  extensions.push(...redisExtensions);
>>>>>>> 7cbdcd4c

  return extensions;
};<|MERGE_RESOLUTION|>--- conflicted
+++ resolved
@@ -16,17 +16,9 @@
     createDatabaseExtension(),
   ];
 
-<<<<<<< HEAD
-  // Set up Redis extension if available
-  const redisExtension = await setupRedisExtension();
-  if (redisExtension) {
-    extensions.push(redisExtension);
-  }
-=======
   // Add Redis extensions if Redis is available
   const redisExtensions = await setupRedisExtension();
   extensions.push(...redisExtensions);
->>>>>>> 7cbdcd4c
 
   return extensions;
 };