{
  "$schema": "https://turbo.build/schema.json",
  "globalEnv": [
    "NODE_ENV",
    "NEXT_PUBLIC_API_BASE_URL",
    "NEXT_PUBLIC_ADMIN_BASE_URL",
    "NEXT_PUBLIC_ADMIN_BASE_PATH",
    "NEXT_PUBLIC_SPACE_BASE_URL",
    "NEXT_PUBLIC_SPACE_BASE_PATH",
    "NEXT_PUBLIC_WEB_BASE_URL",
    "NEXT_PUBLIC_LIVE_BASE_URL",
    "NEXT_PUBLIC_PLAUSIBLE_DOMAIN",
    "NEXT_PUBLIC_CRISP_ID",
    "NEXT_PUBLIC_ENABLE_SESSION_RECORDER",
    "NEXT_PUBLIC_SESSION_RECORDER_KEY",
    "NEXT_PUBLIC_EXTRA_IMAGE_DOMAINS",
    "NEXT_PUBLIC_POSTHOG_KEY",
    "NEXT_PUBLIC_POSTHOG_HOST",
    "NEXT_PUBLIC_GOD_MODE",
    "NEXT_PUBLIC_POSTHOG_DEBUG",
    "NEXT_PUBLIC_SUPPORT_EMAIL",
    "SENTRY_AUTH_TOKEN",
    "SENTRY_ORG_ID",
    "SENTRY_PROJECT_ID",
    "NEXT_PUBLIC_SENTRY_ENVIRONMENT",
    "NEXT_PUBLIC_SENTRY_DSN",
<<<<<<< HEAD
    "SENTRY_MONITORING_ENABLED"
=======
    "SENTRY_MONITORING_ENABLED",
    "NEXT_PUBLIC_PRO_PLAN_MONTHLY_PAYMENT_URL",
    "NEXT_PUBLIC_PRO_PLAN_YEARLY_PAYMENT_URL",
    "NEXT_PUBLIC_PLANE_ONE_PAYMENT_URL",
    "NEXT_PUBLIC_PRO_PLAN_MONTHLY_REDIRECT_URL",
    "NEXT_PUBLIC_PRO_PLAN_YEARLY_REDIRECT_URL",
    "NEXT_PUBLIC_PRO_SELF_HOSTED_PAYMENT_URL",
    "NEXT_PUBLIC_PRO_SELF_HOSTED_MONTHLY_PAYMENT_URL"
>>>>>>> 35a5ba3f
  ],
  "tasks": {
    "build": {
      "dependsOn": ["^build"],
      "outputs": [".next/**", "dist/**"]
    },
    "develop": {
      "cache": false,
      "persistent": true,
      "dependsOn": ["^build"]
    },
    "dev": {
      "cache": false,
      "persistent": true,
      "dependsOn": ["^build"]
    },
    "test": {
      "dependsOn": ["^build"],
      "outputs": []
    },
    "lint": {
      "outputs": []
    },
    "start": {
      "cache": false
    },
    "clean": {
      "cache": false
    }
  }
}<|MERGE_RESOLUTION|>--- conflicted
+++ resolved
@@ -24,18 +24,9 @@
     "SENTRY_PROJECT_ID",
     "NEXT_PUBLIC_SENTRY_ENVIRONMENT",
     "NEXT_PUBLIC_SENTRY_DSN",
-<<<<<<< HEAD
-    "SENTRY_MONITORING_ENABLED"
-=======
     "SENTRY_MONITORING_ENABLED",
-    "NEXT_PUBLIC_PRO_PLAN_MONTHLY_PAYMENT_URL",
-    "NEXT_PUBLIC_PRO_PLAN_YEARLY_PAYMENT_URL",
-    "NEXT_PUBLIC_PLANE_ONE_PAYMENT_URL",
-    "NEXT_PUBLIC_PRO_PLAN_MONTHLY_REDIRECT_URL",
-    "NEXT_PUBLIC_PRO_PLAN_YEARLY_REDIRECT_URL",
     "NEXT_PUBLIC_PRO_SELF_HOSTED_PAYMENT_URL",
     "NEXT_PUBLIC_PRO_SELF_HOSTED_MONTHLY_PAYMENT_URL"
->>>>>>> 35a5ba3f
   ],
   "tasks": {
     "build": {
