--- conflicted
+++ resolved
@@ -19,19 +19,9 @@
     "NEXT_PUBLIC_POSTHOG_HOST",
     "NEXT_PUBLIC_GOD_MODE",
     "NEXT_PUBLIC_POSTHOG_DEBUG",
-<<<<<<< HEAD
-    "NEXT_PUBLIC_SUPPORT_EMAIL"
-=======
     "NEXT_PUBLIC_SUPPORT_EMAIL",
-    "SENTRY_AUTH_TOKEN",
-    "SENTRY_ORG_ID",
-    "SENTRY_PROJECT_ID",
-    "NEXT_PUBLIC_SENTRY_ENVIRONMENT",
-    "NEXT_PUBLIC_SENTRY_DSN",
-    "SENTRY_MONITORING_ENABLED",
     "NEXT_PUBLIC_PRO_SELF_HOSTED_PAYMENT_URL",
     "NEXT_PUBLIC_PRO_SELF_HOSTED_MONTHLY_PAYMENT_URL"
->>>>>>> 3a738937
   ],
   "tasks": {
     "build": {
