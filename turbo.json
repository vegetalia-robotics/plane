{
  "$schema": "https://turbo.build/schema.json",
  "globalEnv": [
    "NEXT_PUBLIC_GITHUB_ID",
    "NEXT_PUBLIC_GOOGLE_CLIENTID",
    "NEXT_PUBLIC_API_BASE_URL",
    "NEXT_PUBLIC_DOCSEARCH_API_KEY",
    "NEXT_PUBLIC_DOCSEARCH_APP_ID",
    "NEXT_PUBLIC_DOCSEARCH_INDEX_NAME",
<<<<<<< HEAD
    "NEXT_PUBLIC_SENTRY_DSN"
=======
    "NEXT_PUBLIC_SENTRY_DSN",
    "SENTRY_AUTH_TOKEN",
    "NEXT_PUBLIC_SENTRY_ENVIRONMENT"
>>>>>>> 56030b1c
  ],
  "pipeline": {
    "build": {
      "dependsOn": ["^build"],
      "outputs": [".next/**", "dist/**"]
    },
    "test": {
      "dependsOn": ["^build"],
      "outputs": []
    },
    "lint": {
      "outputs": []
    },
    "dev": {
      "cache": false
    },
    "start": {
      "cache": false
    },
    "clean": {
      "cache": false
    }
  }
}<|MERGE_RESOLUTION|>--- conflicted
+++ resolved
@@ -7,13 +7,9 @@
     "NEXT_PUBLIC_DOCSEARCH_API_KEY",
     "NEXT_PUBLIC_DOCSEARCH_APP_ID",
     "NEXT_PUBLIC_DOCSEARCH_INDEX_NAME",
-<<<<<<< HEAD
-    "NEXT_PUBLIC_SENTRY_DSN"
-=======
     "NEXT_PUBLIC_SENTRY_DSN",
     "SENTRY_AUTH_TOKEN",
     "NEXT_PUBLIC_SENTRY_ENVIRONMENT"
->>>>>>> 56030b1c
   ],
   "pipeline": {
     "build": {
