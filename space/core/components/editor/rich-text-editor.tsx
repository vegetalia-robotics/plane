import React, { forwardRef } from "react";
// plane editor
import { EditorRefApi, IMentionHighlight, IRichTextEditor, RichTextEditorWithRef } from "@plane/editor";
// helpers
import { getEditorFileHandlers } from "@/helpers/editor.helper";

<<<<<<< HEAD
interface RichTextEditorWrapperProps
  extends Omit<IRichTextEditor, "disabledExtensions" | "fileHandler" | "mentionHandler"> {
=======
interface RichTextEditorWrapperProps extends Omit<IRichTextEditor, "fileHandler" | "mentionHandler"> {
  anchor: string;
>>>>>>> 71628007
  uploadFile: (file: File) => Promise<string>;
  workspaceId: string;
}

export const RichTextEditor = forwardRef<EditorRefApi, RichTextEditorWrapperProps>((props, ref) => {
  const { anchor, containerClassName, uploadFile, workspaceId, ...rest } = props;

  return (
    <RichTextEditorWithRef
      mentionHandler={{
        highlights: function (): Promise<IMentionHighlight[]> {
          throw new Error("Function not implemented.");
        },
        suggestions: undefined,
      }}
      ref={ref}
      disabledExtensions={[]}
      fileHandler={getEditorFileHandlers({
        uploadFile,
        workspaceId,
        anchor,
      })}
      {...rest}
      containerClassName={containerClassName}
      editorClassName="min-h-[100px] max-h-[50vh] border-[0.5px] border-custom-border-200 rounded-md pl-3 pb-3 overflow-y-scroll"
    />
  );
});

RichTextEditor.displayName = "RichTextEditor";<|MERGE_RESOLUTION|>--- conflicted
+++ resolved
@@ -4,13 +4,9 @@
 // helpers
 import { getEditorFileHandlers } from "@/helpers/editor.helper";
 
-<<<<<<< HEAD
 interface RichTextEditorWrapperProps
   extends Omit<IRichTextEditor, "disabledExtensions" | "fileHandler" | "mentionHandler"> {
-=======
-interface RichTextEditorWrapperProps extends Omit<IRichTextEditor, "fileHandler" | "mentionHandler"> {
   anchor: string;
->>>>>>> 71628007
   uploadFile: (file: File) => Promise<string>;
   workspaceId: string;
 }
