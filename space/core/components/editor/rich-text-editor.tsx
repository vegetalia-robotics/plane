--- conflicted
+++ resolved
@@ -1,13 +1,8 @@
 import React, { forwardRef } from "react";
-<<<<<<< HEAD
 // editor
 import { EditorRefApi, IRichTextEditor, RichTextEditorWithRef } from "@plane/editor";
 // components
 import { EditorMentionsRoot } from "@/components/editor";
-=======
-// plane editor
-import { EditorRefApi, IMentionHighlight, IRichTextEditor, RichTextEditorWithRef } from "@plane/editor";
->>>>>>> cb53cd62
 // helpers
 import { getEditorFileHandlers } from "@/helpers/editor.helper";
 
@@ -19,11 +14,7 @@
 }
 
 export const RichTextEditor = forwardRef<EditorRefApi, RichTextEditorWrapperProps>((props, ref) => {
-<<<<<<< HEAD
-  const { containerClassName, uploadFile, ...rest } = props;
-=======
   const { anchor, containerClassName, uploadFile, workspaceId, ...rest } = props;
->>>>>>> cb53cd62
 
   return (
     <RichTextEditorWithRef
