--- conflicted
+++ resolved
@@ -13,11 +13,7 @@
 // components
 import { EmailPasswordForm, GithubLoginButton, GoogleLoginButton, EmailCodeForm } from "components/accounts";
 // images
-<<<<<<< HEAD
-const imagePrefix = process.env.NEXT_PUBLIC_DEPLOY_WITH_NGINX ? "/spaces/" : "";
-=======
 const imagePrefix = Boolean(parseInt(process.env.NEXT_PUBLIC_DEPLOY_WITH_NGINX || "0")) ? "/spaces" : "";
->>>>>>> d3859437
 
 export const SignInView = observer(() => {
   const { user: userStore } = useMobxStore();
