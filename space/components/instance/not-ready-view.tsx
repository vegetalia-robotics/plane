--- conflicted
+++ resolved
@@ -2,32 +2,18 @@
 
 import { FC } from "react";
 import Image from "next/image";
-<<<<<<< HEAD
-import Link from "next/link";
 // ui
 import { Button } from "@plane/ui";
 // helpers
-=======
-// ui
-import { Button } from "@plane/ui";
-// helper
->>>>>>> 55a173d3
 import { ADMIN_BASE_URL, ADMIN_BASE_PATH } from "@/helpers/common.helper";
 // images
 import PlaneTakeOffImage from "@/public/instance/plane-takeoff.png";
 
 export const InstanceNotReady: FC = () => {
-<<<<<<< HEAD
-  const GOD_MODE_URL = encodeURI(ADMIN_BASE_URL + ADMIN_BASE_PATH + "/setup/?auth_enabled=0");
-
-  return (
-    <div className="h-full w-full relative container px-5 mx-auto flex justify-center items-center mt-10">
-=======
   const GOD_MODE_URL = encodeURI(ADMIN_BASE_URL + ADMIN_BASE_PATH);
 
   return (
     <div className="h-full w-full relative container px-5 mx-auto flex justify-center items-center pt-12">
->>>>>>> 55a173d3
       <div className="w-auto max-w-2xl relative space-y-8 py-10">
         <div className="relative flex flex-col justify-center items-center space-y-4">
           <h1 className="text-3xl font-bold pb-3">Welcome aboard Plane!</h1>
@@ -36,22 +22,12 @@
             Get started by setting up your instance and workspace
           </p>
         </div>
-<<<<<<< HEAD
-
-        <div>
-          <Link href={GOD_MODE_URL}>
-            <Button size="lg" className="w-full">
-              Get started
-            </Button>
-          </Link>
-=======
         <div>
           <a href={GOD_MODE_URL}>
             <Button size="lg" className="w-full">
               Get started
             </Button>
           </a>
->>>>>>> 55a173d3
         </div>
       </div>
     </div>
