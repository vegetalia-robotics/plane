--- conflicted
+++ resolved
@@ -14,14 +14,7 @@
 
 import { API_BASE_URL } from "helpers/common.helper";
 
-<<<<<<< HEAD
-const trackEvent =
-  process.env.NEXT_PUBLIC_TRACK_EVENTS === "true" || process.env.NEXT_PUBLIC_TRACK_EVENTS === "1";
-
 export class UserService extends APIService {
-=======
-class UserService extends APIService {
->>>>>>> eda4da8a
   constructor() {
     super(API_BASE_URL);
   }
