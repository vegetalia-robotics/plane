--- conflicted
+++ resolved
@@ -120,13 +120,30 @@
       });
   }
 
-<<<<<<< HEAD
   async fetchDescriptionYJS(workspaceSlug: string, projectId: string, pageId: string): Promise<any> {
     return this.get(`/api/workspaces/${workspaceSlug}/projects/${projectId}/pages/${pageId}/description/`, {
       headers: {
         "Content-Type": "application/octet-stream",
       },
       responseType: "arraybuffer",
+    })
+      .then((response) => response?.data)
+      .catch((error) => {
+        throw error?.response?.data;
+      });
+  }
+
+  async searchEmbed<T>(
+    workspaceSlug: string,
+    projectId: string,
+    params: {
+      query_type: TPageEmbedType;
+      count?: number;
+      query: string;
+    }
+  ): Promise<T | undefined> {
+    return this.get(`/api/workspaces/${workspaceSlug}/projects/${projectId}/search/`, {
+      params,
     })
       .then((response) => response?.data)
       .catch((error) => {
@@ -144,20 +161,6 @@
     }
   ): Promise<any> {
     return this.patch(`/api/workspaces/${workspaceSlug}/projects/${projectId}/pages/${pageId}/description/`, data)
-=======
-  async searchEmbed<T>(
-    workspaceSlug: string,
-    projectId: string,
-    params: {
-      query_type: TPageEmbedType;
-      count?: number;
-      query: string;
-    }
-  ): Promise<T | undefined> {
-    return this.get(`/api/workspaces/${workspaceSlug}/projects/${projectId}/search/`, {
-      params,
-    })
->>>>>>> 250bc398
       .then((response) => response?.data)
       .catch((error) => {
         throw error?.response?.data;
