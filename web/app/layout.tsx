import { Metadata, Viewport } from "next";
import Script from "next/script";
// styles
import "@/styles/globals.css";
import "@/styles/command-pallette.css";
import "@/styles/emoji.css";
import "@/styles/react-day-picker.css";
// meta data info
import { SITE_NAME, SITE_DESCRIPTION } from "@/constants/meta";
// helpers
import { API_BASE_URL, cn } from "@/helpers/common.helper";
<<<<<<< HEAD
=======
// plane web components
import { DesktopAppProviderRoot } from "@/plane-web/components/desktop";
import { FreeTrialBanner } from "@/plane-web/components/license/free-trial-banner";
>>>>>>> 434e4c93
// local
import { AppProvider } from "./provider";

export const metadata: Metadata = {
  title: "Plane | Simple, extensible, open-source project management tool.",
  description: SITE_DESCRIPTION,
  openGraph: {
    title: "Plane | Simple, extensible, open-source project management tool.",
    description:
      "Open-source project management tool to manage issues, sprints, and product roadmaps with peace of mind.",
    url: "https://app.plane.so/",
  },
  keywords:
    "software development, plan, ship, software, accelerate, code management, release management, project management, issue tracking, agile, scrum, kanban, collaboration",
  twitter: {
    site: "@planepowers",
  },
};

export const viewport: Viewport = {
  minimumScale: 1,
  initialScale: 1,
  maximumScale: 1,
  userScalable: false,
  width: "device-width",
  viewportFit: "cover",
};

export default function RootLayout({ children }: { children: React.ReactNode }) {
  const isSessionRecorderEnabled = parseInt(process.env.NEXT_PUBLIC_ENABLE_SESSION_RECORDER || "0");

  return (
    <html lang="en">
      <head>
        <meta name="theme-color" content="#fff" />
        <link rel="icon" type="image/png" sizes="32x32" href="/favicon/favicon-32x32.png" />
        <link rel="icon" type="image/png" sizes="16x16" href="/favicon/favicon-16x16.png" />
        <link rel="manifest" href="/site.webmanifest.json" />
        <link rel="shortcut icon" href="/favicon/favicon.ico" />
        {/* Meta info for PWA */}
        <meta name="application-name" content="Plane" />
        <meta name="apple-mobile-web-app-capable" content="yes" />
        <meta name="apple-mobile-web-app-status-bar-style" content="default" />
        <meta name="apple-mobile-web-app-title" content={SITE_NAME} />
        <meta name="format-detection" content="telephone=no" />
        <meta name="mobile-web-app-capable" content="yes" />
        <link rel="apple-touch-icon" href="/icons/icon-512x512.png" />
        <link rel="apple-touch-icon" sizes="152x152" href="/icons/icon-152x152.png" />
        <link rel="apple-touch-icon" sizes="180x180" href="/icons/icon-180x180.png" />
        <link rel="apple-touch-icon" sizes="512x512" href="/icons/icon-512x512.png" />
        <link rel="manifest" href="/manifest.json" />
        {/* preloading */}
        <link rel="preload" href={`${API_BASE_URL}/api/instances/`} as="fetch" crossOrigin="use-credentials" />
        <link rel="preload" href={`${API_BASE_URL}/api/users/me/ `} as="fetch" crossOrigin="use-credentials" />
        <link rel="preload" href={`${API_BASE_URL}/api/users/me/profile/ `} as="fetch" crossOrigin="use-credentials" />
        <link rel="preload" href={`${API_BASE_URL}/api/users/me/settings/ `} as="fetch" crossOrigin="use-credentials" />
        <link
          rel="preload"
          href={`${API_BASE_URL}/api/users/me/workspaces/`}
          as="fetch"
          crossOrigin="use-credentials"
        />
      </head>
      <body>
        <div id="context-menu-portal" />
        <AppProvider>
<<<<<<< HEAD
=======
          <DesktopAppProviderRoot />
>>>>>>> 434e4c93
          <div
            className={cn(
              "h-screen w-full overflow-hidden bg-custom-background-100 relative flex flex-col",
              "app-container"
            )}
          >
<<<<<<< HEAD
=======
            <div className="flex-shrink-0">
              {/* free trial banner */}
              <FreeTrialBanner />
            </div>
>>>>>>> 434e4c93
            <div className="w-full h-full overflow-hidden relative">{children}</div>
          </div>
        </AppProvider>
      </body>
      {process.env.NEXT_PUBLIC_PLAUSIBLE_DOMAIN && (
        <Script defer data-domain={process.env.NEXT_PUBLIC_PLAUSIBLE_DOMAIN} src="https://plausible.io/js/script.js" />
      )}
      {!!isSessionRecorderEnabled && process.env.NEXT_PUBLIC_SESSION_RECORDER_KEY && (
        <Script id="clarity-tracking">
          {`(function(c,l,a,r,i,t,y){
              c[a]=c[a]||function(){(c[a].q=c[a].q||[]).push(arguments)};
              t=l.createElement(r);t.async=1;t.src="https://www.clarity.ms/tag/"+i;
              y=l.getElementsByTagName(r)[0];y.parentNode.insertBefore(t,y);
          })(window, document, "clarity", "script", "${process.env.NEXT_PUBLIC_SESSION_RECORDER_KEY}");`}
        </Script>
      )}
    </html>
  );
}<|MERGE_RESOLUTION|>--- conflicted
+++ resolved
@@ -9,12 +9,9 @@
 import { SITE_NAME, SITE_DESCRIPTION } from "@/constants/meta";
 // helpers
 import { API_BASE_URL, cn } from "@/helpers/common.helper";
-<<<<<<< HEAD
-=======
 // plane web components
 import { DesktopAppProviderRoot } from "@/plane-web/components/desktop";
 import { FreeTrialBanner } from "@/plane-web/components/license/free-trial-banner";
->>>>>>> 434e4c93
 // local
 import { AppProvider } from "./provider";
 
@@ -81,23 +78,17 @@
       <body>
         <div id="context-menu-portal" />
         <AppProvider>
-<<<<<<< HEAD
-=======
           <DesktopAppProviderRoot />
->>>>>>> 434e4c93
           <div
             className={cn(
               "h-screen w-full overflow-hidden bg-custom-background-100 relative flex flex-col",
               "app-container"
             )}
           >
-<<<<<<< HEAD
-=======
             <div className="flex-shrink-0">
               {/* free trial banner */}
               <FreeTrialBanner />
             </div>
->>>>>>> 434e4c93
             <div className="w-full h-full overflow-hidden relative">{children}</div>
           </div>
         </AppProvider>
