"use client";

import { useEffect, useRef, useState } from "react";
import { observer } from "mobx-react";
import Link from "next/link";
import { usePathname } from "next/navigation";
// icons
import {
  ChevronLeft,
  LogOut,
  MoveLeft,
  Activity,
  Bell,
  CircleUser,
  KeyRound,
  Settings2,
  CirclePlus,
  Mails,
  Blocks,
} from "lucide-react";
// plane imports
import { PROFILE_ACTION_LINKS } from "@plane/constants";
import { useOutsideClickDetector } from "@plane/hooks";
import { useTranslation } from "@plane/i18n";
import { TOAST_TYPE, Tooltip, setToast } from "@plane/ui";
// components
import { SidebarNavItem } from "@/components/sidebar";
// constants
// helpers
import { cn } from "@/helpers/common.helper";
import { getFileURL } from "@/helpers/file.helper";
// hooks
import { useAppTheme, useUser, useWorkspace } from "@/hooks/store";
import { usePlatformOS } from "@/hooks/use-platform-os";

const WORKSPACE_ACTION_LINKS = [
  {
    key: "create_workspace",
    Icon: CirclePlus,
    i18n_label: "create_workspace",
    href: "/create-workspace",
  },
  {
    key: "invitations",
    Icon: Mails,
    i18n_label: "workspace_invites",
    href: "/invitations",
  },
];

const ProjectActionIcons = ({ type, size, className = "" }: { type: string; size?: number; className?: string }) => {
  const icons = {
    profile: CircleUser,
    security: KeyRound,
    activity: Activity,
    preferences: Settings2,
    notifications: Bell,
<<<<<<< HEAD
=======
    connections: Blocks,
>>>>>>> 7abc3ce9
    "api-tokens": KeyRound,
  };

  if (type === undefined) return null;
  const Icon = icons[type as keyof typeof icons];
  if (!Icon) return null;
  return <Icon size={size} className={className} />;
};
export const ProfileLayoutSidebar = observer(() => {
  // states
  const [isSigningOut, setIsSigningOut] = useState(false);
  // router
  const pathname = usePathname();
  // store hooks
  const { sidebarCollapsed, toggleSidebar } = useAppTheme();
  const { data: currentUser, signOut } = useUser();
  // const { currentUserSettings } = useUser();
  const { workspaces } = useWorkspace();
  const { isMobile } = usePlatformOS();
  const { t } = useTranslation();

  const workspacesList = Object.values(workspaces ?? {});

  // redirect url for normal mode
  // FIXME:
  const redirectWorkspaceSlug =
    // currentUserSettings?.workspace?.last_workspace_slug ||
    // currentUserSettings?.workspace?.fallback_workspace_slug ||
    "";

  const ref = useRef<HTMLDivElement>(null);

  useOutsideClickDetector(ref, () => {
    if (sidebarCollapsed === false) {
      if (window.innerWidth < 768) {
        toggleSidebar();
      }
    }
  });

  useEffect(() => {
    const handleResize = () => {
      if (window.innerWidth <= 768) {
        toggleSidebar(true);
      }
    };
    handleResize();
    window.addEventListener("resize", handleResize);
    return () => {
      window.removeEventListener("resize", handleResize);
    };
  }, [toggleSidebar]);

  const handleItemClick = () => {
    if (window.innerWidth < 768) {
      toggleSidebar();
    }
  };

  const handleSignOut = async () => {
    setIsSigningOut(true);
    await signOut()
      .catch(() =>
        setToast({
          type: TOAST_TYPE.ERROR,
          title: t("sign_out.toast.error.title"),
          message: t("sign_out.toast.error.message"),
        })
      )
      .finally(() => setIsSigningOut(false));
  };

  return (
    <div
      className={`fixed inset-y-0 z-20 flex h-full flex-shrink-0 flex-grow-0 flex-col border-r border-custom-sidebar-border-200 bg-custom-sidebar-background-100 duration-300 md:relative 
        ${sidebarCollapsed ? "-ml-[250px]" : ""}
        sm:${sidebarCollapsed ? "-ml-[250px]" : ""}
        md:ml-0 ${sidebarCollapsed ? "w-[70px]" : "w-[250px]"}
      `}
    >
      <div ref={ref} className="flex h-full w-full flex-col gap-y-4">
        <Link href={`/${redirectWorkspaceSlug}`} onClick={handleItemClick}>
          <div
            className={`flex flex-shrink-0 items-center gap-2 truncate px-4 pt-4 ${
              sidebarCollapsed ? "justify-center" : ""
            }`}
          >
            <span className="grid h-5 w-5 flex-shrink-0 place-items-center">
              <ChevronLeft className="h-5 w-5" strokeWidth={1} />
            </span>
            {!sidebarCollapsed && (
              <h4 className="truncate text-lg font-semibold text-custom-text-200">{t("profile_settings")}</h4>
            )}
          </div>
        </Link>
        <div className="flex flex-shrink-0 flex-col overflow-x-hidden">
          {!sidebarCollapsed && (
            <h6 className="rounded px-6 text-sm font-semibold text-custom-sidebar-text-400">{t("your_account")}</h6>
          )}
          <div className="vertical-scrollbar scrollbar-sm mt-2 px-4 h-full space-y-1 overflow-y-auto">
            {PROFILE_ACTION_LINKS.map((link) => {
              if (link.key === "change-password" && currentUser?.is_password_autoset) return null;

              return (
                <Link key={link.key} href={link.href} className="block w-full" onClick={handleItemClick}>
                  <Tooltip
                    tooltipContent={t(link.key)}
                    position="right"
                    className="ml-2"
                    disabled={!sidebarCollapsed}
                    isMobile={isMobile}
                  >
                    <SidebarNavItem
                      key={link.key}
                      className={`${sidebarCollapsed ? "p-0 size-8 aspect-square justify-center mx-auto" : ""}`}
                      isActive={link.highlight(pathname)}
                    >
                      <div className="flex items-center gap-1.5 py-[1px]">
                        <ProjectActionIcons type={link.key} size={16} />

                        {!sidebarCollapsed && <p className="text-sm leading-5 font-medium">{t(link.i18n_label)}</p>}
                      </div>
                    </SidebarNavItem>
                  </Tooltip>
                </Link>
              );
            })}
          </div>
        </div>
        <div className="flex flex-col overflow-x-hidden">
          {!sidebarCollapsed && (
            <h6 className="rounded px-6 text-sm font-semibold text-custom-sidebar-text-400">{t("workspaces")}</h6>
          )}
          {workspacesList && workspacesList.length > 0 && (
            <div
              className={cn("vertical-scrollbar scrollbar-xs mt-2 px-4 h-full space-y-1.5 overflow-y-auto", {
                "scrollbar-sm": !sidebarCollapsed,
                "ml-2.5 px-1": sidebarCollapsed,
              })}
            >
              {workspacesList.map((workspace) => (
                <Link
                  key={workspace.id}
                  href={`/${workspace.slug}`}
                  className={`flex flex-grow cursor-pointer select-none items-center truncate text-left text-sm font-medium ${
                    sidebarCollapsed ? "justify-center" : `justify-between`
                  }`}
                  onClick={handleItemClick}
                >
                  <span
                    className={`flex w-full flex-grow items-center gap-x-2 truncate rounded-md px-3 py-1 hover:bg-custom-sidebar-background-80 ${
                      sidebarCollapsed ? "justify-center" : ""
                    }`}
                  >
                    <span
                      className={`relative flex h-6 w-6 flex-shrink-0 items-center  justify-center p-2 text-xs uppercase ${
                        !workspace?.logo_url && "rounded bg-custom-primary-500 text-white"
                      }`}
                    >
                      {workspace?.logo_url && workspace.logo_url !== "" ? (
                        <img
                          src={getFileURL(workspace.logo_url)}
                          className="absolute left-0 top-0 h-full w-full rounded object-cover"
                          alt="Workspace Logo"
                        />
                      ) : (
                        (workspace?.name?.charAt(0) ?? "...")
                      )}
                    </span>
                    {!sidebarCollapsed && (
                      <p className="truncate text-sm text-custom-sidebar-text-200">{workspace.name}</p>
                    )}
                  </span>
                </Link>
              ))}
            </div>
          )}
          <div className="mt-1.5 px-4">
            {WORKSPACE_ACTION_LINKS.map((link) => (
              <Link className="block w-full" key={link.key} href={link.href} onClick={handleItemClick}>
                <Tooltip
                  tooltipContent={t(link.key)}
                  position="right"
                  className="ml-2"
                  disabled={!sidebarCollapsed}
                  isMobile={isMobile}
                >
                  <div
                    className={`group flex w-full items-center gap-2.5 rounded-md px-3 py-2 text-sm font-medium text-custom-sidebar-text-200 outline-none hover:bg-custom-sidebar-background-80 focus:bg-custom-sidebar-background-80 ${
                      sidebarCollapsed ? "justify-center" : ""
                    }`}
                  >
                    {<link.Icon className="flex-shrink-0 size-4" />}
                    {!sidebarCollapsed && t(link.i18n_label)}
                  </div>
                </Tooltip>
              </Link>
            ))}
          </div>
        </div>
        <div className="flex flex-shrink-0 flex-grow items-end px-6 py-2">
          <div
            className={`flex w-full ${
              sidebarCollapsed ? "flex-col justify-center gap-2" : "items-center justify-between gap-2"
            }`}
          >
            <button
              type="button"
              onClick={handleSignOut}
              className="flex items-center justify-center gap-2 text-sm font-medium text-red-500"
              disabled={isSigningOut}
            >
              <LogOut className="h-3.5 w-3.5" />
              {!sidebarCollapsed && <span>{isSigningOut ? `${t("signing_out")}...` : t("sign_out")}</span>}
            </button>
            <button
              type="button"
              className="grid place-items-center rounded-md p-1.5 text-custom-text-200 outline-none hover:bg-custom-background-90 hover:text-custom-text-100 md:hidden"
              onClick={() => toggleSidebar()}
            >
              <MoveLeft className="h-3.5 w-3.5" />
            </button>
            <button
              type="button"
              className={`ml-auto hidden place-items-center rounded-md p-1.5 text-custom-text-200 outline-none hover:bg-custom-background-90 hover:text-custom-text-100 md:grid ${
                sidebarCollapsed ? "w-full" : ""
              }`}
              onClick={() => toggleSidebar()}
            >
              <MoveLeft className={`h-3.5 w-3.5 duration-300 ${sidebarCollapsed ? "rotate-180" : ""}`} />
            </button>
          </div>
        </div>
      </div>
    </div>
  );
});<|MERGE_RESOLUTION|>--- conflicted
+++ resolved
@@ -55,10 +55,7 @@
     activity: Activity,
     preferences: Settings2,
     notifications: Bell,
-<<<<<<< HEAD
-=======
     connections: Blocks,
->>>>>>> 7abc3ce9
     "api-tokens": KeyRound,
   };
 
