"use client";

import { CommandPalette } from "@/components/command-palette";
import { AuthenticationWrapper } from "@/lib/wrappers";
<<<<<<< HEAD
// plane web components
import { WorkspaceAuthWrapper } from "@/plane-web/layouts/workspace-wrapper";
=======
import { FloatingBot } from "@/plane-web/components/pi-chat";
>>>>>>> 8bdc832f
import { AppSidebar } from "./sidebar";

export default function WorkspaceLayout({ children }: { children: React.ReactNode }) {
  return (
    <AuthenticationWrapper>
      <CommandPalette />
      <WorkspaceAuthWrapper>
        <div className="relative flex h-full w-full overflow-hidden">
          <AppSidebar />
          <main className="relative flex h-full w-full flex-col overflow-hidden bg-custom-background-100">
            {children}
          </main>
          <FloatingBot />
        </div>
      </WorkspaceAuthWrapper>
    </AuthenticationWrapper>
  );
}<|MERGE_RESOLUTION|>--- conflicted
+++ resolved
@@ -2,12 +2,9 @@
 
 import { CommandPalette } from "@/components/command-palette";
 import { AuthenticationWrapper } from "@/lib/wrappers";
-<<<<<<< HEAD
 // plane web components
+import { FloatingBot } from "@/plane-web/components/pi-chat";
 import { WorkspaceAuthWrapper } from "@/plane-web/layouts/workspace-wrapper";
-=======
-import { FloatingBot } from "@/plane-web/components/pi-chat";
->>>>>>> 8bdc832f
 import { AppSidebar } from "./sidebar";
 
 export default function WorkspaceLayout({ children }: { children: React.ReactNode }) {
