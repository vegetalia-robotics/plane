--- conflicted
+++ resolved
@@ -23,11 +23,7 @@
   const { workspaceSlug } = useParams();
   const searchParams = useSearchParams();
   const pageType = searchParams.get("type");
-<<<<<<< HEAD
-
-=======
   // store hooks
->>>>>>> 74b2ec03
   const { currentProjectDetails, loader } = useProject();
   const { canCurrentUserCreatePage, createPage } = useProjectPages();
   const { setTrackElement } = useEventTracker();
