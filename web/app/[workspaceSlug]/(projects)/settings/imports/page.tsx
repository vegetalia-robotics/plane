--- conflicted
+++ resolved
@@ -6,47 +6,32 @@
 import { getButtonStyling } from "@plane/ui";
 // components
 import { PageHead } from "@/components/core";
-<<<<<<< HEAD
-import IntegrationGuide from "@/components/integration/guide";
-// hooks
-import { useUserPermissions, useWorkspace } from "@/hooks/store";
-import { EUserPermissions, EUserPermissionsLevel } from "@/plane-web/constants/user-permissions";
-=======
-// constants
-import { EUserWorkspaceRoles } from "@/constants/workspace";
 // helpers
 import { cn } from "@/helpers/common.helper";
 // hooks
-import { useInstance, useUser, useWorkspace } from "@/hooks/store";
+import { useInstance, useUserPermissions, useWorkspace } from "@/hooks/store";
+import { EUserPermissions, EUserPermissionsLevel } from "@/plane-web/constants/user-permissions";
 // plane web components
 import IntegrationGuide from "@/plane-web/components/integration/guide";
 // plane web hooks
 import { useFlag } from "@/plane-web/hooks/store";
->>>>>>> c0625499
 
 const ImportsPage = observer(() => {
   // router
   const { workspaceSlug } = useParams();
   // store hooks
-<<<<<<< HEAD
-=======
   const {
     userProfile: { data: userProfile },
     membership: { currentWorkspaceRole },
   } = useUser();
   const { config } = useInstance();
 
->>>>>>> c0625499
   const { currentWorkspace } = useWorkspace();
   const { allowPermissions } = useUserPermissions();
 
   // derived values
-<<<<<<< HEAD
   const isAdmin = allowPermissions([EUserPermissions.ADMIN], EUserPermissionsLevel.WORKSPACE);
-=======
-  const isAdmin = currentWorkspaceRole === EUserWorkspaceRoles.ADMIN;
   const isDarkMode = userProfile?.theme.theme === "dark";
->>>>>>> c0625499
   const pageTitle = currentWorkspace?.name ? `${currentWorkspace.name} - Imports` : undefined;
 
   const isSiloIntegrationEnabled = useFlag(workspaceSlug?.toString(), "SILO_INTEGRATION");
