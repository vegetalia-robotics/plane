--- conflicted
+++ resolved
@@ -6,15 +6,9 @@
 // constants
 import { EUserWorkspaceRoles } from "@/constants/workspace";
 // hooks
-<<<<<<< HEAD
-import { useInstance, useUser, useWorkspace } from "@/hooks/store";
-// plane web components
-import { PlaneCloudBilling, PlaneOneBilling } from "@/plane-web/components/license";
-=======
 import { useUser, useWorkspace } from "@/hooks/store";
 // plane web components
 import { BillingRoot } from "@/plane-web/components/workspace";
->>>>>>> 34bf7a10
 
 const BillingSettingsPage = observer(() => {
   // store hooks
@@ -22,7 +16,6 @@
     membership: { currentWorkspaceRole },
   } = useUser();
   const { currentWorkspace } = useWorkspace();
-  const { instance } = useInstance();
   // derived values
   const isAdmin = currentWorkspaceRole === EUserWorkspaceRoles.ADMIN;
   const pageTitle = currentWorkspace?.name ? `${currentWorkspace.name} - Billing & Plans` : undefined;
@@ -37,23 +30,10 @@
       </>
     );
 
-  if (instance?.product === "plane-one") {
-    return (
-      <>
-        <PageHead title={pageTitle} />
-        <PlaneOneBilling />
-      </>
-    );
-  }
-
   return (
     <>
       <PageHead title={pageTitle} />
-<<<<<<< HEAD
-      <PlaneCloudBilling />
-=======
       <BillingRoot />
->>>>>>> 34bf7a10
     </>
   );
 });
