--- conflicted
+++ resolved
@@ -3,13 +3,6 @@
 import { FC, ReactNode } from "react";
 import { observer } from "mobx-react";
 // components
-<<<<<<< HEAD
-import { NotAuthorizedView } from "@/components/auth-screens";
-import { AppHeader } from "@/components/core";
-import { useUserPermissions } from "@/hooks/store";
-import { EUserPermissions, EUserPermissionsLevel } from "@/plane-web/constants/user-permissions";
-// local components
-=======
 // plane web components
 // import { LicenseSeatsBanner } from "@/plane-web/components/license";
 // local components
@@ -17,7 +10,6 @@
 import { AppHeader } from "@/components/core";
 import { useUserPermissions } from "@/hooks/store";
 import { EUserPermissions, EUserPermissionsLevel } from "@/plane-web/constants/user-permissions";
->>>>>>> 0f76144f
 import { WorkspaceSettingHeader } from "./header";
 import { MobileWorkspaceSettingsTabs } from "./mobile-header-tabs";
 import { WorkspaceSettingsSidebar } from "./sidebar";
