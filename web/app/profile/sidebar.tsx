"use client";

import { useEffect, useRef, useState } from "react";
import { observer } from "mobx-react";
import Link from "next/link";
import { usePathname } from "next/navigation";
// icons
import {
  ChevronLeft,
  LogOut,
  MoveLeft,
  Plus,
  UserPlus,
  Activity,
  Bell,
  CircleUser,
  KeyRound,
  Settings2,
<<<<<<< HEAD
=======
  Blocks,
>>>>>>> 0351e448
} from "lucide-react";
// plane imports
import { PROFILE_ACTION_LINKS } from "@plane/constants";
import { useOutsideClickDetector } from "@plane/hooks";
import { useTranslation } from "@plane/i18n";
import { TOAST_TYPE, Tooltip, setToast } from "@plane/ui";
// components
import { SidebarNavItem } from "@/components/sidebar";
// constants
// helpers
import { cn } from "@/helpers/common.helper";
import { getFileURL } from "@/helpers/file.helper";
// hooks
import { useAppTheme, useUser, useWorkspace } from "@/hooks/store";
import { usePlatformOS } from "@/hooks/use-platform-os";

const WORKSPACE_ACTION_LINKS = [
  {
    key: "create_workspace",
    Icon: Plus,
    label: "Create workspace",
    href: "/create-workspace",
  },
  {
    key: "invitations",
    Icon: UserPlus,
    label: "Invitations",
    href: "/invitations",
  },
];

export const ProjectActionIcons = ({ type, size, className }: { type: string; size?: number; className?: string }) => {
  const icons = {
    profile: CircleUser,
    security: KeyRound,
    activity: Activity,
    appearance: Settings2,
    notifications: Bell,
<<<<<<< HEAD
=======
    connections: Blocks,
>>>>>>> 0351e448
  };

  if (type === undefined) return null;
  const Icon = icons[type as keyof typeof icons];
  return <Icon size={size} className={className} />;
};
export const ProfileLayoutSidebar = observer(() => {
  // states
  const [isSigningOut, setIsSigningOut] = useState(false);
  // router
  const pathname = usePathname();
  // store hooks
  const { sidebarCollapsed, toggleSidebar } = useAppTheme();
  const { data: currentUser, signOut } = useUser();
  // const { currentUserSettings } = useUser();
  const { workspaces } = useWorkspace();
  const { isMobile } = usePlatformOS();
  const { t } = useTranslation();

  const workspacesList = Object.values(workspaces ?? {});

  // redirect url for normal mode
  // FIXME:
  const redirectWorkspaceSlug =
    // currentUserSettings?.workspace?.last_workspace_slug ||
    // currentUserSettings?.workspace?.fallback_workspace_slug ||
    "";

  const ref = useRef<HTMLDivElement>(null);

  useOutsideClickDetector(ref, () => {
    if (sidebarCollapsed === false) {
      if (window.innerWidth < 768) {
        toggleSidebar();
      }
    }
  });

  useEffect(() => {
    const handleResize = () => {
      if (window.innerWidth <= 768) {
        toggleSidebar(true);
      }
    };
    handleResize();
    window.addEventListener("resize", handleResize);
    return () => {
      window.removeEventListener("resize", handleResize);
    };
  }, [toggleSidebar]);

  const handleItemClick = () => {
    if (window.innerWidth < 768) {
      toggleSidebar();
    }
  };

  const handleSignOut = async () => {
    setIsSigningOut(true);
    await signOut()
      .catch(() =>
        setToast({
          type: TOAST_TYPE.ERROR,
          title: t("sign_out.toast.error.title"),
          message: t("sign_out.toast.error.message"),
        })
      )
      .finally(() => setIsSigningOut(false));
  };

  return (
    <div
      className={`fixed inset-y-0 z-20 flex h-full flex-shrink-0 flex-grow-0 flex-col border-r border-custom-sidebar-border-200 bg-custom-sidebar-background-100 duration-300 md:relative 
        ${sidebarCollapsed ? "-ml-[250px]" : ""}
        sm:${sidebarCollapsed ? "-ml-[250px]" : ""}
        md:ml-0 ${sidebarCollapsed ? "w-[70px]" : "w-[250px]"}
      `}
    >
      <div ref={ref} className="flex h-full w-full flex-col gap-y-4">
        <Link href={`/${redirectWorkspaceSlug}`} onClick={handleItemClick}>
          <div
            className={`flex flex-shrink-0 items-center gap-2 truncate px-4 pt-4 ${
              sidebarCollapsed ? "justify-center" : ""
            }`}
          >
            <span className="grid h-5 w-5 flex-shrink-0 place-items-center">
              <ChevronLeft className="h-5 w-5" strokeWidth={1} />
            </span>
            {!sidebarCollapsed && (
              <h4 className="truncate text-lg font-semibold text-custom-text-200">{t("profile_settings")}</h4>
            )}
          </div>
        </Link>
        <div className="flex flex-shrink-0 flex-col overflow-x-hidden">
          {!sidebarCollapsed && (
            <h6 className="rounded px-6 text-sm font-semibold text-custom-sidebar-text-400">{t("your_account")}</h6>
          )}
          <div className="vertical-scrollbar scrollbar-sm mt-2 px-4 h-full space-y-1 overflow-y-auto">
            {PROFILE_ACTION_LINKS.map((link) => {
              if (link.key === "change-password" && currentUser?.is_password_autoset) return null;

              return (
                <Link key={link.key} href={link.href} className="block w-full" onClick={handleItemClick}>
                  <Tooltip
                    tooltipContent={t(link.key)}
                    position="right"
                    className="ml-2"
                    disabled={!sidebarCollapsed}
                    isMobile={isMobile}
                  >
                    <SidebarNavItem
                      key={link.key}
                      className={`${sidebarCollapsed ? "p-0 size-8 aspect-square justify-center mx-auto" : ""}`}
                      isActive={link.highlight(pathname)}
                    >
                      <div className="flex items-center gap-1.5 py-[1px]">
                        <ProjectActionIcons type={link.key} size={16} />

                        {!sidebarCollapsed && <p className="text-sm leading-5 font-medium">{t(link.i18n_label)}</p>}
                      </div>
                    </SidebarNavItem>
                  </Tooltip>
                </Link>
              );
            })}
          </div>
        </div>
        <div className="flex flex-col overflow-x-hidden">
          {!sidebarCollapsed && (
            <h6 className="rounded px-6 text-sm font-semibold text-custom-sidebar-text-400">{t("workspaces")}</h6>
          )}
          {workspacesList && workspacesList.length > 0 && (
            <div
              className={cn("vertical-scrollbar scrollbar-xs mt-2 px-4 h-full space-y-1.5 overflow-y-auto", {
                "scrollbar-sm": !sidebarCollapsed,
                "ml-2.5 px-1": sidebarCollapsed,
              })}
            >
              {workspacesList.map((workspace) => (
                <Link
                  key={workspace.id}
                  href={`/${workspace.slug}`}
                  className={`flex flex-grow cursor-pointer select-none items-center truncate text-left text-sm font-medium ${
                    sidebarCollapsed ? "justify-center" : `justify-between`
                  }`}
                  onClick={handleItemClick}
                >
                  <span
                    className={`flex w-full flex-grow items-center gap-x-2 truncate rounded-md px-3 py-1 hover:bg-custom-sidebar-background-80 ${
                      sidebarCollapsed ? "justify-center" : ""
                    }`}
                  >
                    <span
                      className={`relative flex h-6 w-6 flex-shrink-0 items-center  justify-center p-2 text-xs uppercase ${
                        !workspace?.logo_url && "rounded bg-custom-primary-500 text-white"
                      }`}
                    >
                      {workspace?.logo_url && workspace.logo_url !== "" ? (
                        <img
                          src={getFileURL(workspace.logo_url)}
                          className="absolute left-0 top-0 h-full w-full rounded object-cover"
                          alt="Workspace Logo"
                        />
                      ) : (
                        (workspace?.name?.charAt(0) ?? "...")
                      )}
                    </span>
                    {!sidebarCollapsed && (
                      <p className="truncate text-sm text-custom-sidebar-text-200">{workspace.name}</p>
                    )}
                  </span>
                </Link>
              ))}
            </div>
          )}
          <div className="mt-1.5 px-4">
            {WORKSPACE_ACTION_LINKS.map((link) => (
              <Link className="block w-full" key={link.key} href={link.href} onClick={handleItemClick}>
                <Tooltip
                  tooltipContent={t(link.key)}
                  position="right"
                  className="ml-2"
                  disabled={!sidebarCollapsed}
                  isMobile={isMobile}
                >
                  <div
                    className={`group flex w-full items-center gap-2.5 rounded-md px-3 py-2 text-sm font-medium text-custom-sidebar-text-200 outline-none hover:bg-custom-sidebar-background-80 focus:bg-custom-sidebar-background-80 ${
                      sidebarCollapsed ? "justify-center" : ""
                    }`}
                  >
                    {<link.Icon className="h-4 w-4" />}
                    {!sidebarCollapsed && t(link.key)}
                  </div>
                </Tooltip>
              </Link>
            ))}
          </div>
        </div>
        <div className="flex flex-shrink-0 flex-grow items-end px-6 py-2">
          <div
            className={`flex w-full ${
              sidebarCollapsed ? "flex-col justify-center gap-2" : "items-center justify-between gap-2"
            }`}
          >
            <button
              type="button"
              onClick={handleSignOut}
              className="flex items-center justify-center gap-2 text-sm font-medium text-red-500"
              disabled={isSigningOut}
            >
              <LogOut className="h-3.5 w-3.5" />
              {!sidebarCollapsed && <span>{isSigningOut ? `${t("signing_out")}...` : t("sign_out")}</span>}
            </button>
            <button
              type="button"
              className="grid place-items-center rounded-md p-1.5 text-custom-text-200 outline-none hover:bg-custom-background-90 hover:text-custom-text-100 md:hidden"
              onClick={() => toggleSidebar()}
            >
              <MoveLeft className="h-3.5 w-3.5" />
            </button>
            <button
              type="button"
              className={`ml-auto hidden place-items-center rounded-md p-1.5 text-custom-text-200 outline-none hover:bg-custom-background-90 hover:text-custom-text-100 md:grid ${
                sidebarCollapsed ? "w-full" : ""
              }`}
              onClick={() => toggleSidebar()}
            >
              <MoveLeft className={`h-3.5 w-3.5 duration-300 ${sidebarCollapsed ? "rotate-180" : ""}`} />
            </button>
          </div>
        </div>
      </div>
    </div>
  );
});<|MERGE_RESOLUTION|>--- conflicted
+++ resolved
@@ -16,10 +16,7 @@
   CircleUser,
   KeyRound,
   Settings2,
-<<<<<<< HEAD
-=======
   Blocks,
->>>>>>> 0351e448
 } from "lucide-react";
 // plane imports
 import { PROFILE_ACTION_LINKS } from "@plane/constants";
@@ -58,10 +55,7 @@
     activity: Activity,
     appearance: Settings2,
     notifications: Bell,
-<<<<<<< HEAD
-=======
     connections: Blocks,
->>>>>>> 0351e448
   };
 
   if (type === undefined) return null;
