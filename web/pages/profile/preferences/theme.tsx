import { useEffect, useState, ReactElement } from "react";
import { observer } from "mobx-react";
import { useTheme } from "next-themes";
// ui
import {
  Spinner,
  // setPromiseToast
} from "@plane/ui";
// components
import { CustomThemeSelector, ThemeSwitch, PageHead } from "@/components/core";
// constants
import { I_THEME_OPTION, THEME_OPTIONS } from "@/constants/themes";
// hooks
import { useUser } from "@/hooks/store";
// layouts
import { ProfilePreferenceSettingsLayout } from "@/layouts/settings-layout/profile/preferences";
// type
import { NextPageWithLayout } from "@/lib/types";

const ProfilePreferencesThemePage: NextPageWithLayout = observer(() => {
  // states
  const [currentTheme, setCurrentTheme] = useState<I_THEME_OPTION | null>(null);
  // store hooks
  const {
    data: currentUser,
    profile: { data: userProfile },
  } = useUser();
  // computed
  const userTheme = userProfile?.theme;
  // hooks
  const { setTheme } = useTheme();

  useEffect(() => {
    if (userTheme) {
      const userThemeOption = THEME_OPTIONS.find((t) => t.value === userTheme?.theme);
      if (userThemeOption) {
        setCurrentTheme(userThemeOption);
      }
    }
  }, [userTheme]);

  const handleThemeChange = (themeOption: I_THEME_OPTION) => {
    setTheme(themeOption.value);
    // const updateCurrentUserThemePromise = updateCurrentUserTheme(themeOption.value);

    // setPromiseToast(updateCurrentUserThemePromise, {
    //   loading: "Updating theme...",
    //   success: {
    //     title: "Success!",
    //     message: () => "Theme updated successfully!",
    //   },
    //   error: {
    //     title: "Error!",
    //     message: () => "Failed to Update the theme",
    //   },
    // });
  };

  return (
    <>
      <PageHead title="Profile - Theme Prefrence" />
      {currentUser ? (
<<<<<<< HEAD
        <div className="vertical-scrollbar scrollbar-md mx-auto mt-10 h-full w-full overflow-y-auto px-6 pb-8 md:mt-14 lg:px-20">
=======
        <div className="mx-auto mt-10 h-full w-full overflow-y-auto md:px-6 px-4 pb-8 md:mt-14 lg:px-20 vertical-scrollbar scrollbar-md">
>>>>>>> 245a0e92
          <div className="flex items-center border-b border-custom-border-100 pb-3.5">
            <h3 className="text-xl font-medium">Preferences</h3>
          </div>
          <div className="grid grid-cols-12 gap-4 py-6 sm:gap-16">
            <div className="col-span-12 sm:col-span-6">
              <h4 className="text-lg font-semibold text-custom-text-100">Theme</h4>
              <p className="text-sm text-custom-text-200">Select or customize your interface color scheme.</p>
            </div>
            <div className="col-span-12 sm:col-span-6">
              <ThemeSwitch value={currentTheme} onChange={handleThemeChange} />
            </div>
          </div>
          {userTheme?.theme === "custom" && <CustomThemeSelector />}
        </div>
      ) : (
        <div className="grid h-full w-full place-items-center px-4 sm:px-0">
          <Spinner />
        </div>
      )}
    </>
  );
});

ProfilePreferencesThemePage.getLayout = function getLayout(page: ReactElement) {
  return <ProfilePreferenceSettingsLayout>{page}</ProfilePreferenceSettingsLayout>;
};

export default ProfilePreferencesThemePage;<|MERGE_RESOLUTION|>--- conflicted
+++ resolved
@@ -60,11 +60,7 @@
     <>
       <PageHead title="Profile - Theme Prefrence" />
       {currentUser ? (
-<<<<<<< HEAD
-        <div className="vertical-scrollbar scrollbar-md mx-auto mt-10 h-full w-full overflow-y-auto px-6 pb-8 md:mt-14 lg:px-20">
-=======
         <div className="mx-auto mt-10 h-full w-full overflow-y-auto md:px-6 px-4 pb-8 md:mt-14 lg:px-20 vertical-scrollbar scrollbar-md">
->>>>>>> 245a0e92
           <div className="flex items-center border-b border-custom-border-100 pb-3.5">
             <h3 className="text-xl font-medium">Preferences</h3>
           </div>
