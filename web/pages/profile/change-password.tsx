import { ReactElement, useEffect, useState } from "react";
import { useRouter } from "next/router";
import { observer } from "mobx-react-lite";
import { Controller, useForm } from "react-hook-form";
// hooks
import { useApplication, useUser } from "hooks/store";
// services
import { UserService } from "services/user.service";
// hooks
import useToast from "hooks/use-toast";
// layout
import { ProfileSettingsLayout } from "layouts/settings-layout";
// ui
import { Button, Input, Spinner } from "@plane/ui";
// types
import { NextPageWithLayout } from "lib/types";
import { SidebarHamburgerToggle } from "components/core/sidebar/sidebar-menu-hamburger-toggle";

interface FormValues {
  old_password: string;
  new_password: string;
  confirm_password: string;
}

const defaultValues: FormValues = {
  old_password: "",
  new_password: "",
  confirm_password: "",
};

const userService = new UserService();

const ChangePasswordPage: NextPageWithLayout = observer(() => {
  const [isPageLoading, setIsPageLoading] = useState(true);
  // hooks
  const { theme: themeStore } = useApplication();
  const { currentUser } = useUser();

  const router = useRouter();

  // use form
  const {
    control,
    handleSubmit,
    formState: { errors, isSubmitting },
  } = useForm<FormValues>({ defaultValues });
  const { setToastAlert } = useToast();

  const handleChangePassword = async (formData: FormValues) => {
    if (formData.new_password !== formData.confirm_password) {
      setToastAlert({
        type: "error",
        title: "Error!",
        message: "The new password and the confirm password don't match.",
      });
      return;
    }
    await userService
      .changePassword(formData)
      .then(() => {
        setToastAlert({
          type: "success",
          title: "Success!",
          message: "Password changed successfully.",
        });
      })
      .catch((error) => {
        setToastAlert({
          type: "error",
          title: "Error!",
          message: error?.error ?? "Something went wrong. Please try again.",
        });
      });
  };

  useEffect(() => {
    if (!currentUser) return;

    if (currentUser.is_password_autoset) router.push("/profile");
    else setIsPageLoading(false);
  }, [currentUser, router]);

  if (isPageLoading)
    return (
      <div className="grid h-screen w-full place-items-center">
        <Spinner />
      </div>
    );

  return (
    <div className="flex flex-col h-full">
      <div className="block md:hidden flex-shrink-0 border-b border-custom-border-200 p-4">
        <SidebarHamburgerToggle onClick={() => themeStore.toggleSidebar()} />
      </div>
<<<<<<< HEAD
    <form
      onSubmit={handleSubmit(handleChangePassword)}
      className="mx-auto mt-16 flex h-full w-full flex-col gap-8 px-8 pb-8 lg:w-3/5"
    >
      <h3 className="text-xl font-medium">Change password</h3>
      <div className="grid-col grid w-full grid-cols-1 items-center justify-between gap-10 xl:grid-cols-2 2xl:grid-cols-3">
        <div className="flex flex-col gap-1 ">
          <h4 className="text-sm">Current password</h4>
          <Controller
            control={control}
            name="old_password"
            rules={{
              required: "This field is required",
            }}
            render={({ field: { value, onChange } }) => (
              <Input
                id="old_password"
                type="password"
                value={value}
                onChange={onChange}
                placeholder="Old password"
                className="w-full rounded-md font-medium"
                hasError={Boolean(errors.old_password)}
              />
            )}
          />
          {errors.old_password && (
            <span className="text-xs text-danger-text-medium">{errors.old_password.message}</span>
          )}
        </div>

        <div className="flex flex-col gap-1 ">
          <h4 className="text-sm">New password</h4>
          <Controller
            control={control}
            name="new_password"
            rules={{
              required: "This field is required",
            }}
            render={({ field: { value, onChange } }) => (
              <Input
                id="new_password"
                type="password"
                value={value}
                placeholder="New password"
                onChange={onChange}
                className="w-full"
                hasError={Boolean(errors.new_password)}
              />
            )}
          />
          {errors.new_password && (
            <span className="text-xs text-danger-text-medium">{errors.new_password.message}</span>
          )}
        </div>

        <div className="flex flex-col gap-1 ">
          <h4 className="text-sm">Confirm password</h4>
          <Controller
            control={control}
            name="confirm_password"
            rules={{
              required: "This field is required",
            }}
            render={({ field: { value, onChange } }) => (
              <Input
                id="confirm_password"
                type="password"
                placeholder="Confirm password"
                value={value}
                onChange={onChange}
                className="w-full"
                hasError={Boolean(errors.confirm_password)}
              />
            )}
          />
          {errors.confirm_password && (
            <span className="text-xs text-danger-text-medium">{errors.confirm_password.message}</span>
          )}
=======
      <form
        onSubmit={handleSubmit(handleChangePassword)}
        className="mx-auto mt-16 flex h-full w-full flex-col gap-8 px-8 pb-8 lg:w-3/5"
      >
        <h3 className="text-xl font-medium">Change password</h3>
        <div className="grid-col grid w-full grid-cols-1 items-center justify-between gap-10 xl:grid-cols-2 2xl:grid-cols-3">
          <div className="flex flex-col gap-1 ">
            <h4 className="text-sm">Current password</h4>
            <Controller
              control={control}
              name="old_password"
              rules={{
                required: "This field is required",
              }}
              render={({ field: { value, onChange } }) => (
                <Input
                  id="old_password"
                  type="password"
                  value={value}
                  onChange={onChange}
                  placeholder="Old password"
                  className="w-full rounded-md font-medium"
                  hasError={Boolean(errors.old_password)}
                />
              )}
            />
            {errors.old_password && <span className="text-xs text-red-500">{errors.old_password.message}</span>}
          </div>

          <div className="flex flex-col gap-1 ">
            <h4 className="text-sm">New password</h4>
            <Controller
              control={control}
              name="new_password"
              rules={{
                required: "This field is required",
              }}
              render={({ field: { value, onChange } }) => (
                <Input
                  id="new_password"
                  type="password"
                  value={value}
                  placeholder="New password"
                  onChange={onChange}
                  className="w-full"
                  hasError={Boolean(errors.new_password)}
                />
              )}
            />
            {errors.new_password && <span className="text-xs text-red-500">{errors.new_password.message}</span>}
          </div>

          <div className="flex flex-col gap-1 ">
            <h4 className="text-sm">Confirm password</h4>
            <Controller
              control={control}
              name="confirm_password"
              rules={{
                required: "This field is required",
              }}
              render={({ field: { value, onChange } }) => (
                <Input
                  id="confirm_password"
                  type="password"
                  placeholder="Confirm password"
                  value={value}
                  onChange={onChange}
                  className="w-full"
                  hasError={Boolean(errors.confirm_password)}
                />
              )}
            />
            {errors.confirm_password && <span className="text-xs text-red-500">{errors.confirm_password.message}</span>}
          </div>
        </div>

        <div className="flex items-center justify-between py-2">
          <Button variant="primary" type="submit" loading={isSubmitting}>
            {isSubmitting ? "Changing password..." : "Change password"}
          </Button>
>>>>>>> 41e812a8
        </div>
      </form>
    </div>
  );
});

ChangePasswordPage.getLayout = function getLayout(page: ReactElement) {
  return <ProfileSettingsLayout>{page}</ProfileSettingsLayout>;
};

export default ChangePasswordPage;<|MERGE_RESOLUTION|>--- conflicted
+++ resolved
@@ -92,87 +92,6 @@
       <div className="block md:hidden flex-shrink-0 border-b border-custom-border-200 p-4">
         <SidebarHamburgerToggle onClick={() => themeStore.toggleSidebar()} />
       </div>
-<<<<<<< HEAD
-    <form
-      onSubmit={handleSubmit(handleChangePassword)}
-      className="mx-auto mt-16 flex h-full w-full flex-col gap-8 px-8 pb-8 lg:w-3/5"
-    >
-      <h3 className="text-xl font-medium">Change password</h3>
-      <div className="grid-col grid w-full grid-cols-1 items-center justify-between gap-10 xl:grid-cols-2 2xl:grid-cols-3">
-        <div className="flex flex-col gap-1 ">
-          <h4 className="text-sm">Current password</h4>
-          <Controller
-            control={control}
-            name="old_password"
-            rules={{
-              required: "This field is required",
-            }}
-            render={({ field: { value, onChange } }) => (
-              <Input
-                id="old_password"
-                type="password"
-                value={value}
-                onChange={onChange}
-                placeholder="Old password"
-                className="w-full rounded-md font-medium"
-                hasError={Boolean(errors.old_password)}
-              />
-            )}
-          />
-          {errors.old_password && (
-            <span className="text-xs text-danger-text-medium">{errors.old_password.message}</span>
-          )}
-        </div>
-
-        <div className="flex flex-col gap-1 ">
-          <h4 className="text-sm">New password</h4>
-          <Controller
-            control={control}
-            name="new_password"
-            rules={{
-              required: "This field is required",
-            }}
-            render={({ field: { value, onChange } }) => (
-              <Input
-                id="new_password"
-                type="password"
-                value={value}
-                placeholder="New password"
-                onChange={onChange}
-                className="w-full"
-                hasError={Boolean(errors.new_password)}
-              />
-            )}
-          />
-          {errors.new_password && (
-            <span className="text-xs text-danger-text-medium">{errors.new_password.message}</span>
-          )}
-        </div>
-
-        <div className="flex flex-col gap-1 ">
-          <h4 className="text-sm">Confirm password</h4>
-          <Controller
-            control={control}
-            name="confirm_password"
-            rules={{
-              required: "This field is required",
-            }}
-            render={({ field: { value, onChange } }) => (
-              <Input
-                id="confirm_password"
-                type="password"
-                placeholder="Confirm password"
-                value={value}
-                onChange={onChange}
-                className="w-full"
-                hasError={Boolean(errors.confirm_password)}
-              />
-            )}
-          />
-          {errors.confirm_password && (
-            <span className="text-xs text-danger-text-medium">{errors.confirm_password.message}</span>
-          )}
-=======
       <form
         onSubmit={handleSubmit(handleChangePassword)}
         className="mx-auto mt-16 flex h-full w-full flex-col gap-8 px-8 pb-8 lg:w-3/5"
@@ -253,7 +172,6 @@
           <Button variant="primary" type="submit" loading={isSubmitting}>
             {isSubmitting ? "Changing password..." : "Change password"}
           </Button>
->>>>>>> 41e812a8
         </div>
       </form>
     </div>
