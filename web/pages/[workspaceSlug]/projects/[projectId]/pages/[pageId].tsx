import { ReactElement, useEffect, useRef, useState } from "react";
import { observer } from "mobx-react-lite";
import { useRouter } from "next/router";
import { Controller, useForm } from "react-hook-form";
import useSWR from "swr";
<<<<<<< HEAD
// hooks

import { useApplication, useMention, usePage, useUser, useWorkspace } from "hooks/store";
import useReloadConfirmations from "hooks/use-reload-confirmation";
import useToast from "hooks/use-toast";
=======
import { Sparkle } from "lucide-react";
import { DocumentEditorWithRef, DocumentReadOnlyEditorWithRef } from "@plane/document-editor";
import { IPage } from "@plane/types";
// hooks

import { Spinner, TOAST_TYPE, setToast } from "@plane/ui";
import { GptAssistantPopover, PageHead } from "@/components/core";
import { PageDetailsHeader } from "@/components/headers/page-details";
import { IssuePeekOverview } from "@/components/issues";
import { EUserProjectRoles } from "@/constants/project";
import { getDate } from "@/helpers/date-time.helper";
import { useApplication, usePage, useUser, useWorkspace } from "@/hooks/store";
import { useProjectPages } from "@/hooks/store/use-project-specific-pages";
import useReloadConfirmations from "@/hooks/use-reload-confirmation";
>>>>>>> ea728a38
// services
import { AppLayout } from "@/layouts/app-layout";
import { NextPageWithLayout } from "@/lib/types";
import { FileService } from "@/services/file.service";
// layouts
// components
// ui
// assets
// helpers
// types
// fetch-keys
// constants
<<<<<<< HEAD
import { IssuePeekOverview } from "components/issues";
import { EUserProjectRoles } from "constants/project";
import { useProjectPages } from "hooks/store/use-project-specific-pages";
=======
>>>>>>> ea728a38

// services
const fileService = new FileService();

const PageDetailsPage: NextPageWithLayout = observer(() => {
  // states
  const [gptModalOpen, setGptModal] = useState(false);
  // refs
  const editorRef = useRef<any>(null);
  // router
  const router = useRouter();

  const { workspaceSlug, projectId, pageId } = router.query;
  const workspaceStore = useWorkspace();
  const workspaceId = workspaceStore.getWorkspaceBySlug(workspaceSlug as string)?.id as string;

  // store hooks
  const {
    config: { envConfig },
  } = useApplication();
  const {
    currentUser,
    membership: { currentProjectRole },
  } = useUser();

  const { handleSubmit, getValues, control, reset } = useForm<IPage>({
    defaultValues: { name: "", description_html: "" },
  });

  const {
    archivePage: archivePageAction,
    restorePage: restorePageAction,
    createPage: createPageAction,
    projectPageMap,
    projectArchivedPageMap,
    fetchProjectPages,
    fetchArchivedProjectPages,
  } = useProjectPages();

  useSWR(
    workspaceSlug && projectId ? `ALL_PAGES_LIST_${projectId}` : null,
    workspaceSlug && projectId && !projectPageMap[projectId as string] && !projectArchivedPageMap[projectId as string]
      ? () => fetchProjectPages(workspaceSlug.toString(), projectId.toString())
      : null
  );

  // fetching archived pages from API
  useSWR(
    workspaceSlug && projectId ? `ALL_ARCHIVED_PAGES_LIST_${projectId}` : null,
    workspaceSlug && projectId && !projectArchivedPageMap[projectId as string] && !projectPageMap[projectId as string]
      ? () => fetchArchivedProjectPages(workspaceSlug.toString(), projectId.toString())
      : null
  );

  const pageStore = usePage(pageId as string);

  const { mentionHighlights, mentionSuggestions } = useMention({
    workspaceSlug: workspaceSlug as string,
    projectId: projectId as string,
  });

  const { setShowAlert } = useReloadConfirmations(pageStore?.isSubmitting === "submitting");

  useEffect(
    () => () => {
      if (pageStore) {
        pageStore.cleanup();
      }
    },
    [pageStore]
  );

  if (!pageStore) {
    return (
      <div className="grid h-full w-full place-items-center">
        <Spinner />
      </div>
    );
  }

  // We need to get the values of title and description from the page store but we don't have to subscribe to those values
  const pageTitle = pageStore?.name;
  const pageDescription = pageStore?.description_html;
  const {
    lockPage: lockPageAction,
    unlockPage: unlockPageAction,
    updateName: updateNameAction,
    updateDescription: updateDescriptionAction,
    id: pageIdMobx,
    isSubmitting,
    setIsSubmitting,
    owned_by,
    is_locked,
    archived_at,
    created_at,
    created_by,
    updated_at,
    updated_by,
  } = pageStore;

  const updatePage = async (formData: IPage) => {
    if (!workspaceSlug || !projectId || !pageId) return;
    updateDescriptionAction(formData.description_html);
  };

  const handleAiAssistance = async (response: string) => {
    if (!workspaceSlug || !projectId || !pageId) return;

    editorRef.current?.setEditorValueAtCursorPosition(response);
  };

  const actionCompleteAlert = ({
    title,
    message,
    type,
  }: {
    title: string;
    message: string;
    type: "success" | "error" | "warning" | "info";
  }) => {
    setToast({
      title,
      message,
      type: type as TOAST_TYPE,
    });
  };

  const updatePageTitle = (title: string) => {
    if (!workspaceSlug || !projectId || !pageId) return;
    updateNameAction(title);
  };

  const createPage = async (payload: Partial<IPage>) => {
    if (!workspaceSlug || !projectId) return;
    await createPageAction(workspaceSlug as string, projectId as string, payload);
  };

  // ================ Page Menu Actions ==================
  const duplicate_page = async () => {
    const currentPageValues = getValues();

    if (!currentPageValues?.description_html) {
      // TODO: We need to get latest data the above variable will give us stale data
      currentPageValues.description_html = pageDescription as string;
    }

    const formData: Partial<IPage> = {
      name: "Copy of " + pageTitle,
      description_html: currentPageValues.description_html,
    };

    try {
      await createPage(formData);
    } catch (error) {
      actionCompleteAlert({
        title: `Page could not be duplicated`,
        message: `Sorry, page could not be duplicated, please try again later`,
        type: "error",
      });
    }
  };

  const archivePage = async () => {
    if (!workspaceSlug || !projectId || !pageId) return;
    try {
      await archivePageAction(workspaceSlug as string, projectId as string, pageId as string);
    } catch (error) {
      actionCompleteAlert({
        title: `Page could not be archived`,
        message: `Sorry, page could not be archived, please try again later`,
        type: "error",
      });
    }
  };

  const unArchivePage = async () => {
    if (!workspaceSlug || !projectId || !pageId) return;
    try {
      await restorePageAction(workspaceSlug as string, projectId as string, pageId as string);
    } catch (error) {
      actionCompleteAlert({
        title: `Page could not be restored`,
        message: `Sorry, page could not be restored, please try again later`,
        type: "error",
      });
    }
  };

  const lockPage = async () => {
    if (!workspaceSlug || !projectId || !pageId) return;
    try {
      await lockPageAction();
    } catch (error) {
      actionCompleteAlert({
        title: `Page could not be locked`,
        message: `Sorry, page could not be locked, please try again later`,
        type: "error",
      });
    }
  };

  const unlockPage = async () => {
    if (!workspaceSlug || !projectId || !pageId) return;
    try {
      await unlockPageAction();
    } catch (error) {
      actionCompleteAlert({
        title: `Page could not be unlocked`,
        message: `Sorry, page could not be unlocked, please try again later`,
        type: "error",
      });
    }
  };

  const isPageReadOnly =
    is_locked ||
    archived_at ||
    (currentProjectRole && [EUserProjectRoles.VIEWER, EUserProjectRoles.GUEST].includes(currentProjectRole));

  const isCurrentUserOwner = owned_by === currentUser?.id;

  const userCanDuplicate =
    currentProjectRole && [EUserProjectRoles.ADMIN, EUserProjectRoles.MEMBER].includes(currentProjectRole);
  const userCanArchive = isCurrentUserOwner || currentProjectRole === EUserProjectRoles.ADMIN;
  const userCanLock =
    currentProjectRole && [EUserProjectRoles.ADMIN, EUserProjectRoles.MEMBER].includes(currentProjectRole);

  return pageIdMobx ? (
    <>
      <PageHead title={pageTitle} />
      <div className="flex h-full flex-col justify-between">
        <div className="h-full w-full overflow-hidden">
          {isPageReadOnly ? (
            <DocumentReadOnlyEditorWithRef
              onActionCompleteHandler={actionCompleteAlert}
              ref={editorRef}
              value={pageDescription}
              customClassName={"tracking-tight w-full px-0"}
              borderOnFocus={false}
              noBorder
              mentionHighlights={mentionHighlights}
              documentDetails={{
                title: pageTitle,
                created_by: created_by,
                created_on: getDate(created_at) ?? new Date(created_at ?? ""),
                last_updated_at: getDate(updated_at) ?? new Date(created_at ?? ""),
                last_updated_by: updated_by,
              }}
              pageLockConfig={userCanLock && !archived_at ? { action: unlockPage, is_locked: is_locked } : undefined}
              pageDuplicationConfig={userCanDuplicate && !archived_at ? { action: duplicate_page } : undefined}
              pageArchiveConfig={
                userCanArchive
                  ? {
                      action: archived_at ? unArchivePage : archivePage,
                      is_archived: archived_at ? true : false,
                      archived_at: getDate(archived_at),
                    }
                  : undefined
              }
            />
          ) : (
            <div className="relative h-full w-full overflow-hidden">
              <Controller
                name="description_html"
                control={control}
                render={({ field: { onChange } }) => (
                  <DocumentEditorWithRef
                    isSubmitting={isSubmitting}
                    documentDetails={{
                      title: pageTitle,
                      created_by: created_by,
                      created_on: getDate(created_at) ?? new Date(created_at ?? ""),
                      last_updated_at: getDate(updated_at) ?? new Date(created_at ?? ""),
                      last_updated_by: updated_by,
                    }}
                    uploadFile={fileService.getUploadFileFunction(workspaceSlug as string)}
                    deleteFile={fileService.getDeleteImageFunction(workspaceId)}
                    restoreFile={fileService.getRestoreImageFunction(workspaceId)}
                    value={pageDescription}
                    setShouldShowAlert={setShowAlert}
                    cancelUploadImage={fileService.cancelUpload}
                    mentionHighlights={mentionHighlights}
                    mentionSuggestions={mentionSuggestions}
                    ref={editorRef}
                    debouncedUpdatesEnabled={false}
                    setIsSubmitting={setIsSubmitting}
                    updatePageTitle={updatePageTitle}
                    onActionCompleteHandler={actionCompleteAlert}
                    customClassName="tracking-tight self-center h-full w-full right-[0.675rem]"
                    onChange={(_description_json: any, description_html: string) => {
                      setShowAlert(true);
                      onChange(description_html);
                      handleSubmit(updatePage)();
                    }}
                    duplicationConfig={userCanDuplicate ? { action: duplicate_page } : undefined}
                    pageArchiveConfig={
                      userCanArchive
                        ? {
                            is_archived: archived_at ? true : false,
                            action: archived_at ? unArchivePage : archivePage,
                          }
                        : undefined
                    }
                    pageLockConfig={userCanLock ? { is_locked: false, action: lockPage } : undefined}
                  />
                )}
              />
              {projectId && envConfig?.has_openai_configured && (
                <div className="absolute right-[68px] top-2.5">
                  <GptAssistantPopover
                    isOpen={gptModalOpen}
                    projectId={projectId.toString()}
                    handleClose={() => {
                      setGptModal((prevData) => !prevData);
                      // this is done so that the title do not reset after gpt popover closed
                      reset(getValues());
                    }}
                    onResponse={(response) => {
                      handleAiAssistance(response);
                    }}
                    placement="top-end"
                    button={
                      <button
                        type="button"
                        className="flex items-center gap-1 rounded px-1.5 py-1 text-xs hover:bg-custom-background-90"
                        onClick={() => setGptModal((prevData) => !prevData)}
                      >
                        <Sparkle className="h-4 w-4" />
                        AI
                      </button>
                    }
                    className="!min-w-[38rem]"
                  />
                </div>
              )}
            </div>
          )}
          <IssuePeekOverview />
        </div>
      </div>
    </>
  ) : (
    <div className="grid h-full w-full place-items-center">
      <Spinner />
    </div>
  );
});

PageDetailsPage.getLayout = function getLayout(page: ReactElement) {
  return (
    <AppLayout header={<PageDetailsHeader />} withProjectWrapper>
      {page}
    </AppLayout>
  );
};

export default PageDetailsPage;<|MERGE_RESOLUTION|>--- conflicted
+++ resolved
@@ -3,13 +3,6 @@
 import { useRouter } from "next/router";
 import { Controller, useForm } from "react-hook-form";
 import useSWR from "swr";
-<<<<<<< HEAD
-// hooks
-
-import { useApplication, useMention, usePage, useUser, useWorkspace } from "hooks/store";
-import useReloadConfirmations from "hooks/use-reload-confirmation";
-import useToast from "hooks/use-toast";
-=======
 import { Sparkle } from "lucide-react";
 import { DocumentEditorWithRef, DocumentReadOnlyEditorWithRef } from "@plane/document-editor";
 import { IPage } from "@plane/types";
@@ -21,10 +14,9 @@
 import { IssuePeekOverview } from "@/components/issues";
 import { EUserProjectRoles } from "@/constants/project";
 import { getDate } from "@/helpers/date-time.helper";
-import { useApplication, usePage, useUser, useWorkspace } from "@/hooks/store";
+import { useApplication, useMention, usePage, useUser, useWorkspace } from "@/hooks/store";
 import { useProjectPages } from "@/hooks/store/use-project-specific-pages";
 import useReloadConfirmations from "@/hooks/use-reload-confirmation";
->>>>>>> ea728a38
 // services
 import { AppLayout } from "@/layouts/app-layout";
 import { NextPageWithLayout } from "@/lib/types";
@@ -37,12 +29,6 @@
 // types
 // fetch-keys
 // constants
-<<<<<<< HEAD
-import { IssuePeekOverview } from "components/issues";
-import { EUserProjectRoles } from "constants/project";
-import { useProjectPages } from "hooks/store/use-project-specific-pages";
-=======
->>>>>>> ea728a38
 
 // services
 const fileService = new FileService();
