--- conflicted
+++ resolved
@@ -30,6 +30,9 @@
           <X className="h-3 w-3" />
         </button>
       </div>
+      <div className="h-full w-full">
+        <DraftIssueLayoutRoot />
+      </div>
     </div>
   );
 };
@@ -38,28 +41,7 @@
   return (
     <IssueViewContextProvider>
       <AppLayout header={<ProjectDraftIssueHeader />} withProjectWrapper>
-<<<<<<< HEAD
-        <div className="h-full w-full flex flex-col">
-          <div className="flex items-center ga-1 px-4 py-2.5 shadow-sm border-b border-custom-border-200">
-            <button
-              type="button"
-              onClick={() => router.push(`/${workspaceSlug}/projects/${projectId}/issues/`)}
-              className="flex items-center gap-1.5 rounded border border-custom-border-200 px-3 py-1.5 text-xs"
-            >
-              <PenSquare className="h-3 w-3 text-custom-text-300" />
-              <span>Draft Issues</span>
-
-              <X className="h-3 w-3" />
-            </button>
-          </div>
-
-          <div className="h-full w-full">
-            <DraftIssueLayoutRoot />
-          </div>
-        </div>
-=======
         {page}
->>>>>>> 14ac885e
       </AppLayout>
     </IssueViewContextProvider>
   );
