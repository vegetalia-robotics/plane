{
  "extends": "tsconfig/nextjs.json",
  "include": ["next-env.d.ts", "**/*.ts", "**/*.tsx", ".next/types/**/*.ts"],
  "exclude": ["node_modules"],
  "compilerOptions": {
    "baseUrl": ".",
    "jsx": "preserve",
    "esModuleInterop": true,
    "paths": {
      "@/*": ["core/*"],
      "@/helpers/*": ["helpers/*"],
      "@/public/*": ["public/*"],
      "@/styles/*": ["styles/*"],
<<<<<<< HEAD
      "@/plane-web/*": ["ce/*"]
=======
      "@/plane-web/*": ["ee/*"]
>>>>>>> 9724f210
    },
    "plugins": [
      {
        "name": "next"
      }
    ],
    "strictNullChecks": true
  }
}<|MERGE_RESOLUTION|>--- conflicted
+++ resolved
@@ -11,11 +11,7 @@
       "@/helpers/*": ["helpers/*"],
       "@/public/*": ["public/*"],
       "@/styles/*": ["styles/*"],
-<<<<<<< HEAD
-      "@/plane-web/*": ["ce/*"]
-=======
       "@/plane-web/*": ["ee/*"]
->>>>>>> 9724f210
     },
     "plugins": [
       {
