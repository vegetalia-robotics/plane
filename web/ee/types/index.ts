--- conflicted
+++ resolved
@@ -1,16 +1,12 @@
 export * from "./projects";
-<<<<<<< HEAD
-export * from "./issue-types";
-export * from "ce/types/state.d";
-=======
 export * from "./app.d";
 export * from "./pages.d";
 export * from "./workspace.d";
 export * from "./issue-types";
+export * from "ce/types/state.d";
 export * from "./workspace-worklog.d";
 export * from "./cycles";
 export * from "./pi-chat.d";
 export * from "./gantt-chart";
 // importers
-export * from "./importers";
->>>>>>> b5805ca4
+export * from "./importers";