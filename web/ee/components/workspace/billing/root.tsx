--- conflicted
+++ resolved
@@ -1,8 +1,4 @@
-<<<<<<< HEAD
-import { useEffect, useRef, useState } from "react";
-=======
 import { useState } from "react";
->>>>>>> 76b4fe10
 import { observer } from "mobx-react";
 import { useParams } from "next/navigation";
 import useSWR from "swr";
@@ -43,14 +39,7 @@
 export const BillingRoot = observer(() => {
   // router
   const { workspaceSlug } = useParams();
-<<<<<<< HEAD
-  // refs
-  const containerRef = useRef<HTMLDivElement>(null);
   // states
-  const [isScrolled, setIsScrolled] = useState(false);
-=======
-  // states
->>>>>>> 76b4fe10
   const [productBillingFrequency, setProductBillingFrequency] = useState<TProductBillingFrequency>(
     DEFAULT_PRODUCT_BILLING_FREQUENCY
   );
@@ -81,23 +70,6 @@
       ? getBillingAndPlansCardVariantStyle(subscriptionDetail?.product)
       : null;
 
-<<<<<<< HEAD
-  useEffect(() => {
-    const container = containerRef.current;
-    if (!container) return;
-
-    const handleScroll = () => {
-      const scrollTop = container.scrollTop;
-      const isScrolled = isCompareAllFeaturesSectionOpen ? scrollTop > 0 : false;
-      setIsScrolled(isScrolled);
-    };
-
-    container.addEventListener("scroll", handleScroll);
-    return () => container.removeEventListener("scroll", handleScroll);
-  }, [isCompareAllFeaturesSectionOpen]);
-
-=======
->>>>>>> 76b4fe10
   /**
    * Initiates a free trial for a selected subscription plan
    * @param {TUpgradeParams} trialParams - Object containing trial subscription parameters
@@ -246,16 +218,7 @@
         title={t("workspace_settings.settings.billing_and_plans.heading")}
         description={t("workspace_settings.settings.billing_and_plans.description")}
       />
-<<<<<<< HEAD
-      <div
-        className={cn(
-          "transition-all duration-500 ease-in-out will-change-[height,opacity]",
-          isScrolled ? "h-0 opacity-0 pointer-events-none" : "h-[300px] opacity-100"
-        )}
-      >
-=======
       <div className={cn("transition-all duration-500 ease-in-out will-change-[height,opacity]")}>
->>>>>>> 76b4fe10
         <div className="py-6">
           <div className={cn("px-6 py-4 border border-custom-border-200 rounded-lg", planCardVariantStyle)}>
             {!subscriptionDetail && (
@@ -296,13 +259,7 @@
         <div className="text-xl font-semibold mt-3">All plans</div>
       </div>
       <PlansComparison
-<<<<<<< HEAD
-        ref={containerRef}
         products={data}
-        isScrolled={isScrolled}
-=======
-        products={data}
->>>>>>> 76b4fe10
         isProductsAPILoading={isProductsAPILoading}
         trialLoader={trialLoader}
         upgradeLoader={upgradeLoader}
@@ -312,10 +269,6 @@
         getBillingFrequency={getBillingFrequency}
         setBillingFrequency={setBillingFrequency}
         setIsCompareAllFeaturesSectionOpen={setIsCompareAllFeaturesSectionOpen}
-<<<<<<< HEAD
-        setIsScrolled={setIsScrolled}
-=======
->>>>>>> 76b4fe10
       />
     </section>
   );
