import { useEffect, useRef, useState } from "react";
import { mutate } from "swr";
import Link from "next/link";
import { useRouter } from "next/router";
import { observer } from "mobx-react-lite";
import { useTheme } from "next-themes";
import { ChevronLeft, LogOut, MoveLeft, Plus, UserPlus } from "lucide-react";
// hooks
import { useApplication, useUser, useWorkspace } from "hooks/store";
import useToast from "hooks/use-toast";
// ui
import { Tooltip } from "@plane/ui";
// constants
import { PROFILE_ACTION_LINKS } from "constants/profile";
import useOutsideClickDetector from "hooks/use-outside-click-detector";

const WORKSPACE_ACTION_LINKS = [
  {
    key: "create-workspace",
    Icon: Plus,
    label: "Create workspace",
    href: "/create-workspace",
  },
  {
    key: "invitations",
    Icon: UserPlus,
    label: "Invitations",
    href: "/invitations",
  },
];

export const ProfileLayoutSidebar = observer(() => {
  // states
  const [isSigningOut, setIsSigningOut] = useState(false);
  // router
  const router = useRouter();
  // next themes
  const { setTheme } = useTheme();
  // toast
  const { setToastAlert } = useToast();
  // store hooks
  const {
    theme: { sidebarCollapsed, toggleSidebar },
  } = useApplication();
  const { currentUser, currentUserSettings, signOut } = useUser();
  const { workspaces } = useWorkspace();

  const workspacesList = Object.values(workspaces ?? {});

  // redirect url for normal mode
  const redirectWorkspaceSlug =
    currentUserSettings?.workspace?.last_workspace_slug ||
    currentUserSettings?.workspace?.fallback_workspace_slug ||
    "";

  const ref = useRef<HTMLDivElement>(null);

  useOutsideClickDetector(ref, () => {
    if (sidebarCollapsed === false) {
      if (window.innerWidth < 768) {
        toggleSidebar();
      }
    }
  });

  useEffect(() => {
    const handleResize = () => {
      if (window.innerWidth <= 768) {
        toggleSidebar(true);
      }
    };
    handleResize();
    window.addEventListener("resize", handleResize);
    return () => {
      window.removeEventListener("resize", handleResize);
    };
  }, [toggleSidebar]);

  const handleItemClick = () => {
    if (window.innerWidth < 768) {
      toggleSidebar();
    }
  };

  const handleSignOut = async () => {
    setIsSigningOut(true);

    await signOut()
      .then(() => {
        mutate("CURRENT_USER_DETAILS", null);
        setTheme("system");
        router.push("/");
      })
      .catch(() =>
        setToastAlert({
          type: "error",
          title: "Error!",
          message: "Failed to sign out. Please try again.",
        })
      )
      .finally(() => setIsSigningOut(false));
  };

  return (
    <div
<<<<<<< HEAD
      className={`fixed inset-y-0 z-20 flex h-full flex-shrink-0 flex-grow-0 flex-col border-r border-sidebar-neutral-border-medium bg-sidebar-neutral-component-surface-light duration-300 md:relative ${
        sidebarCollapsed ? "" : "md:w-[280px]"
      } ${sidebarCollapsed ? "left-0" : "-left-full md:left-0"}`}
=======
      className={`fixed inset-y-0 z-20 flex h-full flex-shrink-0 flex-grow-0 flex-col border-r border-custom-sidebar-border-200 bg-custom-sidebar-background-100 duration-300 md:relative 
        ${sidebarCollapsed ? "-ml-[280px]" : ""}
        sm:${sidebarCollapsed ? "-ml-[280px]" : ""}
        md:ml-0 ${sidebarCollapsed ? "w-[80px]" : "w-[280px]"}
        lg:ml-0 ${sidebarCollapsed ? "w-[80px]" : "w-[280px]"}
      `}
>>>>>>> eb4c3a4d
    >
      <div ref={ref} className="flex h-full w-full flex-col gap-y-4">
        <Link href={`/${redirectWorkspaceSlug}`}>
          <div
            className={`flex flex-shrink-0 items-center gap-2 truncate px-4 pt-4 ${sidebarCollapsed ? "justify-center" : ""
              }`}
          >
            <span className="grid h-5 w-5 flex-shrink-0 place-items-center">
              <ChevronLeft className="h-5 w-5" strokeWidth={1} />
            </span>
            {!sidebarCollapsed && (
              <h4 className="truncate text-lg font-semibold text-neutral-text-medium">Profile settings</h4>
            )}
          </div>
        </Link>
        <div className="flex flex-shrink-0 flex-col overflow-x-hidden px-4">
          {!sidebarCollapsed && (
            <h6 className="rounded px-1.5 text-sm font-semibold text-sidebar-neutral-text-subtle">Your account</h6>
          )}
          <div className="mt-2 h-full space-y-1.5 overflow-y-auto">
            {PROFILE_ACTION_LINKS.map((link) => {
              if (link.key === "change-password" && currentUser?.is_password_autoset) return null;

              return (
                <Link key={link.key} href={link.href} className="block w-full" onClick={handleItemClick}>
                  <Tooltip tooltipContent={link.label} position="right" className="ml-2" disabled={!sidebarCollapsed}>
                    <div
<<<<<<< HEAD
                      className={`group flex w-full items-center gap-2.5 rounded-md px-3 py-2 text-sm font-medium outline-none ${
                        link.highlight(router.pathname)
                          ? "bg-custom-primary-100/10 text-primary-text-subtle"
                          : "text-sidebar-neutral-text-medium hover:bg-sidebar-neutral-component-surface-dark"
                      } ${sidebarCollapsed ? "justify-center" : ""}`}
=======
                      className={`group flex w-full items-center gap-2.5 rounded-md px-3 py-2 text-sm font-medium outline-none ${link.highlight(router.pathname)
                        ? "bg-custom-primary-100/10 text-custom-primary-100"
                        : "text-custom-sidebar-text-200 hover:bg-custom-sidebar-background-80"
                        } ${sidebarCollapsed ? "justify-center" : ""}`}
>>>>>>> eb4c3a4d
                    >
                      {<link.Icon className="h-4 w-4" />}
                      {!sidebarCollapsed && link.label}
                    </div>
                  </Tooltip>
                </Link>
              );
            })}
          </div>
        </div>
        <div className="flex flex-col overflow-x-hidden px-4">
          {!sidebarCollapsed && (
            <h6 className="rounded px-1.5 text-sm font-semibold text-sidebar-neutral-text-subtle">Workspaces</h6>
          )}
          {workspacesList && workspacesList.length > 0 && (
            <div className="mt-2 h-full space-y-1.5 overflow-y-auto">
              {workspacesList.map((workspace) => (
                <Link
                  key={workspace.id}
                  href={`/${workspace.slug}`}
                  className={`flex flex-grow cursor-pointer select-none items-center truncate text-left text-sm font-medium ${sidebarCollapsed ? "justify-center" : `justify-between`
                    }`}
                  onClick={handleItemClick}
                >
                  <span
<<<<<<< HEAD
                    className={`flex w-full flex-grow items-center gap-x-2 truncate rounded-md px-3 py-1 hover:bg-sidebar-neutral-component-surface-dark ${
                      sidebarCollapsed ? "justify-center" : ""
                    }`}
=======
                    className={`flex w-full flex-grow items-center gap-x-2 truncate rounded-md px-3 py-1 hover:bg-custom-sidebar-background-80 ${sidebarCollapsed ? "justify-center" : ""
                      }`}
>>>>>>> eb4c3a4d
                  >
                    <span
                      className={`relative flex h-6 w-6 flex-shrink-0 items-center  justify-center p-2 text-xs uppercase ${!workspace?.logo && "rounded bg-custom-primary-500 text-white"
                        }`}
                    >
                      {workspace?.logo && workspace.logo !== "" ? (
                        <img
                          src={workspace.logo}
                          className="absolute left-0 top-0 h-full w-full rounded object-cover"
                          alt="Workspace Logo"
                        />
                      ) : (
                        workspace?.name?.charAt(0) ?? "..."
                      )}
                    </span>
                    {!sidebarCollapsed && (
                      <p className="truncate text-sm text-sidebar-neutral-text-medium">{workspace.name}</p>
                    )}
                  </span>
                </Link>
              ))}
            </div>
          )}
          <div className="mt-1.5">
            {WORKSPACE_ACTION_LINKS.map((link) => (
              <Link className="block w-full" key={link.key} href={link.href} onClick={handleItemClick}>
                <Tooltip tooltipContent={link.label} position="right" className="ml-2" disabled={!sidebarCollapsed}>
                  <div
<<<<<<< HEAD
                    className={`group flex w-full items-center gap-2.5 rounded-md px-3 py-2 text-sm font-medium text-sidebar-neutral-text-medium outline-none hover:bg-sidebar-neutral-component-surface-dark focus:bg-sidebar-neutral-component-surface-dark ${
                      sidebarCollapsed ? "justify-center" : ""
                    }`}
=======
                    className={`group flex w-full items-center gap-2.5 rounded-md px-3 py-2 text-sm font-medium text-custom-sidebar-text-200 outline-none hover:bg-custom-sidebar-background-80 focus:bg-custom-sidebar-background-80 ${sidebarCollapsed ? "justify-center" : ""
                      }`}
>>>>>>> eb4c3a4d
                  >
                    {<link.Icon className="h-4 w-4" />}
                    {!sidebarCollapsed && link.label}
                  </div>
                </Tooltip>
              </Link>
            ))}
          </div>
        </div>
        <div className="flex flex-shrink-0 flex-grow items-end px-6 py-2">
          <div
            className={`flex w-full ${sidebarCollapsed ? "flex-col justify-center gap-2" : "items-center justify-between gap-2"
              }`}
          >
            <button
              type="button"
              onClick={handleSignOut}
              className="flex items-center justify-center gap-2 text-sm font-medium text-danger-text-medium"
              disabled={isSigningOut}
            >
              <LogOut className="h-3.5 w-3.5" />
              {!sidebarCollapsed && <span>{isSigningOut ? "Signing out..." : "Sign out"}</span>}
            </button>
            <button
              type="button"
              className="grid place-items-center rounded-md p-1.5 text-neutral-text-medium outline-none hover:bg-neutral-component-surface-medium hover:text-neutral-text-strong md:hidden"
              onClick={() => toggleSidebar()}
            >
              <MoveLeft className="h-3.5 w-3.5" />
            </button>
            <button
              type="button"
<<<<<<< HEAD
              className={`ml-auto hidden place-items-center rounded-md p-1.5 text-neutral-text-medium outline-none hover:bg-neutral-component-surface-medium hover:text-neutral-text-strong md:grid ${
                sidebarCollapsed ? "w-full" : ""
              }`}
=======
              className={`ml-auto hidden place-items-center rounded-md p-1.5 text-custom-text-200 outline-none hover:bg-custom-background-90 hover:text-custom-text-100 md:grid ${sidebarCollapsed ? "w-full" : ""
                }`}
>>>>>>> eb4c3a4d
              onClick={() => toggleSidebar()}
            >
              <MoveLeft className={`h-3.5 w-3.5 duration-300 ${sidebarCollapsed ? "rotate-180" : ""}`} />
            </button>
          </div>
        </div>
      </div>
    </div>
  );
});<|MERGE_RESOLUTION|>--- conflicted
+++ resolved
@@ -103,24 +103,19 @@
 
   return (
     <div
-<<<<<<< HEAD
-      className={`fixed inset-y-0 z-20 flex h-full flex-shrink-0 flex-grow-0 flex-col border-r border-sidebar-neutral-border-medium bg-sidebar-neutral-component-surface-light duration-300 md:relative ${
-        sidebarCollapsed ? "" : "md:w-[280px]"
-      } ${sidebarCollapsed ? "left-0" : "-left-full md:left-0"}`}
-=======
-      className={`fixed inset-y-0 z-20 flex h-full flex-shrink-0 flex-grow-0 flex-col border-r border-custom-sidebar-border-200 bg-custom-sidebar-background-100 duration-300 md:relative 
+      className={`fixed inset-y-0 z-20 flex h-full flex-shrink-0 flex-grow-0 flex-col border-r border-sidebar-neutral-border-medium bg-sidebar-neutral-component-surface-light duration-300 md:relative 
         ${sidebarCollapsed ? "-ml-[280px]" : ""}
         sm:${sidebarCollapsed ? "-ml-[280px]" : ""}
         md:ml-0 ${sidebarCollapsed ? "w-[80px]" : "w-[280px]"}
         lg:ml-0 ${sidebarCollapsed ? "w-[80px]" : "w-[280px]"}
       `}
->>>>>>> eb4c3a4d
     >
       <div ref={ref} className="flex h-full w-full flex-col gap-y-4">
         <Link href={`/${redirectWorkspaceSlug}`}>
           <div
-            className={`flex flex-shrink-0 items-center gap-2 truncate px-4 pt-4 ${sidebarCollapsed ? "justify-center" : ""
-              }`}
+            className={`flex flex-shrink-0 items-center gap-2 truncate px-4 pt-4 ${
+              sidebarCollapsed ? "justify-center" : ""
+            }`}
           >
             <span className="grid h-5 w-5 flex-shrink-0 place-items-center">
               <ChevronLeft className="h-5 w-5" strokeWidth={1} />
@@ -142,18 +137,11 @@
                 <Link key={link.key} href={link.href} className="block w-full" onClick={handleItemClick}>
                   <Tooltip tooltipContent={link.label} position="right" className="ml-2" disabled={!sidebarCollapsed}>
                     <div
-<<<<<<< HEAD
                       className={`group flex w-full items-center gap-2.5 rounded-md px-3 py-2 text-sm font-medium outline-none ${
                         link.highlight(router.pathname)
                           ? "bg-custom-primary-100/10 text-primary-text-subtle"
                           : "text-sidebar-neutral-text-medium hover:bg-sidebar-neutral-component-surface-dark"
                       } ${sidebarCollapsed ? "justify-center" : ""}`}
-=======
-                      className={`group flex w-full items-center gap-2.5 rounded-md px-3 py-2 text-sm font-medium outline-none ${link.highlight(router.pathname)
-                        ? "bg-custom-primary-100/10 text-custom-primary-100"
-                        : "text-custom-sidebar-text-200 hover:bg-custom-sidebar-background-80"
-                        } ${sidebarCollapsed ? "justify-center" : ""}`}
->>>>>>> eb4c3a4d
                     >
                       {<link.Icon className="h-4 w-4" />}
                       {!sidebarCollapsed && link.label}
@@ -174,23 +162,20 @@
                 <Link
                   key={workspace.id}
                   href={`/${workspace.slug}`}
-                  className={`flex flex-grow cursor-pointer select-none items-center truncate text-left text-sm font-medium ${sidebarCollapsed ? "justify-center" : `justify-between`
-                    }`}
+                  className={`flex flex-grow cursor-pointer select-none items-center truncate text-left text-sm font-medium ${
+                    sidebarCollapsed ? "justify-center" : `justify-between`
+                  }`}
                   onClick={handleItemClick}
                 >
                   <span
-<<<<<<< HEAD
                     className={`flex w-full flex-grow items-center gap-x-2 truncate rounded-md px-3 py-1 hover:bg-sidebar-neutral-component-surface-dark ${
                       sidebarCollapsed ? "justify-center" : ""
                     }`}
-=======
-                    className={`flex w-full flex-grow items-center gap-x-2 truncate rounded-md px-3 py-1 hover:bg-custom-sidebar-background-80 ${sidebarCollapsed ? "justify-center" : ""
-                      }`}
->>>>>>> eb4c3a4d
                   >
                     <span
-                      className={`relative flex h-6 w-6 flex-shrink-0 items-center  justify-center p-2 text-xs uppercase ${!workspace?.logo && "rounded bg-custom-primary-500 text-white"
-                        }`}
+                      className={`relative flex h-6 w-6 flex-shrink-0 items-center  justify-center p-2 text-xs uppercase ${
+                        !workspace?.logo && "rounded bg-custom-primary-500 text-white"
+                      }`}
                     >
                       {workspace?.logo && workspace.logo !== "" ? (
                         <img
@@ -215,14 +200,9 @@
               <Link className="block w-full" key={link.key} href={link.href} onClick={handleItemClick}>
                 <Tooltip tooltipContent={link.label} position="right" className="ml-2" disabled={!sidebarCollapsed}>
                   <div
-<<<<<<< HEAD
                     className={`group flex w-full items-center gap-2.5 rounded-md px-3 py-2 text-sm font-medium text-sidebar-neutral-text-medium outline-none hover:bg-sidebar-neutral-component-surface-dark focus:bg-sidebar-neutral-component-surface-dark ${
                       sidebarCollapsed ? "justify-center" : ""
                     }`}
-=======
-                    className={`group flex w-full items-center gap-2.5 rounded-md px-3 py-2 text-sm font-medium text-custom-sidebar-text-200 outline-none hover:bg-custom-sidebar-background-80 focus:bg-custom-sidebar-background-80 ${sidebarCollapsed ? "justify-center" : ""
-                      }`}
->>>>>>> eb4c3a4d
                   >
                     {<link.Icon className="h-4 w-4" />}
                     {!sidebarCollapsed && link.label}
@@ -234,8 +214,9 @@
         </div>
         <div className="flex flex-shrink-0 flex-grow items-end px-6 py-2">
           <div
-            className={`flex w-full ${sidebarCollapsed ? "flex-col justify-center gap-2" : "items-center justify-between gap-2"
-              }`}
+            className={`flex w-full ${
+              sidebarCollapsed ? "flex-col justify-center gap-2" : "items-center justify-between gap-2"
+            }`}
           >
             <button
               type="button"
@@ -255,14 +236,9 @@
             </button>
             <button
               type="button"
-<<<<<<< HEAD
               className={`ml-auto hidden place-items-center rounded-md p-1.5 text-neutral-text-medium outline-none hover:bg-neutral-component-surface-medium hover:text-neutral-text-strong md:grid ${
                 sidebarCollapsed ? "w-full" : ""
               }`}
-=======
-              className={`ml-auto hidden place-items-center rounded-md p-1.5 text-custom-text-200 outline-none hover:bg-custom-background-90 hover:text-custom-text-100 md:grid ${sidebarCollapsed ? "w-full" : ""
-                }`}
->>>>>>> eb4c3a4d
               onClick={() => toggleSidebar()}
             >
               <MoveLeft className={`h-3.5 w-3.5 duration-300 ${sidebarCollapsed ? "rotate-180" : ""}`} />
