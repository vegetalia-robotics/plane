--- conflicted
+++ resolved
@@ -42,11 +42,6 @@
 
   return (
     <div
-<<<<<<< HEAD
-      className={`fixed inset-y-0 z-20 flex h-full flex-shrink-0 flex-grow-0 flex-col border-r-[0.5px] border-sidebar-neutral-border-subtle bg-sidebar-neutral-page-surface-default duration-300 md:relative ${
-        themStore?.sidebarCollapsed ? "" : "md:w-[280px]"
-      } ${themStore?.sidebarCollapsed ? "left-0" : "-left-full md:left-0"}`}
-=======
       className={`inset-y-0 z-20 flex h-full flex-shrink-0 flex-grow-0 flex-col border-r border-custom-sidebar-border-200 bg-custom-sidebar-background-100 duration-300
         fixed md:relative
         ${themStore.sidebarCollapsed ? "-ml-[280px]" : ""}
@@ -54,7 +49,6 @@
         md:ml-0 ${themStore.sidebarCollapsed ? "w-[80px]" : "w-[280px]"}
         lg:ml-0 ${themStore.sidebarCollapsed ? "w-[80px]" : "w-[280px]"}
       `}
->>>>>>> f9e187d8
     >
       <div ref={ref} className="flex h-full w-full flex-1 flex-col">
         <WorkspaceSidebarDropdown />
