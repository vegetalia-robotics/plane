import { useMemo, useState } from "react";
import { useRouter } from "next/router";
// swr
import useSWR from "swr";
import useSWRInfinite from "swr/infinite";
// type
import type { NotificationType, NotificationCount, IMarkAllAsReadPayload } from "@plane/types";
// ui
import { TOAST_TYPE, setToast } from "@plane/ui";
// fetch-keys
import { UNREAD_NOTIFICATIONS_COUNT, getPaginatedNotificationKey } from "@/constants/fetch-keys";
// services
import { NotificationService } from "@/services/notification.service";

const PER_PAGE = 30;

const userNotificationServices = new NotificationService();

<<<<<<< HEAD
const useUserNotification = (): any => {
=======
const useUserNotification: any = () => {
>>>>>>> 65a32b79
  const router = useRouter();
  const { workspaceSlug } = router.query;

  const [snoozed, setSnoozed] = useState<boolean>(false);
  const [archived, setArchived] = useState<boolean>(false);
  const [readNotification, setReadNotification] = useState<boolean>(false);
  const [fetchNotifications, setFetchNotifications] = useState<boolean>(false);
  const [selectedNotificationForSnooze, setSelectedNotificationForSnooze] = useState<string | null>(null);
  const [selectedTab, setSelectedTab] = useState<NotificationType>("assigned");

  const params = useMemo(
    () => ({
      type: snoozed || archived || readNotification ? undefined : selectedTab,
      snoozed,
      archived,
      read: !readNotification ? null : false,
      per_page: PER_PAGE,
    }),
    [archived, readNotification, selectedTab, snoozed]
  );

  const {
    data: paginatedData,
    size,
    setSize,
    isLoading,
    isValidating,
    mutate: notificationMutate,
  } = useSWRInfinite(
    fetchNotifications && workspaceSlug
      ? (index, prevData) => getPaginatedNotificationKey(index, prevData, workspaceSlug.toString(), params)
      : () => null,
    async (url: string) => await userNotificationServices.getNotifications(url)
  );

  const isLoadingMore = isLoading || (size > 0 && paginatedData && typeof paginatedData[size - 1] === "undefined");
  const isEmpty = paginatedData?.[0]?.results?.length === 0;
  const notifications = paginatedData ? paginatedData.map((d) => d.results).flat() : undefined;
  const hasMore = isEmpty || (paginatedData && paginatedData[paginatedData.length - 1].next_page_results);
  const isRefreshing = isValidating && paginatedData && paginatedData.length === size;

  const { data: notificationCount, mutate: mutateNotificationCount } = useSWR(
    workspaceSlug ? UNREAD_NOTIFICATIONS_COUNT(workspaceSlug.toString()) : null,
    () => (workspaceSlug ? userNotificationServices.getUnreadNotificationsCount(workspaceSlug.toString()) : null)
  );

  const handleReadMutation = (action: "read" | "unread") => {
    const notificationCountNumber = action === "read" ? -1 : 1;

    mutateNotificationCount((prev: any) => {
      if (!prev) return prev;

      const notificationType: keyof NotificationCount =
        selectedTab === "assigned" ? "my_issues" : selectedTab === "created" ? "created_issues" : "watching_issues";

      return {
        ...prev,
        [notificationType]: prev[notificationType] + notificationCountNumber,
      };
    }, false);
  };

  const mutateNotification = (notificationId: string, value: any) => {
    notificationMutate((previousNotifications: any) => {
      if (!previousNotifications) return previousNotifications;

      const notificationIndex = Math.floor(
        previousNotifications
          .map((d: any) => d.results)
          .flat()
          .findIndex((notification: any) => notification.id === notificationId) / PER_PAGE
      );

      let notificationIndexInPage = previousNotifications[notificationIndex].results.findIndex(
        (notification: any) => notification.id === notificationId
      );

      if (notificationIndexInPage === -1) return previousNotifications;

      notificationIndexInPage = notificationIndexInPage === -1 ? 0 : notificationIndexInPage % PER_PAGE;

      if (notificationIndex === -1) return previousNotifications;

      if (notificationIndexInPage === -1) return previousNotifications;

      const key = Object.keys(value)[0];
      (previousNotifications[notificationIndex].results[notificationIndexInPage] as any)[key] = (value as any)[key];

      return previousNotifications;
    }, false);
  };

  const removeNotification = (notificationId: string) => {
    notificationMutate((previousNotifications: any) => {
      if (!previousNotifications) return previousNotifications;

      const notificationIndex = Math.floor(
        previousNotifications
          .map((d: any) => d.results)
          .flat()
          .findIndex((notification: any) => notification.id === notificationId) / PER_PAGE
      );

      let notificationIndexInPage = previousNotifications[notificationIndex].results.findIndex(
        (notification: any) => notification.id === notificationId
      );

      if (notificationIndexInPage === -1) return previousNotifications;

      notificationIndexInPage = notificationIndexInPage === -1 ? 0 : notificationIndexInPage % PER_PAGE;

      if (notificationIndex === -1) return previousNotifications;

      if (notificationIndexInPage === -1) return previousNotifications;

      previousNotifications[notificationIndex].results.splice(notificationIndexInPage, 1);

      return previousNotifications;
    }, false);
  };

  const markNotificationReadStatus = async (notificationId: string) => {
    if (!workspaceSlug) return;

    const isRead = notifications?.find((notification) => notification.id === notificationId)?.read_at !== null;

    handleReadMutation(isRead ? "unread" : "read");
    mutateNotification(notificationId, { read_at: isRead ? null : new Date() });

    if (readNotification) removeNotification(notificationId);

    if (isRead) {
      await userNotificationServices
        .markUserNotificationAsUnread(workspaceSlug.toString(), notificationId)
        .catch(() => {
          throw new Error("Something went wrong");
        })
        .finally(() => {
          mutateNotificationCount();
        });
    } else {
      await userNotificationServices
        .markUserNotificationAsRead(workspaceSlug.toString(), notificationId)
        .catch(() => {
          throw new Error("Something went wrong");
        })
        .finally(() => {
          mutateNotificationCount();
        });
    }
  };

  const markNotificationAsRead = async (notificationId: string) => {
    if (!workspaceSlug) return;

    const isRead = notifications?.find((notification) => notification.id === notificationId)?.read_at !== null;

    if (isRead) return;

    mutateNotification(notificationId, { read_at: new Date() });
    handleReadMutation("read");

    await userNotificationServices.markUserNotificationAsRead(workspaceSlug.toString(), notificationId).catch(() => {
      throw new Error("Something went wrong");
    });

    mutateNotificationCount();
  };

  const markNotificationArchivedStatus = async (notificationId: string) => {
    if (!workspaceSlug) return;
    const isArchived = notifications?.find((notification) => notification.id === notificationId)?.archived_at !== null;

    if (!isArchived) {
      handleReadMutation("read");
      removeNotification(notificationId);
    } else {
      if (archived) {
        removeNotification(notificationId);
      }
    }

    if (isArchived) {
      await userNotificationServices
        .markUserNotificationAsUnarchived(workspaceSlug.toString(), notificationId)
        .catch(() => {
          throw new Error("Something went wrong");
        })
        .finally(() => {
          notificationMutate();
          mutateNotificationCount();
        });
    } else {
      await userNotificationServices
        .markUserNotificationAsArchived(workspaceSlug.toString(), notificationId)
        .catch(() => {
          throw new Error("Something went wrong");
        })
        .finally(() => {
          notificationMutate();
          mutateNotificationCount();
        });
    }
  };

  const markSnoozeNotification = async (notificationId: string, dateTime?: Date) => {
    if (!workspaceSlug) return;

    const isSnoozed = notifications?.find((notification) => notification.id === notificationId)?.snoozed_till !== null;

    mutateNotification(notificationId, { snoozed_till: isSnoozed ? null : dateTime });

    if (isSnoozed) {
      await userNotificationServices
        .patchUserNotification(workspaceSlug.toString(), notificationId, {
          snoozed_till: null,
        })
        .finally(() => {
          notificationMutate();
        });
    } else {
      await userNotificationServices
        .patchUserNotification(workspaceSlug.toString(), notificationId, {
          snoozed_till: dateTime,
        })
        .catch(() => {
          new Error("Something went wrong");
        })
        .finally(() => {
          notificationMutate();
        });
    }
  };

  const markAllNotificationsAsRead = async () => {
    if (!workspaceSlug) return;

    let markAsReadParams: IMarkAllAsReadPayload;

    if (snoozed) markAsReadParams = { archived: false, snoozed: true };
    else if (archived) markAsReadParams = { archived: true, snoozed: false };
    else markAsReadParams = { archived: false, snoozed: false, type: selectedTab };

    await userNotificationServices
      .markAllNotificationsAsRead(workspaceSlug.toString(), markAsReadParams)
      .then(() => {
        setToast({
          type: TOAST_TYPE.SUCCESS,
          title: "Success!",
          message: "All Notifications marked as read.",
        });
      })
      .catch(() => {
        setToast({
          type: TOAST_TYPE.ERROR,
          title: "Error!",
          message: "Something went wrong. Please try again.",
        });
      })
      .finally(() => {
        notificationMutate();
        mutateNotificationCount();
      });
  };

  return {
    notifications,
    notificationMutate,
    markNotificationReadStatus,
    markNotificationArchivedStatus,
    markSnoozeNotification,
    snoozed,
    setSnoozed,
    archived,
    setArchived,
    readNotification,
    setReadNotification,
    selectedNotificationForSnooze,
    setSelectedNotificationForSnooze,
    selectedTab,
    setSelectedTab,
    totalNotificationCount: notificationCount
      ? notificationCount.created_issues + notificationCount.watching_issues + notificationCount.my_issues
      : null,
    notificationCount,
    mutateNotificationCount,
    setSize,
    isLoading,
    isLoadingMore,
    hasMore,
    isRefreshing,
    setFetchNotifications,
    markNotificationAsRead,
    markAllNotificationsAsRead,
  };
};

export default useUserNotification;<|MERGE_RESOLUTION|>--- conflicted
+++ resolved
@@ -16,11 +16,7 @@
 
 const userNotificationServices = new NotificationService();
 
-<<<<<<< HEAD
-const useUserNotification = (): any => {
-=======
 const useUserNotification: any = () => {
->>>>>>> 65a32b79
   const router = useRouter();
   const { workspaceSlug } = router.query;
 
