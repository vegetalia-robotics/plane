--- conflicted
+++ resolved
@@ -1,16 +1,6 @@
-<<<<<<< HEAD
 // services
 import type { CycleDateCheckData, ICycle, TIssuesResponse } from "@plane/types";
 import { API_BASE_URL } from "@/helpers/common.helper";
-import { APIService } from "@/services/api.service";
-// types
-=======
-// types
-import type { CycleDateCheckData, ICycle, IWorkspaceActiveCyclesResponse, TIssuesResponse } from "@plane/types";
->>>>>>> 31053a33
-// helpers
-import { API_BASE_URL } from "@/helpers/common.helper";
-// services
 import { APIService } from "@/services/api.service";
 
 export class CycleService extends APIService {
