// types
import { TDocumentPayload, TPage, TPageEmbedType } from "@plane/types";
// helpers
import { API_BASE_URL } from "@/helpers/common.helper";
// services
import { APIService } from "@/services/api.service";
import { FileUploadService } from "@/services/file-upload.service";

export class ProjectPageService extends APIService {
  private fileUploadService: FileUploadService;

  constructor() {
    super(API_BASE_URL);
    // upload service
    this.fileUploadService = new FileUploadService();
  }

  async fetchAll(workspaceSlug: string, projectId: string): Promise<TPage[]> {
    return this.get(`/api/workspaces/${workspaceSlug}/projects/${projectId}/pages/`)
      .then((response) => response?.data)
      .catch((error) => {
        throw error?.response?.data;
      });
  }

  async fetchById(workspaceSlug: string, projectId: string, pageId: string): Promise<TPage> {
    return this.get(`/api/workspaces/${workspaceSlug}/projects/${projectId}/pages/${pageId}/`)
      .then((response) => response?.data)
      .catch((error) => {
        throw error?.response?.data;
      });
  }

  async create(workspaceSlug: string, projectId: string, data: Partial<TPage>): Promise<TPage> {
    return this.post(`/api/workspaces/${workspaceSlug}/projects/${projectId}/pages/`, data)
      .then((response) => response?.data)
      .catch((error) => {
        throw error?.response?.data;
      });
  }

  async update(workspaceSlug: string, projectId: string, pageId: string, data: Partial<TPage>): Promise<TPage> {
    return this.patch(`/api/workspaces/${workspaceSlug}/projects/${projectId}/pages/${pageId}/`, data)
      .then((response) => response?.data)
      .catch((error) => {
        throw error?.response?.data;
      });
  }

  async updateAccess(
    workspaceSlug: string,
    projectId: string,
    pageId: string,
    data: Pick<TPage, "access">
  ): Promise<void> {
    return this.post(`/api/workspaces/${workspaceSlug}/projects/${projectId}/pages/${pageId}/access/`, data)
      .then((response) => response?.data)
      .catch((error) => {
        throw error?.response?.data;
      });
  }

  async remove(workspaceSlug: string, projectId: string, pageId: string): Promise<void> {
    return this.delete(`/api/workspaces/${workspaceSlug}/projects/${projectId}/pages/${pageId}/`)
      .then((response) => response?.data)
      .catch((error) => {
        throw error?.response?.data;
      });
  }

  async fetchFavorites(workspaceSlug: string, projectId: string): Promise<TPage[]> {
    return this.get(`/api/workspaces/${workspaceSlug}/projects/${projectId}/favorite-pages/`)
      .then((response) => response?.data)
      .catch((error) => {
        throw error?.response?.data;
      });
  }

  async addToFavorites(workspaceSlug: string, projectId: string, pageId: string): Promise<void> {
    return this.post(`/api/workspaces/${workspaceSlug}/projects/${projectId}/favorite-pages/${pageId}/`)
      .then((response) => response?.data)
      .catch((error) => {
        throw error?.response?.data;
      });
  }

  async removeFromFavorites(workspaceSlug: string, projectId: string, pageId: string): Promise<void> {
    return this.delete(`/api/workspaces/${workspaceSlug}/projects/${projectId}/favorite-pages/${pageId}/`)
      .then((response) => response?.data)
      .catch((error) => {
        throw error?.response?.data;
      });
  }

  async fetchArchived(workspaceSlug: string, projectId: string): Promise<TPage[]> {
    return this.get(`/api/workspaces/${workspaceSlug}/projects/${projectId}/archived-pages/`)
      .then((response) => response?.data)
      .catch((error) => {
        throw error?.response?.data;
      });
  }

  async archive(
    workspaceSlug: string,
    projectId: string,
    pageId: string
  ): Promise<{
    archived_at: string;
  }> {
    return this.post(`/api/workspaces/${workspaceSlug}/projects/${projectId}/pages/${pageId}/archive/`)
      .then((response) => response?.data)
      .catch((error) => {
        throw error?.response?.data;
      });
  }

  async restore(workspaceSlug: string, projectId: string, pageId: string): Promise<void> {
    return this.delete(`/api/workspaces/${workspaceSlug}/projects/${projectId}/pages/${pageId}/archive/`)
      .then((response) => response?.data)
      .catch((error) => {
        throw error?.response?.data;
      });
  }

  async lock(workspaceSlug: string, projectId: string, pageId: string): Promise<void> {
    return this.post(`/api/workspaces/${workspaceSlug}/projects/${projectId}/pages/${pageId}/lock/`)
      .then((response) => response?.data)
      .catch((error) => {
        throw error?.response?.data;
      });
  }

  async unlock(workspaceSlug: string, projectId: string, pageId: string): Promise<void> {
    return this.delete(`/api/workspaces/${workspaceSlug}/projects/${projectId}/pages/${pageId}/lock/`)
      .then((response) => response?.data)
      .catch((error) => {
        throw error?.response?.data;
      });
  }

  async fetchDescriptionBinary(workspaceSlug: string, projectId: string, pageId: string): Promise<any> {
    return this.get(`/api/workspaces/${workspaceSlug}/projects/${projectId}/pages/${pageId}/description/`, {
      headers: {
        "Content-Type": "application/octet-stream",
      },
      responseType: "arraybuffer",
    })
      .then((response) => response?.data)
      .catch((error) => {
        throw error?.response?.data;
      });
  }

<<<<<<< HEAD
  async updateDescription(
=======
  async searchEmbed<T>(
    workspaceSlug: string,
    projectId: string,
    params: {
      query_type: TPageEmbedType;
      count?: number;
      query: string;
    }
  ): Promise<T | undefined> {
    return this.get(`/api/workspaces/${workspaceSlug}/projects/${projectId}/search/`, {
      params,
    })
      .then((response) => response?.data)
      .catch((error) => {
        throw error?.response?.data;
      });
  }

  async updateDescriptionYJS(
>>>>>>> c9aa2d9b
    workspaceSlug: string,
    projectId: string,
    pageId: string,
    data: TDocumentPayload
  ): Promise<any> {
    return this.patch(`/api/workspaces/${workspaceSlug}/projects/${projectId}/pages/${pageId}/description/`, data)
      .then((response) => response?.data)
      .catch((error) => {
        throw error;
      });
  }
}<|MERGE_RESOLUTION|>--- conflicted
+++ resolved
@@ -151,9 +151,6 @@
       });
   }
 
-<<<<<<< HEAD
-  async updateDescription(
-=======
   async searchEmbed<T>(
     workspaceSlug: string,
     projectId: string,
@@ -173,7 +170,6 @@
   }
 
   async updateDescriptionYJS(
->>>>>>> c9aa2d9b
     workspaceSlug: string,
     projectId: string,
     pageId: string,
