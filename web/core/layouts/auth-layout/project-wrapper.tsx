--- conflicted
+++ resolved
@@ -31,13 +31,8 @@
 import { persistence } from "@/local-db/storage.sqlite";
 // plane web constants
 import { EUserPermissions, EUserPermissionsLevel } from "@/plane-web/constants/user-permissions";
-<<<<<<< HEAD
-=======
 // plane web hooks
 import { useIssueTypes } from "@/plane-web/hooks/store";
-// images
-import emptyProject from "@/public/empty-state/onboarding/dashboard-light.webp";
->>>>>>> 91fdea50
 
 interface IProjectAuthWrapper {
   children: ReactNode;
@@ -193,7 +188,7 @@
           layout="screen-detailed"
           primaryButtonOnClick={() => {
             setTrackElement("Projects page empty state");
-            toggleCreateProjectModal(true)
+            toggleCreateProjectModal(true);
           }}
         />
       </div>
