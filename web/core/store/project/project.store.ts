--- conflicted
+++ resolved
@@ -31,8 +31,6 @@
   // actions
   getProjectById: (projectId: string | undefined | null) => TProject | undefined;
   getProjectIdentifierById: (projectId: string | undefined | null) => string;
-<<<<<<< HEAD
-=======
   // collapsible
   openCollapsibleSection: ProjectOverviewCollapsible[];
   lastCollapsibleAction: ProjectOverviewCollapsible | null;
@@ -41,7 +39,6 @@
   setLastCollapsibleAction: (section: ProjectOverviewCollapsible) => void;
   toggleOpenCollapsibleSection: (section: ProjectOverviewCollapsible) => void;
 
->>>>>>> bb71e60f
   // fetch actions
   fetchProjects: (workspaceSlug: string) => Promise<TProject[]>;
   fetchProjectDetails: (workspaceSlug: string, projectId: string) => Promise<TProject>;
@@ -66,12 +63,9 @@
   projectMap: {
     [projectId: string]: TProject; // projectId: project Info
   } = {};
-<<<<<<< HEAD
-=======
   openCollapsibleSection: ProjectOverviewCollapsible[] = [];
   lastCollapsibleAction: ProjectOverviewCollapsible | null = null;
 
->>>>>>> bb71e60f
   // root store
   rootStore: CoreRootStore;
   // service
@@ -230,8 +224,6 @@
     return projectIds;
   }
 
-<<<<<<< HEAD
-=======
   setOpenCollapsibleSection = (section: ProjectOverviewCollapsible[]) => {
     this.openCollapsibleSection = section;
     if (this.lastCollapsibleAction) this.lastCollapsibleAction = null;
@@ -249,7 +241,6 @@
     }
   };
 
->>>>>>> bb71e60f
   /**
    * get Workspace projects using workspace slug
    * @param workspaceSlug
