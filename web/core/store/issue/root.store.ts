--- conflicted
+++ resolved
@@ -1,7 +1,7 @@
 import isEmpty from "lodash/isEmpty";
 import { autorun, makeObservable, observable } from "mobx";
-<<<<<<< HEAD
-import { ICycle, IIssueLabel, IModule, IProject, IState, IUserLite } from "@plane/types";
+// types
+import { ICycle, IIssueLabel, IModule, IProject, IState, IUserLite, TIssueServiceType } from "@plane/types";
 // plane web store
 import { ITeamIssuesFilter, ITeamIssues, TeamIssues, TeamIssuesFilter } from "@/plane-web/store/issue/team";
 import {
@@ -10,14 +10,8 @@
   TeamViewIssues,
   TeamViewIssuesFilter,
 } from "@/plane-web/store/issue/team-views";
-=======
+import { IProjectEpics, IProjectEpicsFilter, ProjectEpics, ProjectEpicsFilter } from "@/plane-web/store/issue/epic";
 import { EIssueServiceType } from "@plane/constants";
-// types
-import { ICycle, IIssueLabel, IModule, IProject, IState, IUserLite, TIssueServiceType } from "@plane/types";
-// plane web root store
-import { IProjectEpics, IProjectEpicsFilter, ProjectEpics, ProjectEpicsFilter } from "@/plane-web/store/issue/epic";
-import { RootStore } from "@/plane-web/store/root.store";
->>>>>>> b66d56ed
 // root store
 import { RootStore } from "@/plane-web/store/root.store";
 import { IWorkspaceMembership } from "@/store/member/workspace-member.store";
@@ -68,10 +62,7 @@
   cycleMap: Record<string, ICycle> | undefined;
 
   rootStore: RootStore;
-<<<<<<< HEAD
-=======
   serviceType: TIssueServiceType;
->>>>>>> b66d56ed
 
   issues: IIssueStore;
 
@@ -138,10 +129,7 @@
   cycleMap: Record<string, ICycle> | undefined = undefined;
 
   rootStore: RootStore;
-<<<<<<< HEAD
-=======
   serviceType: TIssueServiceType;
->>>>>>> b66d56ed
 
   issues: IIssueStore;
 
@@ -183,14 +171,10 @@
   issueKanBanView: IIssueKanBanViewStore;
   issueCalendarView: ICalendarStore;
 
-<<<<<<< HEAD
-  constructor(rootStore: RootStore) {
-=======
   projectEpicsFilter: IProjectEpicsFilter;
   projectEpics: IProjectEpics;
 
   constructor(rootStore: RootStore, serviceType: TIssueServiceType = EIssueServiceType.ISSUES) {
->>>>>>> b66d56ed
     makeObservable(this, {
       workspaceSlug: observable.ref,
       teamId: observable.ref,
