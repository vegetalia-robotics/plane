--- conflicted
+++ resolved
@@ -1,11 +1,7 @@
 import { makeObservable, observable } from "mobx";
 import { computedFn } from "mobx-utils";
 // types
-<<<<<<< HEAD
-import { EIssueServiceType, TIssue, TIssueServiceType } from "@plane/types";
-=======
 import { EIssueServiceType, TBaseIssue, TIssue, TIssueServiceType } from "@plane/types";
->>>>>>> 411213d2
 // local
 import { persistence } from "@/local-db/storage.sqlite";
 // services
