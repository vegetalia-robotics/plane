"use client";

import { useState } from "react";
import omit from "lodash/omit";
import { observer } from "mobx-react";
import { useParams } from "next/navigation";
// plane imports
import {
  ARCHIVABLE_STATE_GROUPS,
  EUserPermissions,
  EUserPermissionsLevel,
  WORK_ITEM_TRACKER_ELEMENTS,
} from "@plane/constants";
import { EIssuesStoreType, TIssue } from "@plane/types";
import { ContextMenu, CustomMenu, TContextMenuItem } from "@plane/ui";
import { cn } from "@plane/utils";
// components
import { ArchiveIssueModal, CreateUpdateIssueModal, DeleteIssueModal } from "@/components/issues";
// hooks
import { captureClick } from "@/helpers/event-tracker.helper";
import { useIssues, useProjectState, useUserPermissions, useProject } from "@/hooks/store";
// plane-web components
import { DuplicateWorkItemModal } from "@/plane-web/components/issues/issue-layouts/quick-action-dropdowns";
import { useIssueType } from "@/plane-web/hooks/store";
import { IQuickActionProps } from "../list/list-view-types";
// helper
import { useModuleIssueMenuItems, MenuItemFactoryProps } from "./helper";

export const ModuleIssueQuickActions: React.FC<IQuickActionProps> = observer((props) => {
  const {
    issue,
    handleDelete,
    handleUpdate,
    handleRemoveFromView,
    handleArchive,
    customActionButton,
    portalElement,
    readOnly = false,
    placements = "bottom-start",
    parentRef,
  } = props;
  // states
  const [createUpdateIssueModal, setCreateUpdateIssueModal] = useState(false);
  const [issueToEdit, setIssueToEdit] = useState<TIssue | undefined>(undefined);
  const [deleteIssueModal, setDeleteIssueModal] = useState(false);
  const [archiveIssueModal, setArchiveIssueModal] = useState(false);
  const [duplicateWorkItemModal, setDuplicateWorkItemModal] = useState(false);
  // router
  const { workspaceSlug, moduleId } = useParams();
  // store hooks
  const { issuesFilter } = useIssues(EIssuesStoreType.MODULE);
  const { allowPermissions } = useUserPermissions();
  const { getStateById } = useProjectState();
  const { getProjectIdentifierById } = useProject();
  // plane web hooks
  const issueTypeDetail = useIssueType(issue.type_id);
  // derived values
  const stateDetails = getStateById(issue.state_id);
  const projectIdentifier = getProjectIdentifierById(issue?.project_id);
  // auth
  const isEditingAllowed =
    allowPermissions([EUserPermissions.ADMIN, EUserPermissions.MEMBER], EUserPermissionsLevel.PROJECT) && !readOnly;
  const isArchivingAllowed = handleArchive && isEditingAllowed;
  const isInArchivableGroup = !!stateDetails && ARCHIVABLE_STATE_GROUPS.includes(stateDetails?.group);
  const isDeletingAllowed = isEditingAllowed;

  const activeLayout = `${issuesFilter.issueFilters?.displayFilters?.layout} layout`;

  const duplicateIssuePayload = omit(
    {
      ...issue,
      name: `${issue.name} (copy)`,
      sourceIssueId: issue.id,
    },
    ["id"]
  );

  // Menu items and modals using helper
  const menuItemProps: MenuItemFactoryProps = {
    issue,
    workspaceSlug: workspaceSlug?.toString(),
    projectIdentifier,
    activeLayout,
    isEditingAllowed,
    isArchivingAllowed,
    isDeletingAllowed,
    isInArchivableGroup,
<<<<<<< HEAD
=======
    issueTypeDetail,
>>>>>>> e051bc5b
    setIssueToEdit,
    setCreateUpdateIssueModal,
    setDeleteIssueModal,
    setArchiveIssueModal,
    setDuplicateWorkItemModal,
    handleRemoveFromView,
    moduleId: moduleId?.toString(),
    handleDelete,
    handleUpdate,
    handleArchive,
    storeType: EIssuesStoreType.MODULE,
  };

  const MENU_ITEMS = useModuleIssueMenuItems(menuItemProps);

  const CONTEXT_MENU_ITEMS: TContextMenuItem[] = MENU_ITEMS.map((item) => ({
    ...item,
    onClick: () => {
      captureClick({ elementName: WORK_ITEM_TRACKER_ELEMENTS.QUICK_ACTIONS.MODULE });
      item.action();
    },
  }));
  return (
    <>
      {/* Modals */}
      <ArchiveIssueModal
        data={issue}
        isOpen={archiveIssueModal}
        handleClose={() => setArchiveIssueModal(false)}
        onSubmit={handleArchive}
      />
      <DeleteIssueModal
        data={issue}
        isOpen={deleteIssueModal}
        handleClose={() => setDeleteIssueModal(false)}
        onSubmit={handleDelete}
      />
      <CreateUpdateIssueModal
        isOpen={createUpdateIssueModal}
        onClose={() => {
          setCreateUpdateIssueModal(false);
          setIssueToEdit(undefined);
        }}
        data={issueToEdit ?? duplicateIssuePayload}
        onSubmit={async (data) => {
          if (issueToEdit && handleUpdate) await handleUpdate(data);
        }}
        storeType={EIssuesStoreType.MODULE}
        isDraft={false}
      />
      {issue.project_id && workspaceSlug && (
        <DuplicateWorkItemModal
          workItemId={issue.id}
          isOpen={duplicateWorkItemModal}
          onClose={() => setDuplicateWorkItemModal(false)}
          workspaceSlug={workspaceSlug.toString()}
          projectId={issue.project_id}
        />
      )}

      <ContextMenu parentRef={parentRef} items={CONTEXT_MENU_ITEMS} />
      <CustomMenu
        ellipsis
        placement={placements}
        customButton={customActionButton}
        portalElement={portalElement}
        menuItemsClassName="z-[14]"
        maxHeight="lg"
        useCaptureForOutsideClick
        closeOnSelect
      >
        {MENU_ITEMS.map((item) => {
          if (item.shouldRender === false) return null;

          // Render submenu if nestedMenuItems exist
          if (item.nestedMenuItems && item.nestedMenuItems.length > 0) {
            return (
              <CustomMenu.SubMenu
                key={item.key}
                trigger={
                  <div className="flex items-center gap-2">
                    {item.icon && <item.icon className={cn("h-3 w-3", item.iconClassName)} />}
                    <h5>{item.title}</h5>
                    {item.description && (
                      <p
                        className={cn("text-custom-text-300 whitespace-pre-line", {
                          "text-custom-text-400": item.disabled,
                        })}
                      >
                        {item.description}
                      </p>
                    )}
                  </div>
                }
                disabled={item.disabled}
                className={cn(
                  "flex items-center gap-2",
                  {
                    "text-custom-text-400": item.disabled,
                  },
                  item.className
                )}
              >
                {item.nestedMenuItems.map((nestedItem) => (
                  <CustomMenu.MenuItem
                    key={nestedItem.key}
                    onClick={(e) => {
                      e.preventDefault();
                      e.stopPropagation();
                      captureClick({ elementName: WORK_ITEM_TRACKER_ELEMENTS.QUICK_ACTIONS.MODULE });
                      nestedItem.action();
                    }}
                    className={cn(
                      "flex items-center gap-2",
                      {
                        "text-custom-text-400": nestedItem.disabled,
                      },
                      nestedItem.className
                    )}
                    disabled={nestedItem.disabled}
                  >
                    {nestedItem.icon && <nestedItem.icon className={cn("h-3 w-3", nestedItem.iconClassName)} />}
                    <div>
                      <h5>{nestedItem.title}</h5>
                      {nestedItem.description && (
                        <p
                          className={cn("text-custom-text-300 whitespace-pre-line", {
                            "text-custom-text-400": nestedItem.disabled,
                          })}
                        >
                          {nestedItem.description}
                        </p>
                      )}
                    </div>
                  </CustomMenu.MenuItem>
                ))}
              </CustomMenu.SubMenu>
            );
          }

          // Render regular menu item
          return (
            <CustomMenu.MenuItem
              key={item.key}
              onClick={(e) => {
                e.preventDefault();
                e.stopPropagation();
                captureClick({ elementName: WORK_ITEM_TRACKER_ELEMENTS.QUICK_ACTIONS.MODULE });
                item.action();
              }}
              className={cn(
                "flex items-center gap-2",
                {
                  "text-custom-text-400": item.disabled,
                },
                item.className
              )}
              disabled={item.disabled}
            >
              {item.icon && <item.icon className={cn("h-3 w-3", item.iconClassName)} />}
              <div>
                <h5>{item.title}</h5>
                {item.description && (
                  <p
                    className={cn("text-custom-text-300 whitespace-pre-line", {
                      "text-custom-text-400": item.disabled,
                    })}
                  >
                    {item.description}
                  </p>
                )}
              </div>
            </CustomMenu.MenuItem>
          );
        })}
      </CustomMenu>
    </>
  );
});<|MERGE_RESOLUTION|>--- conflicted
+++ resolved
@@ -85,10 +85,7 @@
     isArchivingAllowed,
     isDeletingAllowed,
     isInArchivableGroup,
-<<<<<<< HEAD
-=======
     issueTypeDetail,
->>>>>>> e051bc5b
     setIssueToEdit,
     setCreateUpdateIssueModal,
     setDeleteIssueModal,
