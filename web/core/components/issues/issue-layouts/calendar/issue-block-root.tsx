--- conflicted
+++ resolved
@@ -15,19 +15,12 @@
   issueId: string;
   quickActions: TRenderQuickActions;
   isDragDisabled: boolean;
-<<<<<<< HEAD
+  isEpic?: boolean;
   canEditProperties: (projectId: string | undefined) => boolean;
 };
 
 export const CalendarIssueBlockRoot: React.FC<Props> = observer((props) => {
-  const { issueId, quickActions, isDragDisabled, canEditProperties } = props;
-=======
-  isEpic?: boolean;
-};
-
-export const CalendarIssueBlockRoot: React.FC<Props> = observer((props) => {
-  const { issueId, quickActions, isDragDisabled, isEpic = false } = props;
->>>>>>> 7f353e3b
+  const { issueId, quickActions, isDragDisabled, isEpic = false, canEditProperties } = props;
 
   const issueRef = useRef<HTMLAnchorElement | null>(null);
   const [isDragging, setIsDragging] = useState(false);
