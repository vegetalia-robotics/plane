--- conflicted
+++ resolved
@@ -6,6 +6,7 @@
 import { autoScrollForElements } from "@atlaskit/pragmatic-drag-and-drop-auto-scroll/element";
 import { observer } from "mobx-react";
 import { useParams, usePathname } from "next/navigation";
+import { EIssueServiceType } from "@plane/constants";
 import { DeleteIssueModal } from "@/components/issues";
 //constants
 import { ISSUE_DELETED } from "@/constants/event-tracker";
@@ -25,7 +26,6 @@
 import { getSourceFromDropPayload } from "../utils";
 import { KanBan } from "./default";
 import { KanBanSwimLanes } from "./swimlanes";
-import { EIssueServiceType } from "@plane/constants";
 
 export type KanbanStoreType =
   | EIssuesStoreType.PROJECT
@@ -34,12 +34,9 @@
   | EIssuesStoreType.PROJECT_VIEW
   | EIssuesStoreType.DRAFT
   | EIssuesStoreType.PROFILE
-<<<<<<< HEAD
   | EIssuesStoreType.TEAM
-  | EIssuesStoreType.TEAM_VIEW;
-=======
+  | EIssuesStoreType.TEAM_VIEW
   | EIssuesStoreType.EPIC;
->>>>>>> 7f353e3b
 
 export interface IBaseKanBanLayout {
   QuickActions: FC<IQuickActionProps>;
