--- conflicted
+++ resolved
@@ -11,11 +11,7 @@
   WORK_ITEM_TRACKER_EVENTS,
 } from "@plane/constants";
 import { useTranslation } from "@plane/i18n";
-<<<<<<< HEAD
-import { EIssuesStoreType } from "@plane/types";
-=======
 import { EIssuesStoreType, EWorkItemConversionType } from "@plane/types";
->>>>>>> 411213d2
 import { TOAST_TYPE, Tooltip, setToast } from "@plane/ui";
 import { cn, generateWorkItemLink, copyTextToClipboard } from "@plane/utils";
 // components
