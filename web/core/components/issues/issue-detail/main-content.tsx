"use client";

import { useEffect, useState } from "react";
import { observer } from "mobx-react";
// types
import { TIssue } from "@plane/types";
// components
import {
  IssueActivity,
  IssueUpdateStatus,
  IssueReaction,
  IssueParentDetail,
  IssueTitleInput,
  IssueDescriptionInput,
  IssueDetailWidgets,
} from "@/components/issues";
// hooks
import { useIssueDetail, useUser } from "@/hooks/store";
import useReloadConfirmations from "@/hooks/use-reload-confirmation";
// plane web components
import { IssueIdentifier } from "@/plane-web/components/issues";
// types
import { TIssueOperations } from "./root";

type Props = {
  workspaceSlug: string;
  projectId: string;
  issueId: string;
  issueOperations: TIssueOperations;
  isEditable: boolean;
  isArchived: boolean;
  swrIssueDetails: TIssue | null | undefined;
};

export const IssueMainContent: React.FC<Props> = observer((props) => {
  const { workspaceSlug, projectId, issueId, issueOperations, isEditable, isArchived, swrIssueDetails } = props;
  // states
  const [isSubmitting, setIsSubmitting] = useState<"submitting" | "submitted" | "saved">("saved");
  // hooks
  const { data: currentUser } = useUser();
  const {
    issue: { getIssueById },
  } = useIssueDetail();
  const { setShowAlert } = useReloadConfirmations(isSubmitting === "submitting");

  useEffect(() => {
    if (isSubmitting === "submitted") {
      setShowAlert(false);
      setTimeout(async () => setIsSubmitting("saved"), 2000);
    } else if (isSubmitting === "submitting") setShowAlert(true);
  }, [isSubmitting, setShowAlert, setIsSubmitting]);

  const issue = issueId ? getIssueById(issueId) : undefined;
  if (!issue || !issue.project_id) return <></>;

  return (
    <>
      <div className="rounded-lg space-y-4">
        {issue.parent_id && (
          <IssueParentDetail
            workspaceSlug={workspaceSlug}
            projectId={projectId}
            issueId={issueId}
            issue={issue}
            issueOperations={issueOperations}
          />
        )}

        <div className="mb-2.5 flex items-center">
<<<<<<< HEAD
          <IssueIdentifier issueId={issueId} projectId={issue.project_id} />
=======
          <IssueIdentifier issueId={issueId} projectId={issue.project_id} iconSize={14} iconContainerSize={20} />
>>>>>>> d6e9b364
          <IssueUpdateStatus isSubmitting={isSubmitting} />
        </div>

        <IssueTitleInput
          workspaceSlug={workspaceSlug}
          projectId={issue.project_id}
          issueId={issue.id}
          isSubmitting={isSubmitting}
          setIsSubmitting={(value) => setIsSubmitting(value)}
          issueOperations={issueOperations}
          disabled={!isEditable}
          value={issue.name}
          containerClassName="-ml-3"
        />

        {/* {issue?.description_html === issueDescription && ( */}
        <IssueDescriptionInput
          swrIssueDescription={swrIssueDetails?.description_html}
          workspaceSlug={workspaceSlug}
          projectId={issue.project_id}
          issueId={issue.id}
          initialValue={issue.description_html}
          disabled={!isEditable}
          issueOperations={issueOperations}
          setIsSubmitting={(value) => setIsSubmitting(value)}
          containerClassName="-ml-3 !mb-6 border-none"
        />
        {/* )} */}

        {currentUser && (
          <IssueReaction
            workspaceSlug={workspaceSlug}
            projectId={projectId}
            issueId={issueId}
            currentUser={currentUser}
            disabled={isArchived}
          />
        )}
      </div>

      <IssueDetailWidgets
        workspaceSlug={workspaceSlug}
        projectId={projectId}
        issueId={issueId}
        disabled={!isEditable || isArchived}
      />

      <IssueActivity workspaceSlug={workspaceSlug} projectId={projectId} issueId={issueId} disabled={isArchived} />
    </>
  );
});<|MERGE_RESOLUTION|>--- conflicted
+++ resolved
@@ -67,11 +67,7 @@
         )}
 
         <div className="mb-2.5 flex items-center">
-<<<<<<< HEAD
-          <IssueIdentifier issueId={issueId} projectId={issue.project_id} />
-=======
           <IssueIdentifier issueId={issueId} projectId={issue.project_id} iconSize={14} iconContainerSize={20} />
->>>>>>> d6e9b364
           <IssueUpdateStatus isSubmitting={isSubmitting} />
         </div>
 
