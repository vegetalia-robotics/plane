"use client";

import { useEffect, useState } from "react";
import { observer } from "mobx-react";
// types
import { TIssue } from "@plane/types";
// components
import {
  IssueActivity,
  IssueUpdateStatus,
  IssueReaction,
  IssueParentDetail,
  IssueTitleInput,
  IssueDescriptionInput,
  IssueDetailWidgets,
} from "@/components/issues";
// hooks
import { useIssueDetail, useUser } from "@/hooks/store";
import useReloadConfirmations from "@/hooks/use-reload-confirmation";
// plane web components
import { IssueIdentifier } from "@/plane-web/components/issues";
// types
import { TIssueOperations } from "./root";

type Props = {
  workspaceSlug: string;
  projectId: string;
  issueId: string;
  issueOperations: TIssueOperations;
  isEditable: boolean;
  isArchived: boolean;
  swrIssueDetails: TIssue | null | undefined;
};

export const IssueMainContent: React.FC<Props> = observer((props) => {
  const { workspaceSlug, projectId, issueId, issueOperations, isEditable, isArchived, swrIssueDetails } = props;
  // states
  const [isSubmitting, setIsSubmitting] = useState<"submitting" | "submitted" | "saved">("saved");
  // hooks
  const { data: currentUser } = useUser();
  const {
    issue: { getIssueById },
  } = useIssueDetail();
  const { setShowAlert } = useReloadConfirmations(isSubmitting === "submitting");

  useEffect(() => {
    if (isSubmitting === "submitted") {
      setShowAlert(false);
      setTimeout(async () => setIsSubmitting("saved"), 2000);
    } else if (isSubmitting === "submitting") setShowAlert(true);
  }, [isSubmitting, setShowAlert, setIsSubmitting]);

  const issue = issueId ? getIssueById(issueId) : undefined;
  if (!issue || !issue.project_id) return <></>;

  return (
    <>
      <div className="rounded-lg space-y-4">
        {issue.parent_id && (
          <IssueParentDetail
            workspaceSlug={workspaceSlug}
            projectId={projectId}
            issueId={issueId}
            issue={issue}
            issueOperations={issueOperations}
          />
        )}

<<<<<<< HEAD
        <div className="mb-2.5 flex items-center">
          <IssueIdentifier issueId={issueId} projectId={issue.project_id} />
=======
        <div className="mb-2.5 flex items-center gap-4">
          <IssueIdentifier issueId={issueId} projectId={issue.project_id} iconSize={14} iconContainerSize={20} />
>>>>>>> 048a0706
          <IssueUpdateStatus isSubmitting={isSubmitting} />
        </div>

        <IssueTitleInput
          workspaceSlug={workspaceSlug}
          projectId={issue.project_id}
          issueId={issue.id}
          isSubmitting={isSubmitting}
          setIsSubmitting={(value) => setIsSubmitting(value)}
          issueOperations={issueOperations}
          disabled={!isEditable}
          value={issue.name}
          containerClassName="-ml-3"
        />

        {/* {issue?.description_html === issueDescription && ( */}
        <IssueDescriptionInput
          swrIssueDescription={swrIssueDetails?.description_html}
          workspaceSlug={workspaceSlug}
          projectId={issue.project_id}
          issueId={issue.id}
          initialValue={issue.description_html}
          disabled={!isEditable}
          issueOperations={issueOperations}
          setIsSubmitting={(value) => setIsSubmitting(value)}
          containerClassName="-ml-3 !mb-6 border-none"
        />
        {/* )} */}

        {currentUser && (
          <IssueReaction
            workspaceSlug={workspaceSlug}
            projectId={projectId}
            issueId={issueId}
            currentUser={currentUser}
            disabled={isArchived}
          />
        )}
      </div>

      <IssueDetailWidgets
        workspaceSlug={workspaceSlug}
        projectId={projectId}
        issueId={issueId}
        disabled={!isEditable || isArchived}
      />

      <IssueActivity workspaceSlug={workspaceSlug} projectId={projectId} issueId={issueId} disabled={isArchived} />
    </>
  );
});<|MERGE_RESOLUTION|>--- conflicted
+++ resolved
@@ -66,13 +66,8 @@
           />
         )}
 
-<<<<<<< HEAD
-        <div className="mb-2.5 flex items-center">
-          <IssueIdentifier issueId={issueId} projectId={issue.project_id} />
-=======
         <div className="mb-2.5 flex items-center gap-4">
           <IssueIdentifier issueId={issueId} projectId={issue.project_id} iconSize={14} iconContainerSize={20} />
->>>>>>> 048a0706
           <IssueUpdateStatus isSubmitting={isSubmitting} />
         </div>
 
