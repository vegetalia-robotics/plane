--- conflicted
+++ resolved
@@ -23,11 +23,7 @@
 interface LiteTextEditorWrapperProps
   extends MakeOptional<
     Omit<ILiteTextEditorProps, "fileHandler" | "mentionHandler">,
-<<<<<<< HEAD
-    "disabledExtensions" | "flaggedExtensions"
-=======
     "disabledExtensions" | "flaggedExtensions" | "isSmoothCursorEnabled"
->>>>>>> 28edf03a
   > {
   workspaceSlug: string;
   workspaceId: string;
