import React, { useState } from "react";
// plane constants
import { EIssueCommentAccessSpecifier } from "@plane/constants";
// plane editor
import { EditorRefApi, ILiteTextEditor, LiteTextEditorWithRef, TFileHandler } from "@plane/editor";
// i18n
import { useTranslation } from "@plane/i18n";
// components
import { MakeOptional } from "@plane/types";
import { EditorMentionsRoot, IssueCommentToolbar } from "@/components/editor";
// helpers
import { cn } from "@/helpers/common.helper";
import { isCommentEmpty } from "@/helpers/string.helper";
// hooks
<<<<<<< HEAD
import { useEditorConfig, useEditorMention } from "@/hooks/editor";
=======
import { useEditorMention } from "@/hooks/use-editor-mention";
// store hooks
import { useMember } from "@/hooks/store";
>>>>>>> cd146aa6
// plane web hooks
import { useEditorFlagging } from "@/plane-web/hooks/use-editor-flagging";
// plane web services
import { WorkspaceService } from "@/plane-web/services";
const workspaceService = new WorkspaceService();

interface LiteTextEditorWrapperProps
  extends MakeOptional<Omit<ILiteTextEditor, "fileHandler" | "mentionHandler">, "disabledExtensions"> {
  workspaceSlug: string;
  workspaceId: string;
  projectId: string;
  accessSpecifier?: EIssueCommentAccessSpecifier;
  handleAccessChange?: (accessKey: EIssueCommentAccessSpecifier) => void;
  showAccessSpecifier?: boolean;
  showSubmitButton?: boolean;
  isSubmitting?: boolean;
  showToolbarInitially?: boolean;
  uploadFile: TFileHandler["upload"];
  issue_id?: string;
}

export const LiteTextEditor = React.forwardRef<EditorRefApi, LiteTextEditorWrapperProps>((props, ref) => {
  const { t } = useTranslation();
  const {
    containerClassName,
    workspaceSlug,
    workspaceId,
    projectId,
    issue_id,
    accessSpecifier,
    handleAccessChange,
    showAccessSpecifier = false,
    showSubmitButton = true,
    isSubmitting = false,
    showToolbarInitially = true,
    placeholder = t("issue.comments.placeholder"),
    uploadFile,
    disabledExtensions: additionalDisabledExtensions,
    ...rest
  } = props;
  // states
  const [isFocused, setIsFocused] = useState(showToolbarInitially);
  // editor flaggings
  const { liteTextEditor: disabledExtensions } = useEditorFlagging(workspaceSlug?.toString());
  // store hooks
  const { getUserDetails } = useMember();
  // use editor mention
  const { fetchMentions } = useEditorMention({
    searchEntity: async (payload) =>
      await workspaceService.searchEntity(workspaceSlug?.toString() ?? "", {
        ...payload,
        project_id: projectId?.toString() ?? "",
        issue_id: issue_id,
      }),
  });
  // editor config
  const { getEditorFileHandlers } = useEditorConfig();
  function isMutableRefObject<T>(ref: React.ForwardedRef<T>): ref is React.MutableRefObject<T | null> {
    return !!ref && typeof ref === "object" && "current" in ref;
  }
  // derived values
  const isEmpty = isCommentEmpty(props.initialValue);
  const editorRef = isMutableRefObject<EditorRefApi>(ref) ? ref.current : null;

  return (
    <div
      className={cn("relative border border-custom-border-200 rounded p-3")}
      onFocus={() => !showToolbarInitially && setIsFocused(true)}
      onBlur={() => !showToolbarInitially && setIsFocused(false)}
    >
      <LiteTextEditorWithRef
        ref={ref}
        disabledExtensions={[...disabledExtensions, ...(additionalDisabledExtensions ?? [])]}
        fileHandler={getEditorFileHandlers({
          projectId,
          uploadFile,
          workspaceId,
          workspaceSlug,
        })}
        mentionHandler={{
          searchCallback: async (query) => {
            const res = await fetchMentions(query);
            if (!res) throw new Error("Failed in fetching mentions");
            return res;
          },
          renderComponent: (props) => <EditorMentionsRoot {...props} />,
          getMentionedEntityDetails: (id: string) => ({ display_name: getUserDetails(id)?.display_name ?? "" }),
        }}
        placeholder={placeholder}
        containerClassName={cn(containerClassName, "relative")}
        {...rest}
      />
      <div
        className={cn(
          "transition-all duration-300 ease-out origin-top overflow-hidden",
          isFocused ? "max-h-[200px] opacity-100 scale-y-100 mt-3" : "max-h-0 opacity-0 scale-y-0 invisible"
        )}
      >
        <IssueCommentToolbar
          accessSpecifier={accessSpecifier}
          executeCommand={(item) => {
            // TODO: update this while toolbar homogenization
            // @ts-expect-error type mismatch here
            editorRef?.executeMenuItemCommand({
              itemKey: item.itemKey,
              ...item.extraProps,
            });
          }}
          handleAccessChange={handleAccessChange}
          handleSubmit={(e) => rest.onEnterKeyPress?.(e)}
          isCommentEmpty={isEmpty}
          isSubmitting={isSubmitting}
          showAccessSpecifier={showAccessSpecifier}
          editorRef={editorRef}
          showSubmitButton={showSubmitButton}
        />
      </div>
    </div>
  );
});

LiteTextEditor.displayName = "LiteTextEditor";<|MERGE_RESOLUTION|>--- conflicted
+++ resolved
@@ -12,13 +12,9 @@
 import { cn } from "@/helpers/common.helper";
 import { isCommentEmpty } from "@/helpers/string.helper";
 // hooks
-<<<<<<< HEAD
 import { useEditorConfig, useEditorMention } from "@/hooks/editor";
-=======
-import { useEditorMention } from "@/hooks/use-editor-mention";
 // store hooks
 import { useMember } from "@/hooks/store";
->>>>>>> cd146aa6
 // plane web hooks
 import { useEditorFlagging } from "@/plane-web/hooks/use-editor-flagging";
 // plane web services
