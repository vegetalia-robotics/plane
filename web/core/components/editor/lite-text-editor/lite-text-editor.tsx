import React, { useState } from "react";
// plane constants
import { EIssueCommentAccessSpecifier } from "@plane/constants";
// plane editor
import { EditorRefApi, ILiteTextEditor, LiteTextEditorWithRef } from "@plane/editor";
// components
import { EditorMentionsRoot, IssueCommentToolbar } from "@/components/editor";
// helpers
import { cn } from "@/helpers/common.helper";
import { getEditorFileHandlers } from "@/helpers/editor.helper";
import { isCommentEmpty } from "@/helpers/string.helper";
// hooks
import { useEditorMention } from "@/hooks/use-editor-mention";
// plane web hooks
import { useEditorFlagging } from "@/plane-web/hooks/use-editor-flagging";
import { useFileSize } from "@/plane-web/hooks/use-file-size";
// services
import { ProjectService } from "@/services/project";
const projectService = new ProjectService();

interface LiteTextEditorWrapperProps
  extends Omit<ILiteTextEditor, "disabledExtensions" | "fileHandler" | "mentionHandler"> {
  workspaceSlug: string;
  workspaceId: string;
  projectId?: string;
  accessSpecifier?: EIssueCommentAccessSpecifier;
  handleAccessChange?: (accessKey: EIssueCommentAccessSpecifier) => void;
  showAccessSpecifier?: boolean;
  showSubmitButton?: boolean;
  isSubmitting?: boolean;
  showToolbarInitially?: boolean;
  uploadFile: (file: File) => Promise<string>;
}

export const LiteTextEditor = React.forwardRef<EditorRefApi, LiteTextEditorWrapperProps>((props, ref) => {
  const {
    containerClassName,
    workspaceSlug,
    workspaceId,
    projectId,
    accessSpecifier,
    handleAccessChange,
    showAccessSpecifier = false,
    showSubmitButton = true,
    isSubmitting = false,
    showToolbarInitially = true,
    placeholder = "Add comment...",
    uploadFile,
    ...rest
  } = props;
  // states
  const [isFocused, setIsFocused] = useState(showToolbarInitially);
<<<<<<< HEAD
  // editor flaggings
  const { liteTextEditor: disabledExtensions } = useEditorFlagging(workspaceSlug?.toString());
  // use editor mention
  const { fetchMentions } = useEditorMention({
    searchEntity: async (payload) =>
      await projectService.searchEntity(workspaceSlug?.toString() ?? "", projectId?.toString() ?? "", payload),
=======
  // store hooks
  const { data: currentUser } = useUser();
  const {
    getUserDetails,
    project: { getProjectMemberIds },
    workspace: { getWorkspaceMemberIds },
  } = useMember();
  // editor flaggings
  const { liteTextEditor: disabledExtensions } = useEditorFlagging(workspaceSlug?.toString());
  // derived values
  const memberIds = projectId ? getProjectMemberIds(projectId) : getWorkspaceMemberIds(workspaceSlug);
  const projectMemberDetails = memberIds?.map((id) => getUserDetails(id) as IUserLite);
  // use-mention
  const { mentionHighlights, mentionSuggestions } = useMention({
    workspaceSlug,
    projectId,
    members: projectMemberDetails,
    user: currentUser ?? undefined,
>>>>>>> cb53cd62
  });
  // file size
  const { maxFileSize } = useFileSize();
  function isMutableRefObject<T>(ref: React.ForwardedRef<T>): ref is React.MutableRefObject<T | null> {
    return !!ref && typeof ref === "object" && "current" in ref;
  }
  // derived values
  const isEmpty = isCommentEmpty(props.initialValue);
  const editorRef = isMutableRefObject<EditorRefApi>(ref) ? ref.current : null;

  return (
    <div
      className={cn("relative border border-custom-border-200 rounded p-3")}
      onFocus={() => !showToolbarInitially && setIsFocused(true)}
      onBlur={() => !showToolbarInitially && setIsFocused(false)}
    >
      <LiteTextEditorWithRef
        ref={ref}
        disabledExtensions={disabledExtensions}
        fileHandler={getEditorFileHandlers({
          maxFileSize,
          projectId,
          uploadFile,
          workspaceId,
          workspaceSlug,
        })}
        mentionHandler={{
          searchCallback: async (query) => {
            const res = await fetchMentions(query);
            if (!res) throw new Error("Failed in fetching mentions");
            return res;
          },
          renderComponent: (props) => <EditorMentionsRoot {...props} />,
        }}
        placeholder={placeholder}
        containerClassName={cn(containerClassName, "relative")}
        {...rest}
      />
      <div
        className={cn(
          "transition-all duration-300 ease-out origin-top overflow-hidden",
          isFocused ? "max-h-[200px] opacity-100 scale-y-100 mt-3" : "max-h-0 opacity-0 scale-y-0 invisible"
        )}
      >
        <IssueCommentToolbar
          accessSpecifier={accessSpecifier}
          executeCommand={(item) => {
            // TODO: update this while toolbar homogenization
            // @ts-expect-error type mismatch here
            editorRef?.executeMenuItemCommand({
              itemKey: item.itemKey,
              ...item.extraProps,
            });
          }}
          handleAccessChange={handleAccessChange}
          handleSubmit={(e) => rest.onEnterKeyPress?.(e)}
          isCommentEmpty={isEmpty}
          isSubmitting={isSubmitting}
          showAccessSpecifier={showAccessSpecifier}
          editorRef={editorRef}
          showSubmitButton={showSubmitButton}
        />
      </div>
    </div>
  );
});

LiteTextEditor.displayName = "LiteTextEditor";<|MERGE_RESOLUTION|>--- conflicted
+++ resolved
@@ -50,33 +50,12 @@
   } = props;
   // states
   const [isFocused, setIsFocused] = useState(showToolbarInitially);
-<<<<<<< HEAD
   // editor flaggings
   const { liteTextEditor: disabledExtensions } = useEditorFlagging(workspaceSlug?.toString());
   // use editor mention
   const { fetchMentions } = useEditorMention({
     searchEntity: async (payload) =>
       await projectService.searchEntity(workspaceSlug?.toString() ?? "", projectId?.toString() ?? "", payload),
-=======
-  // store hooks
-  const { data: currentUser } = useUser();
-  const {
-    getUserDetails,
-    project: { getProjectMemberIds },
-    workspace: { getWorkspaceMemberIds },
-  } = useMember();
-  // editor flaggings
-  const { liteTextEditor: disabledExtensions } = useEditorFlagging(workspaceSlug?.toString());
-  // derived values
-  const memberIds = projectId ? getProjectMemberIds(projectId) : getWorkspaceMemberIds(workspaceSlug);
-  const projectMemberDetails = memberIds?.map((id) => getUserDetails(id) as IUserLite);
-  // use-mention
-  const { mentionHighlights, mentionSuggestions } = useMention({
-    workspaceSlug,
-    projectId,
-    members: projectMemberDetails,
-    user: currentUser ?? undefined,
->>>>>>> cb53cd62
   });
   // file size
   const { maxFileSize } = useFileSize();
