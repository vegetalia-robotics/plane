"use client";

import React, { useRef, useState } from "react";
import { observer } from "mobx-react";
import Link from "next/link";
import { FileText, HelpCircle, MessagesSquare, MoveLeft, Zap } from "lucide-react";
import { Transition } from "@headlessui/react";
// ui
import { DiscordIcon, GithubIcon, Tooltip } from "@plane/ui";
// helpers
import { cn } from "@/helpers/common.helper";
// hooks
import { useAppTheme, useCommandPalette } from "@/hooks/store";
import useOutsideClickDetector from "@/hooks/use-outside-click-detector";
import { usePlatformOS } from "@/hooks/use-platform-os";
// components
import { WorkspaceEditionBadge } from "@/plane-web/components/workspace";
// assets
import packageJson from "package.json";
import { PlaneBadge } from "./plane-badge";

const HELP_OPTIONS = [
  {
    name: "Documentation",
    href: "https://docs.plane.so/",
    Icon: FileText,
  },
  {
    name: "Join our Discord",
    href: "https://discord.com/invite/A92xrEGCge",
    Icon: DiscordIcon,
  },
  {
    name: "Report a bug",
    href: "https://github.com/makeplane/plane/issues/new/choose",
    Icon: GithubIcon,
  },
];

export interface WorkspaceHelpSectionProps {
  setSidebarActive?: React.Dispatch<React.SetStateAction<boolean>>;
}

export const WorkspaceHelpSection: React.FC<WorkspaceHelpSectionProps> = observer(() => {
  // store hooks
  const { sidebarCollapsed, toggleSidebar } = useAppTheme();
  const { toggleShortcutModal } = useCommandPalette();
  const { isMobile } = usePlatformOS();
  // states
  const [isNeedHelpOpen, setIsNeedHelpOpen] = useState(false);
  // refs
  const helpOptionsRef = useRef<HTMLDivElement | null>(null);

  const handleCrispWindowShow = () => {
    if (window) {
      window.$crisp.push(["do", "chat:show"]);
    }
  };

  useOutsideClickDetector(helpOptionsRef, () => setIsNeedHelpOpen(false));

  const isCollapsed = sidebarCollapsed || false;

  return (
    <>
      <div
        className={cn(
          "flex w-full items-center justify-between gap-1 self-baseline border-t border-custom-border-200 bg-custom-sidebar-background-100 px-4 h-14 flex-shrink-0",
          {
            "flex-col h-auto py-1.5": isCollapsed,
          }
        )}
      >
        {!isCollapsed && (
<<<<<<< HEAD
          <div className="w-1/2">
            <WorkspaceEditionBadge />
          </div>
=======
          <>
            <PlaneBadge />
          </>
>>>>>>> fd29f8df
        )}
        <div className={`flex items-center gap-1 ${isCollapsed ? "flex-col justify-center" : "w-1/2 justify-evenly"}`}>
          <Tooltip tooltipContent="Shortcuts" isMobile={isMobile}>
            <button
              type="button"
              className={`grid place-items-center rounded-md p-1.5 text-custom-text-200 outline-none hover:bg-custom-background-90 hover:text-custom-text-100 ${
                isCollapsed ? "w-full" : ""
              }`}
              onClick={() => toggleShortcutModal(true)}
            >
              <Zap className="h-3.5 w-3.5" />
            </button>
          </Tooltip>
          <Tooltip tooltipContent="Help" isMobile={isMobile}>
            <button
              type="button"
              className={`grid place-items-center rounded-md p-1.5 text-custom-text-200 outline-none hover:bg-custom-background-90 hover:text-custom-text-100 ${
                isCollapsed ? "w-full" : ""
              }`}
              onClick={() => setIsNeedHelpOpen((prev) => !prev)}
            >
              <HelpCircle className="h-3.5 w-3.5" />
            </button>
          </Tooltip>

          <button
            type="button"
            className="grid place-items-center rounded-md p-1.5 text-custom-text-200 outline-none hover:bg-custom-background-90 hover:text-custom-text-100 md:hidden"
            onClick={() => toggleSidebar()}
          >
            <MoveLeft className="h-3.5 w-3.5" />
          </button>

          <Tooltip tooltipContent={`${isCollapsed ? "Expand" : "Hide"}`} isMobile={isMobile}>
            <button
              type="button"
              className={`hidden place-items-center rounded-md p-1.5 text-custom-text-200 outline-none hover:bg-custom-background-90 hover:text-custom-text-100 md:grid ${
                isCollapsed ? "w-full" : ""
              }`}
              onClick={() => toggleSidebar()}
            >
              <MoveLeft className={`h-3.5 w-3.5 duration-300 ${isCollapsed ? "rotate-180" : ""}`} />
            </button>
          </Tooltip>
        </div>

        <div className="relative">
          <Transition
            show={isNeedHelpOpen}
            enter="transition ease-out duration-100"
            enterFrom="transform opacity-0 scale-95"
            enterTo="transform opacity-100 scale-100"
            leave="transition ease-in duration-75"
            leaveFrom="transform opacity-100 scale-100"
            leaveTo="transform opacity-0 scale-95"
          >
            <div
              className={`absolute bottom-2 min-w-[10rem] ${
                isCollapsed ? "left-full" : "-left-[75px]"
              } divide-y divide-custom-border-200 whitespace-nowrap rounded bg-custom-background-100 p-1 shadow-custom-shadow-xs`}
              ref={helpOptionsRef}
            >
              <div className="space-y-1 pb-2">
                {HELP_OPTIONS.map(({ name, Icon, href }) => (
                  <Link href={href} key={name} target="_blank">
                    <span className="flex items-center gap-x-2 rounded px-2 py-1 text-xs hover:bg-custom-background-80">
                      <div className="grid flex-shrink-0 place-items-center">
                        <Icon className="h-3.5 w-3.5 text-custom-text-200" size={14} />
                      </div>
                      <span className="text-xs">{name}</span>
                    </span>
                  </Link>
                ))}
                {process.env.NEXT_PUBLIC_CRISP_ID && (
                  <button
                    type="button"
                    onClick={handleCrispWindowShow}
                    className="flex w-full items-center gap-x-2 rounded px-2 py-1 text-xs hover:bg-custom-background-80"
                  >
                    <div className="grid flex-shrink-0 place-items-center">
                      <MessagesSquare className="h-3.5 w-3.5 text-custom-text-200" />
                    </div>
                    <span className="text-xs">Chat with us</span>
                  </button>
                )}
              </div>
              <div className="px-2 pb-1 pt-2 text-[10px]">Version: v{packageJson.version}</div>
            </div>
          </Transition>
        </div>
      </div>
    </>
  );
});<|MERGE_RESOLUTION|>--- conflicted
+++ resolved
@@ -72,15 +72,9 @@
         )}
       >
         {!isCollapsed && (
-<<<<<<< HEAD
           <div className="w-1/2">
             <WorkspaceEditionBadge />
           </div>
-=======
-          <>
-            <PlaneBadge />
-          </>
->>>>>>> fd29f8df
         )}
         <div className={`flex items-center gap-1 ${isCollapsed ? "flex-col justify-center" : "w-1/2 justify-evenly"}`}>
           <Tooltip tooltipContent="Shortcuts" isMobile={isMobile}>
