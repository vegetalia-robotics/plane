--- conflicted
+++ resolved
@@ -12,12 +12,6 @@
 import { useTranslation } from "@plane/i18n";
 import { IWorkspaceBulkInviteFormData } from "@plane/types";
 // ui
-<<<<<<< HEAD
-import { Button, CustomSelect, Input } from "@plane/ui";
-// constants
-// hooks
-import { useUserPermissions } from "@/hooks/store";
-=======
 import { Button, CustomSelect, getButtonStyling, Input, Loader, Tooltip } from "@plane/ui";
 // helpers
 import { cn } from "@/helpers/common.helper";
@@ -28,7 +22,6 @@
 import { PaymentService } from "@/plane-web/services/payment.service";
 
 const paymentService = new PaymentService();
->>>>>>> 0351e448
 // types
 
 type Props = {
@@ -59,10 +52,6 @@
 export const SendWorkspaceInvitationModal: React.FC<Props> = observer((props) => {
   const { isOpen, onClose, onSubmit, toggleUpdateWorkspaceSeatsModal } = props;
   // store hooks
-<<<<<<< HEAD
-  const { workspaceInfoBySlug } = useUserPermissions();
-=======
->>>>>>> 0351e448
   const { t } = useTranslation();
   // router
   const { workspaceSlug } = useParams();
@@ -186,12 +175,6 @@
                     <Dialog.Title as="h3" className="text-lg font-medium leading-6 text-custom-text-100">
                       {t("workspace_settings.settings.members.modal.title")}
                     </Dialog.Title>
-<<<<<<< HEAD
-                    <div className="mt-2">
-                      <p className="text-sm text-custom-text-200">
-                        {t("workspace_settings.settings.members.modal.description")}
-                      </p>
-=======
                     <div>
                       {isProOrBusinessWorkspace ? (
                         <>
@@ -213,7 +196,6 @@
                           {t("workspace_settings.settings.members.modal.description")}
                         </p>
                       )}
->>>>>>> 0351e448
                     </div>
                     <div className="mb-3 space-y-4">
                       {fields.map((field, index) => (
@@ -226,11 +208,7 @@
                               control={control}
                               name={`emails.${index}.email`}
                               rules={{
-<<<<<<< HEAD
                                 required: t("workspace_settings.settings.members.modal.errors.required"),
-=======
-                                required: "We need an email address to invite them.",
->>>>>>> 0351e448
                                 pattern: {
                                   value: /^[A-Z0-9._%+-]+@[A-Z0-9.-]+\.[A-Z]{2,}$/i,
                                   message: t("workspace_settings.settings.members.modal.errors.invalid"),
@@ -352,20 +330,13 @@
                       onClick={appendField}
                       disabled={isInviteDisabled}
                     >
-<<<<<<< HEAD
-                      <Plus className="h-4 w-4" />
-=======
                       <Plus className="h-3.5 w-3.5" />
->>>>>>> 0351e448
                       {t("common.add_more")}
                     </button>
                     <div className="flex items-center gap-2">
                       <Button variant="neutral-primary" size="sm" onClick={handleClose}>
                         {t("cancel")}
                       </Button>
-<<<<<<< HEAD
-                      <Button variant="primary" size="sm" type="submit" loading={isSubmitting}>
-=======
                       <Button
                         variant="primary"
                         size="sm"
@@ -373,7 +344,6 @@
                         loading={isSubmitting}
                         disabled={isInviteDisabled}
                       >
->>>>>>> 0351e448
                         {isSubmitting
                           ? t("workspace_settings.settings.members.modal.button_loading")
                           : t("workspace_settings.settings.members.modal.button")}
