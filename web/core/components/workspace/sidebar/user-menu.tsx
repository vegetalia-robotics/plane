--- conflicted
+++ resolved
@@ -75,18 +75,16 @@
                     <link.Icon className="size-4" />
                   </span>
                   {!sidebarCollapsed && <p className="text-sm leading-5 font-medium">{link.label}</p>}
-<<<<<<< HEAD
+                  {!sidebarCollapsed && link.key === "active-cycles" && (
+                    <span className="flex items-center justify-center px-3.5 py-0.5 text-xs leading-4 rounded-xl text-orange-500 bg-orange-500/20">
+                      Beta
+                    </span>
+                  )}
                   {link.key === "notifications" && (
                     <NotificationAppSidebarOption
                       workspaceSlug={workspaceSlug.toString()}
                       isSidebarCollapsed={sidebarCollapsed ?? false}
                     />
-=======
-                  {!sidebarCollapsed && link.key === "active-cycles" && (
-                    <span className="flex items-center justify-center px-3.5 py-0.5 text-xs leading-4 rounded-xl text-orange-500 bg-orange-500/20">
-                      Beta
-                    </span>
->>>>>>> 1ff1167f
                   )}
                 </div>
               </Tooltip>
