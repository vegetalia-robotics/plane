--- conflicted
+++ resolved
@@ -7,11 +7,7 @@
 import { Disclosure, Transition } from "@headlessui/react";
 // ui
 import { EUserWorkspaceRoles } from "@plane/constants";
-<<<<<<< HEAD
-import { ContrastIcon } from "@plane/ui";
-=======
 import { ContrastIcon, InitiativeIcon, TeamsIcon } from "@plane/ui";
->>>>>>> 7185b6b7
 // components
 import { SidebarWorkspaceMenuHeader, SidebarWorkspaceMenuItem } from "@/components/workspace/sidebar";
 // helpers
@@ -36,8 +32,6 @@
 
   const SIDEBAR_WORKSPACE_MENU_ITEMS = [
     {
-<<<<<<< HEAD
-=======
       key: "initiatives",
       labelTranslationKey: "initiatives",
       href: `/${workspaceSlug}/initiatives/`,
@@ -52,7 +46,6 @@
       Icon: TeamsIcon,
     },
     {
->>>>>>> 7185b6b7
       key: "projects",
       labelTranslationKey: "projects",
       href: `/${workspaceSlug}/projects/`,
