--- conflicted
+++ resolved
@@ -54,12 +54,6 @@
   useEffect(() => {
     if (sidebarCollapsed) toggleWorkspaceMenu(true);
   }, [sidebarCollapsed, toggleWorkspaceMenu]);
-
-  const indicatorElement = (
-    <div className="flex-shrink-0">
-      <UpgradeBadge />
-    </div>
-  );
 
   return (
     <Disclosure as="div" defaultOpen>
@@ -121,21 +115,14 @@
                           />
                           {!sidebarCollapsed && <p className="text-sm leading-5 font-medium">{link.label}</p>}
                         </div>
-<<<<<<< HEAD
-                        {!sidebarCollapsed && link.key === "active-cycles" && indicatorElement}
-                      </SidebarNavItem>
-                    </Link>
-                  </Tooltip>
-=======
                         {!sidebarCollapsed && link.key === "active-cycles" && (
                           <div className="flex-shrink-0">
                             <UpgradeBadge flag="WORKSPACE_ACTIVE_CYCLES" />
                           </div>
                         )}
-                      </div>
-                    </Tooltip>
-                  </Link>
->>>>>>> bd5de6e7
+                      </SidebarNavItem>
+                    </Link>
+                  </Tooltip>
                 )
             )}
           </Disclosure.Panel>
