"use client";

import React, { useState } from "react";
import { observer } from "mobx-react";
import { useParams } from "next/navigation";
import { FileText, HelpCircle, MessagesSquare, MoveLeft, User } from "lucide-react";
// ui
import { CustomMenu, Tooltip, ToggleSwitch } from "@plane/ui";
// components
import { ProductUpdatesModal } from "@/components/global";
// helpers
import { cn } from "@/helpers/common.helper";
// hooks
import { useAppTheme, useCommandPalette, useInstance, useTransient, useUserSettings } from "@/hooks/store";
import { usePlatformOS } from "@/hooks/use-platform-os";
// plane web components
import { PlaneVersionNumber } from "@/plane-web/components/global";
import { WorkspaceEditionBadge } from "@/plane-web/components/workspace";
<<<<<<< HEAD
=======
import { ENABLE_LOCAL_DB_CACHE } from "@/plane-web/constants/issues";
import { useFlag } from "@/plane-web/hooks/store";
>>>>>>> b8f78807

export interface WorkspaceHelpSectionProps {
  setSidebarActive?: React.Dispatch<React.SetStateAction<boolean>>;
}

export const SidebarHelpSection: React.FC<WorkspaceHelpSectionProps> = observer(() => {
  const { workspaceSlug, projectId } = useParams();
  // store hooks
  const { sidebarCollapsed, toggleSidebar } = useAppTheme();
  const { toggleShortcutModal } = useCommandPalette();
  const { isMobile } = usePlatformOS();
  const { config } = useInstance();
  const { isIntercomToggle, toggleIntercom } = useTransient();
  const { canUseLocalDB, toggleLocalDB } = useUserSettings();
  const isLocalDBCacheEnabled = useFlag(workspaceSlug?.toString(), "NO_LOAD");
  // states
  const [isNeedHelpOpen, setIsNeedHelpOpen] = useState(false);
  const [isChangeLogOpen, setIsChangeLogOpen] = useState(false);

  const handleCrispWindowShow = () => {
    toggleIntercom(!isIntercomToggle);
  };

  const isCollapsed = sidebarCollapsed || false;

  return (
    <>
      <ProductUpdatesModal isOpen={isChangeLogOpen} handleClose={() => setIsChangeLogOpen(false)} />
      <div
        className={cn(
          "flex w-full items-center justify-between px-2 self-baseline border-t border-custom-border-200 bg-custom-sidebar-background-100 h-12 flex-shrink-0",
          {
            "flex-col h-auto py-1.5": isCollapsed,
          }
        )}
      >
        <div
          className={`relative flex flex-shrink-0 items-center gap-1 ${isCollapsed ? "flex-col justify-center" : "justify-evenly"}`}
        >
          <CustomMenu
            customButton={
              <button
                type="button"
                className={cn(
                  "grid place-items-center rounded-md p-1 outline-none text-custom-text-200 hover:text-custom-text-100 hover:bg-custom-background-90",
                  {
                    "bg-custom-background-90": isNeedHelpOpen,
                  }
                )}
              >
                <Tooltip tooltipContent="Help" isMobile={isMobile} disabled={isNeedHelpOpen}>
                  <HelpCircle className="h-[18px] w-[18px] outline-none" />
                </Tooltip>
              </button>
            }
            customButtonClassName={`relative grid place-items-center rounded-md p-1.5 outline-none ${isCollapsed ? "w-full" : ""}`}
            menuButtonOnClick={() => !isNeedHelpOpen && setIsNeedHelpOpen(true)}
            onMenuClose={() => setIsNeedHelpOpen(false)}
            placement={isCollapsed ? "left-end" : "top-end"}
            maxHeight="lg"
            closeOnSelect
          >
            <CustomMenu.MenuItem>
              <a
                href="https://go.plane.so/p-docs"
                target="_blank"
                className="flex items-center justify- gap-x-2 rounded text-xs hover:bg-custom-background-80"
              >
                <FileText className="h-3.5 w-3.5 text-custom-text-200" size={14} />
                <span className="text-xs">Documentation</span>
              </a>
            </CustomMenu.MenuItem>
            {config?.intercom_app_id && config?.is_intercom_enabled && (
              <CustomMenu.MenuItem>
                <button
                  type="button"
                  onClick={handleCrispWindowShow}
                  className="flex w-full items-center gap-x-2 rounded text-xs hover:bg-custom-background-80"
                >
                  <MessagesSquare className="h-3.5 w-3.5 text-custom-text-200" />
                  <span className="text-xs">Message support</span>
                </button>
              </CustomMenu.MenuItem>
            )}
            <CustomMenu.MenuItem>
              <a
                href="mailto:sales@plane.so"
                target="_blank"
                className="flex items-center justify- gap-x-2 rounded text-xs hover:bg-custom-background-80"
              >
                <User className="h-3.5 w-3.5 text-custom-text-200" size={14} />
                <span className="text-xs">Contact sales</span>
              </a>
            </CustomMenu.MenuItem>
            <div className="my-1 border-t border-custom-border-200" />
<<<<<<< HEAD
            <CustomMenu.MenuItem>
              <div
                onClick={(e) => {
                  e.preventDefault();
                  e.stopPropagation();
                }}
                className="flex w-full items-center justify-between text-xs hover:bg-custom-background-80"
              >
                <span className="racking-tight">Hyper Mode</span>
                <ToggleSwitch
                  value={canUseLocalDB}
                  onChange={() => toggleLocalDB(workspaceSlug?.toString(), projectId?.toString())}
                />
              </div>
            </CustomMenu.MenuItem>
=======
            {ENABLE_LOCAL_DB_CACHE && isLocalDBCacheEnabled && (
              <CustomMenu.MenuItem>
                <div
                  onClick={(e) => {
                    e.preventDefault();
                    e.stopPropagation();
                  }}
                  className="flex w-full items-center justify-between text-xs hover:bg-custom-background-80"
                >
                  <span className="racking-tight">Local Cache</span>
                  <ToggleSwitch
                    value={canUseLocalDB}
                    onChange={() => toggleLocalDB(workspaceSlug?.toString(), projectId?.toString())}
                  />
                </div>
              </CustomMenu.MenuItem>
            )}
>>>>>>> b8f78807
            <CustomMenu.MenuItem>
              <button
                type="button"
                onClick={() => toggleShortcutModal(true)}
                className="flex w-full items-center justify-start text-xs hover:bg-custom-background-80"
              >
                <span className="text-xs">Keyboard shortcuts</span>
              </button>
            </CustomMenu.MenuItem>
            <CustomMenu.MenuItem>
              <a
                target="_blank"
                type="button"
                href="https://plane.so/changelog/community"
                className="flex w-full items-center justify-start text-xs hover:bg-custom-background-80"
              >
                <span className="text-xs">What&apos;s new</span>
              </a>
            </CustomMenu.MenuItem>
            <CustomMenu.MenuItem>
              <a
                href="https://go.plane.so/p-discord"
                target="_blank"
                className="flex items-center justify- gap-x-2 rounded text-xs hover:bg-custom-background-80"
              >
                <span className="text-xs">Discord</span>
              </a>
            </CustomMenu.MenuItem>
            <div className="px-1 pt-2 mt-1 text-xs text-custom-text-200 border-t border-custom-border-200">
              <PlaneVersionNumber />
            </div>
          </CustomMenu>
        </div>
        <div
          className={cn("w-full flex-grow px-0.5", {
            hidden: isCollapsed,
          })}
        >
          <WorkspaceEditionBadge />
        </div>
        <div
          className={`flex flex-shrink-0 items-center gap-1 ${isCollapsed ? "flex-col justify-center" : "justify-evenly"}`}
        >
          <Tooltip tooltipContent={`${isCollapsed ? "Expand" : "Hide"}`} isMobile={isMobile}>
            <button
              type="button"
              className={`grid place-items-center rounded-md p-1 text-custom-text-200 outline-none hover:bg-custom-background-90 hover:text-custom-text-100 ${
                isCollapsed ? "w-full" : ""
              }`}
              onClick={() => toggleSidebar()}
            >
              <MoveLeft className={`h-4 w-4 duration-300 ${isCollapsed ? "rotate-180" : ""}`} />
            </button>
          </Tooltip>
        </div>
      </div>
    </>
  );
});<|MERGE_RESOLUTION|>--- conflicted
+++ resolved
@@ -16,11 +16,8 @@
 // plane web components
 import { PlaneVersionNumber } from "@/plane-web/components/global";
 import { WorkspaceEditionBadge } from "@/plane-web/components/workspace";
-<<<<<<< HEAD
-=======
 import { ENABLE_LOCAL_DB_CACHE } from "@/plane-web/constants/issues";
 import { useFlag } from "@/plane-web/hooks/store";
->>>>>>> b8f78807
 
 export interface WorkspaceHelpSectionProps {
   setSidebarActive?: React.Dispatch<React.SetStateAction<boolean>>;
@@ -116,23 +113,6 @@
               </a>
             </CustomMenu.MenuItem>
             <div className="my-1 border-t border-custom-border-200" />
-<<<<<<< HEAD
-            <CustomMenu.MenuItem>
-              <div
-                onClick={(e) => {
-                  e.preventDefault();
-                  e.stopPropagation();
-                }}
-                className="flex w-full items-center justify-between text-xs hover:bg-custom-background-80"
-              >
-                <span className="racking-tight">Hyper Mode</span>
-                <ToggleSwitch
-                  value={canUseLocalDB}
-                  onChange={() => toggleLocalDB(workspaceSlug?.toString(), projectId?.toString())}
-                />
-              </div>
-            </CustomMenu.MenuItem>
-=======
             {ENABLE_LOCAL_DB_CACHE && isLocalDBCacheEnabled && (
               <CustomMenu.MenuItem>
                 <div
@@ -150,7 +130,6 @@
                 </div>
               </CustomMenu.MenuItem>
             )}
->>>>>>> b8f78807
             <CustomMenu.MenuItem>
               <button
                 type="button"
