import { useCallback } from "react";
import { observer } from "mobx-react";
import { useRouter, useSearchParams } from "next/navigation";
// plane imports
import { TPageVersion } from "@plane/types";
import { cn } from "@plane/utils";
// components
<<<<<<< HEAD
import { PageVersionsMainContent, PageVersionsSidebarRoot, TVersionEditorProps } from "@/components/pages";
// helpers
import { EPageStoreType } from "@/plane-web/hooks/store";
=======
import { PageVersionsMainContent, TVersionEditorProps } from "@/components/pages";
// hooks
import { useQueryParams } from "@/hooks/use-query-params";
// local imports
import { PAGE_NAVIGATION_PANE_VERSION_QUERY_PARAM, PAGE_NAVIGATION_PANE_WIDTH } from "../navigation-pane";
>>>>>>> 5874636b

type Props = {
  editorComponent: React.FC<TVersionEditorProps>;
  fetchVersionDetails: (pageId: string, versionId: string) => Promise<TPageVersion | undefined>;
  handleRestore: (descriptionHTML: string) => Promise<void>;
  pageId: string;
  restoreEnabled: boolean;
  storeType: EPageStoreType;
};

export const PageVersionsOverlay: React.FC<Props> = observer((props) => {
<<<<<<< HEAD
  const {
    activeVersion,
    currentVersionDescription,
    editorComponent,
    fetchAllVersions,
    fetchVersionDetails,
    handleRestore,
    isOpen,
    onClose,
    pageId,
    restoreEnabled,
    storeType,
  } = props;
=======
  const { editorComponent, fetchVersionDetails, handleRestore, pageId, restoreEnabled } = props;
  // navigation
  const router = useRouter();
  const searchParams = useSearchParams();
  // query params
  const { updateQueryParams } = useQueryParams();
  // derived values
  const activeVersion = searchParams.get(PAGE_NAVIGATION_PANE_VERSION_QUERY_PARAM);
  const isOpen = !!activeVersion;
>>>>>>> 5874636b

  const handleClose = useCallback(() => {
    const updatedRoute = updateQueryParams({
      paramsToRemove: [PAGE_NAVIGATION_PANE_VERSION_QUERY_PARAM],
    });
    router.push(updatedRoute);
  }, [router, updateQueryParams]);

  return (
    <div
      className={cn(
        "absolute inset-0 z-[16] h-full bg-custom-background-100 flex overflow-hidden opacity-0 pointer-events-none transition-opacity",
        {
          "opacity-100 pointer-events-auto": isOpen,
        }
      )}
      style={{
        width: `calc(100% - ${PAGE_NAVIGATION_PANE_WIDTH}px)`,
      }}
    >
      <PageVersionsMainContent
        activeVersion={activeVersion}
        editorComponent={editorComponent}
        fetchVersionDetails={fetchVersionDetails}
        handleClose={handleClose}
        handleRestore={handleRestore}
        pageId={pageId}
        restoreEnabled={restoreEnabled}
        storeType={storeType}
      />
    </div>
  );
});<|MERGE_RESOLUTION|>--- conflicted
+++ resolved
@@ -5,17 +5,13 @@
 import { TPageVersion } from "@plane/types";
 import { cn } from "@plane/utils";
 // components
-<<<<<<< HEAD
-import { PageVersionsMainContent, PageVersionsSidebarRoot, TVersionEditorProps } from "@/components/pages";
-// helpers
-import { EPageStoreType } from "@/plane-web/hooks/store";
-=======
 import { PageVersionsMainContent, TVersionEditorProps } from "@/components/pages";
 // hooks
 import { useQueryParams } from "@/hooks/use-query-params";
+// plane web imports
+import { EPageStoreType } from "@/plane-web/hooks/store";
 // local imports
 import { PAGE_NAVIGATION_PANE_VERSION_QUERY_PARAM, PAGE_NAVIGATION_PANE_WIDTH } from "../navigation-pane";
->>>>>>> 5874636b
 
 type Props = {
   editorComponent: React.FC<TVersionEditorProps>;
@@ -27,22 +23,7 @@
 };
 
 export const PageVersionsOverlay: React.FC<Props> = observer((props) => {
-<<<<<<< HEAD
-  const {
-    activeVersion,
-    currentVersionDescription,
-    editorComponent,
-    fetchAllVersions,
-    fetchVersionDetails,
-    handleRestore,
-    isOpen,
-    onClose,
-    pageId,
-    restoreEnabled,
-    storeType,
-  } = props;
-=======
-  const { editorComponent, fetchVersionDetails, handleRestore, pageId, restoreEnabled } = props;
+  const { editorComponent, fetchVersionDetails, handleRestore, pageId, restoreEnabled, storeType } = props;
   // navigation
   const router = useRouter();
   const searchParams = useSearchParams();
@@ -51,7 +32,6 @@
   // derived values
   const activeVersion = searchParams.get(PAGE_NAVIGATION_PANE_VERSION_QUERY_PARAM);
   const isOpen = !!activeVersion;
->>>>>>> 5874636b
 
   const handleClose = useCallback(() => {
     const updatedRoute = updateQueryParams({
