import { Dispatch, SetStateAction, useCallback, useEffect, useMemo, useRef, useState } from "react";
import { observer } from "mobx-react";
// document-editor
import { LIVE_BASE_PATH, LIVE_BASE_URL } from "@plane/constants";
import {
  CollaborativeDocumentEditorWithRef,
  EditorRefApi,
  EditorTitleRefApi,
  TAIMenuProps,
  TDisplayConfig,
  TFileHandler,
  TRealtimeConfig,
  TServerHandler,
} from "@plane/editor";
<<<<<<< HEAD
// plane types
// plane imports
=======
import { useTranslation } from "@plane/i18n";
>>>>>>> 5874636b
import { TSearchEntityRequestPayload, TSearchResponse, TWebhookConnectionQueryParams } from "@plane/types";
// plane ui
import { ERowVariant, Row } from "@plane/ui";
import { cn, generateRandomColor, hslToHex, isCommentEmpty } from "@plane/utils";
// components
import { EditorMentionsRoot } from "@/components/editor";
import { PageContentBrowser, PageContentLoader } from "@/components/pages";

// hooks
import { useEditorMention } from "@/hooks/editor";
import { useMember, useUser, useUserProfile, useWorkspace } from "@/hooks/store";
import { usePageFilters } from "@/hooks/use-page-filters";
import { type TCustomEventHandlers, useRealtimePageEvents } from "@/hooks/use-realtime-page-events";
// plane web components
import { EditorAIMenu } from "@/plane-web/components/pages";
import { MultipleDeletePagesModal } from "@/plane-web/components/pages/modals/multiple-page-delete-modal";
// plane web store
import { EPageStoreType } from "@/plane-web/hooks/store";
// plane web hooks
import { useEditorEmbeds } from "@/plane-web/hooks/use-editor-embed";
import { useEditorFlagging } from "@/plane-web/hooks/use-editor-flagging";
// store
import { TPageInstance } from "@/store/pages/base-page";
import { PageEditorHeaderRoot } from "./header";

// Add a CSS keyframe animation
export type TEditorBodyConfig = {
  fileHandler: TFileHandler;
};

// Define the structure of action-specific data
export type TEditorBodyHandlers = {
  fetchEntity: (payload: TSearchEntityRequestPayload) => Promise<TSearchResponse>;
  getRedirectionLink: (pageId?: string) => string;
};

type Props = {
  config: TEditorBodyConfig;
  editorReady: boolean;
  editorForwardRef: React.RefObject<EditorRefApi>;
  handleConnectionStatus: Dispatch<SetStateAction<boolean>>;
  handleEditorReady: (status: boolean) => void;
  handleOpenNavigationPane: () => void;
  handlers: TEditorBodyHandlers;
  isNavigationPaneOpen: boolean;
  page: TPageInstance;
  webhookConnectionParams: TWebhookConnectionQueryParams;
  projectId?: string;
  workspaceSlug: string;
  storeType: EPageStoreType;
  customRealtimeEventHandlers?: TCustomEventHandlers;
};

export const PageEditorBody: React.FC<Props> = observer((props) => {
  const {
    config,
    editorForwardRef,
    handleConnectionStatus,
    handleEditorReady,
    handleOpenNavigationPane,
    handlers,
    isNavigationPaneOpen,
    page,
    storeType,
    webhookConnectionParams,
    projectId,
    workspaceSlug,
    customRealtimeEventHandlers,
  } = props;
  // states
  const [isDescriptionEmpty, setIsDescriptionEmpty] = useState(false);
  const [isVisible, setIsVisible] = useState(false);
  const [deletePageModal, setDeletePageModal] = useState({
    visible: false,
    pages: [page],
  });
  // refs
  const titleEditorRef = useRef<EditorTitleRefApi>(null);
  // store hooks
  const { data: currentUser } = useUser();
  const {
    data: { is_smooth_cursor_enabled },
  } = useUserProfile();
  const { getWorkspaceBySlug } = useWorkspace();
  const { getUserDetails } = useMember();
  // derived values
<<<<<<< HEAD
  const { id: pageId, isContentEditable, editorRef, setSyncingStatus } = page;
=======
  const {
    id: pageId,
    name: pageTitle,
    isContentEditable,
    updateTitle,
    editor: { editorRef, updateAssetsList },
  } = page;
>>>>>>> 5874636b
  const workspaceId = getWorkspaceBySlug(workspaceSlug)?.id ?? "";
  const isTitleEmpty = !page.name || page.name.trim() === "";
  // Simple animation effect that triggers on mount
  useEffect(() => {
    const timer = setTimeout(() => {
      setIsVisible(true);
    }, 100); // Slightly longer delay for smoother coordination

    return () => clearTimeout(timer);
  }, []);

  // all editor embeds
  const { embedProps } = useEditorEmbeds({
    fetchEmbedSuggestions: handlers.fetchEntity,
    getRedirectionLink: handlers.getRedirectionLink,
    workspaceSlug,
    page,
    storeType,
    setDeletePageModal,
  });
  // use editor mention
  const { fetchMentions } = useEditorMention({
    searchEntity: handlers.fetchEntity,
  });
  // editor flaggings
  const { document: documentEditorExtensions } = useEditorFlagging(workspaceSlug?.toString(), storeType);
  // page filters
  const { fontSize, fontStyle, isFullWidth } = usePageFilters();
  // translation
  const { t } = useTranslation();
  // derived values
  const displayConfig: TDisplayConfig = useMemo(
    () => ({
      fontSize,
      fontStyle,
      wideLayout: isFullWidth,
    }),
    [fontSize, fontStyle, isFullWidth]
  );

  // Use the new hook to handle page events
  const { updatePageProperties } = useRealtimePageEvents({
    storeType,
    page,
    getUserDetails,
    customRealtimeEventHandlers,
    handlers,
  });

  // Set syncing status on initial render
  useEffect(() => {
    setSyncingStatus("syncing");
  }, [setSyncingStatus]);

  const getAIMenu = useCallback(
    ({ isOpen, onClose }: TAIMenuProps) => (
      <EditorAIMenu
        editorRef={editorRef}
        isOpen={isOpen}
        onClose={onClose}
        workspaceId={workspaceId}
        workspaceSlug={workspaceSlug?.toString() ?? ""}
      />
    ),
    [editorRef, workspaceId, workspaceSlug]
  );

  const handleServerConnect = useCallback(() => {
    handleConnectionStatus(false);
  }, [handleConnectionStatus]);

  const handleServerError = useCallback(() => {
    handleConnectionStatus(true);
    setSyncingStatus("error");
  }, [handleConnectionStatus, setSyncingStatus]);

  const handleServerSynced = useCallback(() => {
    setSyncingStatus("synced");
  }, [setSyncingStatus]);

  const serverHandler: TServerHandler = useMemo(
    () => ({
      onConnect: handleServerConnect,
      onServerError: handleServerError,
      onServerSynced: handleServerSynced,
    }),
    [handleServerConnect, handleServerError, handleServerSynced]
  );

  const realtimeConfig: TRealtimeConfig | undefined = useMemo(() => {
    // Construct the WebSocket Collaboration URL
    try {
      const LIVE_SERVER_BASE_URL = LIVE_BASE_URL?.trim() || window.location.origin;
      const WS_LIVE_URL = new URL(LIVE_SERVER_BASE_URL);
      const isSecureEnvironment = window.location.protocol === "https:";
      WS_LIVE_URL.protocol = isSecureEnvironment ? "wss" : "ws";
      WS_LIVE_URL.pathname = `${LIVE_BASE_PATH}/collaboration`;
      // Construct realtime config
      return {
        url: WS_LIVE_URL.toString(),
        queryParams: webhookConnectionParams,
      };
    } catch (error) {
      console.error("Error creating realtime config", error);
      return undefined;
    }
  }, [webhookConnectionParams]);

  const userConfig = useMemo(
    () => ({
      id: currentUser?.id ?? "",
      name: currentUser?.display_name ?? "",
      color: hslToHex(generateRandomColor(currentUser?.id ?? "")),
    }),
    [currentUser?.display_name, currentUser?.id]
  );

  const blockWidthClassName = cn(
    "block bg-transparent w-full max-w-[720px] mx-auto transition-all duration-200 ease-in-out",
    {
      "max-w-[1152px]": isFullWidth,
    }
  );

  const isPageLoading = pageId === undefined || !realtimeConfig;
  if (isPageLoading) return <PageContentLoader className={blockWidthClassName} />;

  return (
    <Row
      className={`relative size-full flex flex-col overflow-y-auto overflow-x-hidden vertical-scrollbar scrollbar-md`}
      variant={ERowVariant.HUGGING}
    >
      <div id="page-content-container" className="relative w-full flex-shrink-0">
<<<<<<< HEAD
        {/* table of contents - Sticky position */}
        <div className="page-summary-container absolute h-full right-0 top-[64px] z-[5]">
          <div className="sticky top-[72px]">
            <div className="group/page-toc relative px-page-x">
              <div className="cursor-pointer max-h-[50vh] overflow-hidden">
                <PageContentBrowser editorRef={editorRef} showOutline />
              </div>
              <div className="absolute top-0 right-0 opacity-0 translate-x-1/2 pointer-events-none group-hover/page-toc:opacity-100 group-hover/page-toc:-translate-x-1/4 group-hover/page-toc:pointer-events-auto transition-all duration-300 w-52 max-h-[70vh] overflow-y-scroll vertical-scrollbar scrollbar-sm whitespace-nowrap bg-custom-background-90 p-4 rounded">
                <PageContentBrowser editorRef={editorRef} />
              </div>
            </div>
          </div>
        </div>

        <div
          className={`${isVisible ? "animate-editor-fade-in" : "opacity-0"}`}
          style={{
            animation: isVisible ? "editorFadeIn 0.5s var(--ease-out-cubic) forwards" : "none",
            animationDelay: "100ms",
          }}
        >
          <div className="page-header-container group/page-header">
            <div className={blockWidthClassName}>
              <PageEditorHeaderRoot
                titleEditorRef={titleEditorRef}
                isEditorContentEmpty={isDescriptionEmpty && isTitleEmpty}
                isPageLoading={isPageLoading}
                page={page}
                projectId={projectId}
                workspaceSlug={workspaceSlug}
              />
            </div>
=======
        {/* table of content */}
        {!isNavigationPaneOpen && (
          <div className="page-summary-container absolute h-full right-0 top-[64px] z-[5]">
            <div className="sticky top-[72px]">
              <div className="group/page-toc relative px-page-x">
                <div
                  className="!cursor-pointer max-h-[50vh] overflow-hidden"
                  role="button"
                  aria-label={t("page_navigation_pane.outline_floating_button")}
                  onClick={handleOpenNavigationPane}
                >
                  <PageContentBrowser editorRef={editorRef} showOutline />
                </div>
                <div className="absolute top-0 right-0 opacity-0 translate-x-1/2 pointer-events-none group-hover/page-toc:opacity-100 group-hover/page-toc:-translate-x-1/4 group-hover/page-toc:pointer-events-auto transition-all duration-300 w-52 max-h-[70vh] overflow-y-scroll vertical-scrollbar scrollbar-sm whitespace-nowrap bg-custom-background-90 p-4 rounded">
                  <PageContentBrowser editorRef={editorRef} />
                </div>
              </div>
            </div>
          </div>
        )}
        <div className="page-header-container group/page-header">
          <div className={blockWidthClassName}>
            <PageEditorHeaderRoot page={page} />
            <PageEditorTitle
              editorRef={editorRef}
              readOnly={!isContentEditable}
              title={pageTitle}
              updateTitle={updateTitle}
            />
>>>>>>> 5874636b
          </div>

          <CollaborativeDocumentEditorWithRef
            editable={isContentEditable}
            id={pageId}
            isSmoothCursorEnabled={is_smooth_cursor_enabled}
            fileHandler={config.fileHandler}
            handleEditorReady={handleEditorReady}
            ref={editorForwardRef}
            titleRef={titleEditorRef}
            containerClassName="h-full p-0 pb-64"
            displayConfig={displayConfig}
            mentionHandler={{
              searchCallback: async (query) => {
                const res = await fetchMentions(query);
                if (!res) throw new Error("Failed in fetching mentions");
                return res;
              },
              renderComponent: (props) => <EditorMentionsRoot {...props} />,
              getMentionedEntityDetails: (id: string) => ({ display_name: getUserDetails(id)?.display_name ?? "" }),
            }}
            onChange={(_json, html) => {
              setIsDescriptionEmpty(isCommentEmpty(html));
            }}
            updatePageProperties={updatePageProperties}
            embedHandler={embedProps}
            pageRestorationInProgress={page.restoration.inProgress}
            realtimeConfig={realtimeConfig}
            serverHandler={serverHandler}
            user={userConfig}
            disabledExtensions={documentEditorExtensions.disabled}
            flaggedExtensions={documentEditorExtensions.flagged}
            aiHandler={{
              menu: getAIMenu,
            }}
          />
        </div>
<<<<<<< HEAD
=======
        <CollaborativeDocumentEditorWithRef
          editable={isContentEditable}
          id={pageId}
          fileHandler={config.fileHandler}
          handleEditorReady={handleEditorReady}
          ref={editorForwardRef}
          containerClassName="h-full p-0 pb-64"
          displayConfig={displayConfig}
          mentionHandler={{
            searchCallback: async (query) => {
              const res = await fetchMentions(query);
              if (!res) throw new Error("Failed in fetching mentions");
              return res;
            },
            renderComponent: (props) => <EditorMentionsRoot {...props} />,
            getMentionedEntityDetails: (id: string) => ({ display_name: getUserDetails(id)?.display_name ?? "" }),
          }}
          embedHandler={{
            issue: issueEmbedProps,
          }}
          realtimeConfig={realtimeConfig}
          serverHandler={serverHandler}
          user={userConfig}
          disabledExtensions={documentEditorExtensions.disabled}
          flaggedExtensions={documentEditorExtensions.flagged}
          aiHandler={{
            menu: getAIMenu,
          }}
          onAssetChange={updateAssetsList}
        />
>>>>>>> 5874636b
      </div>
      <MultipleDeletePagesModal
        editorRef={editorRef}
        isOpen={deletePageModal.visible}
        onClose={() => {
          setDeletePageModal({ visible: false, pages: [] });
        }}
        pages={deletePageModal.pages}
        storeType={storeType}
      />
    </Row>
  );
});<|MERGE_RESOLUTION|>--- conflicted
+++ resolved
@@ -12,12 +12,7 @@
   TRealtimeConfig,
   TServerHandler,
 } from "@plane/editor";
-<<<<<<< HEAD
-// plane types
-// plane imports
-=======
 import { useTranslation } from "@plane/i18n";
->>>>>>> 5874636b
 import { TSearchEntityRequestPayload, TSearchResponse, TWebhookConnectionQueryParams } from "@plane/types";
 // plane ui
 import { ERowVariant, Row } from "@plane/ui";
@@ -104,17 +99,12 @@
   const { getWorkspaceBySlug } = useWorkspace();
   const { getUserDetails } = useMember();
   // derived values
-<<<<<<< HEAD
-  const { id: pageId, isContentEditable, editorRef, setSyncingStatus } = page;
-=======
   const {
     id: pageId,
-    name: pageTitle,
     isContentEditable,
-    updateTitle,
     editor: { editorRef, updateAssetsList },
+    setSyncingStatus
   } = page;
->>>>>>> 5874636b
   const workspaceId = getWorkspaceBySlug(workspaceSlug)?.id ?? "";
   const isTitleEmpty = !page.name || page.name.trim() === "";
   // Simple animation effect that triggers on mount
@@ -248,40 +238,6 @@
       variant={ERowVariant.HUGGING}
     >
       <div id="page-content-container" className="relative w-full flex-shrink-0">
-<<<<<<< HEAD
-        {/* table of contents - Sticky position */}
-        <div className="page-summary-container absolute h-full right-0 top-[64px] z-[5]">
-          <div className="sticky top-[72px]">
-            <div className="group/page-toc relative px-page-x">
-              <div className="cursor-pointer max-h-[50vh] overflow-hidden">
-                <PageContentBrowser editorRef={editorRef} showOutline />
-              </div>
-              <div className="absolute top-0 right-0 opacity-0 translate-x-1/2 pointer-events-none group-hover/page-toc:opacity-100 group-hover/page-toc:-translate-x-1/4 group-hover/page-toc:pointer-events-auto transition-all duration-300 w-52 max-h-[70vh] overflow-y-scroll vertical-scrollbar scrollbar-sm whitespace-nowrap bg-custom-background-90 p-4 rounded">
-                <PageContentBrowser editorRef={editorRef} />
-              </div>
-            </div>
-          </div>
-        </div>
-
-        <div
-          className={`${isVisible ? "animate-editor-fade-in" : "opacity-0"}`}
-          style={{
-            animation: isVisible ? "editorFadeIn 0.5s var(--ease-out-cubic) forwards" : "none",
-            animationDelay: "100ms",
-          }}
-        >
-          <div className="page-header-container group/page-header">
-            <div className={blockWidthClassName}>
-              <PageEditorHeaderRoot
-                titleEditorRef={titleEditorRef}
-                isEditorContentEmpty={isDescriptionEmpty && isTitleEmpty}
-                isPageLoading={isPageLoading}
-                page={page}
-                projectId={projectId}
-                workspaceSlug={workspaceSlug}
-              />
-            </div>
-=======
         {/* table of content */}
         {!isNavigationPaneOpen && (
           <div className="page-summary-container absolute h-full right-0 top-[64px] z-[5]">
@@ -304,14 +260,14 @@
         )}
         <div className="page-header-container group/page-header">
           <div className={blockWidthClassName}>
-            <PageEditorHeaderRoot page={page} />
-            <PageEditorTitle
-              editorRef={editorRef}
-              readOnly={!isContentEditable}
-              title={pageTitle}
-              updateTitle={updateTitle}
+            <PageEditorHeaderRoot
+              isEditorContentEmpty={isDescriptionEmpty && isTitleEmpty}
+              isPageLoading={isPageLoading}
+              page={page}
+              projectId={projectId}
+              titleEditorRef={titleEditorRef}
+              workspaceSlug={workspaceSlug}
             />
->>>>>>> 5874636b
           </div>
 
           <CollaborativeDocumentEditorWithRef
@@ -333,6 +289,7 @@
               renderComponent: (props) => <EditorMentionsRoot {...props} />,
               getMentionedEntityDetails: (id: string) => ({ display_name: getUserDetails(id)?.display_name ?? "" }),
             }}
+            onAssetChange={updateAssetsList}
             onChange={(_json, html) => {
               setIsDescriptionEmpty(isCommentEmpty(html));
             }}
@@ -349,39 +306,6 @@
             }}
           />
         </div>
-<<<<<<< HEAD
-=======
-        <CollaborativeDocumentEditorWithRef
-          editable={isContentEditable}
-          id={pageId}
-          fileHandler={config.fileHandler}
-          handleEditorReady={handleEditorReady}
-          ref={editorForwardRef}
-          containerClassName="h-full p-0 pb-64"
-          displayConfig={displayConfig}
-          mentionHandler={{
-            searchCallback: async (query) => {
-              const res = await fetchMentions(query);
-              if (!res) throw new Error("Failed in fetching mentions");
-              return res;
-            },
-            renderComponent: (props) => <EditorMentionsRoot {...props} />,
-            getMentionedEntityDetails: (id: string) => ({ display_name: getUserDetails(id)?.display_name ?? "" }),
-          }}
-          embedHandler={{
-            issue: issueEmbedProps,
-          }}
-          realtimeConfig={realtimeConfig}
-          serverHandler={serverHandler}
-          user={userConfig}
-          disabledExtensions={documentEditorExtensions.disabled}
-          flaggedExtensions={documentEditorExtensions.flagged}
-          aiHandler={{
-            menu: getAIMenu,
-          }}
-          onAssetChange={updateAssetsList}
-        />
->>>>>>> 5874636b
       </div>
       <MultipleDeletePagesModal
         editorRef={editorRef}
