--- conflicted
+++ resolved
@@ -21,13 +21,8 @@
 import { cn, LIVE_BASE_PATH, LIVE_BASE_URL } from "@/helpers/common.helper";
 import { generateRandomColor } from "@/helpers/string.helper";
 // hooks
-<<<<<<< HEAD
 import { useEditorMention } from "@/hooks/editor";
-import { useUser, useWorkspace } from "@/hooks/store";
-=======
-import { useMember, useUser } from "@/hooks/store";
-import { useEditorMention } from "@/hooks/use-editor-mention";
->>>>>>> cd146aa6
+import { useUser, useWorkspace, useMember } from "@/hooks/store";
 import { usePageFilters } from "@/hooks/use-page-filters";
 // plane web components
 import { EditorAIMenu } from "@/plane-web/components/pages";
@@ -72,12 +67,9 @@
   } = props;
   // store hooks
   const { data: currentUser } = useUser();
-<<<<<<< HEAD
   const { getWorkspaceBySlug } = useWorkspace();
-=======
   const { getUserDetails } = useMember();
 
->>>>>>> cd146aa6
   // derived values
   const { id: pageId, name: pageTitle, isContentEditable, updateTitle } = page;
   const workspaceId = getWorkspaceBySlug(workspaceSlug)?.id ?? "";
