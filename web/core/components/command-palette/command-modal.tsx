"use client";

import React, { useEffect, useState } from "react";
import { Command } from "cmdk";
import { observer } from "mobx-react";
import { useParams } from "next/navigation";
import useSWR from "swr";
import { FolderPlus, Search, Settings } from "lucide-react";
import { Dialog, Transition } from "@headlessui/react";
<<<<<<< HEAD
// plane imports
import { EUserPermissions, EUserPermissionsLevel } from "@plane/constants";
=======
import { EUserPermissions, EUserPermissionsLevel } from "@plane/constants";
// plane imports
>>>>>>> 0351e448
import { useTranslation } from "@plane/i18n";
import { IWorkspaceSearchResults } from "@plane/types";
import { LayersIcon, Loader, ToggleSwitch, Tooltip } from "@plane/ui";
// components
import {
  ChangeIssueAssignee,
  ChangeIssuePriority,
  ChangeIssueState,
  CommandPaletteHelpActions,
  CommandPaletteIssueActions,
  CommandPaletteProjectActions,
  CommandPaletteSearchResults,
  CommandPaletteThemeActions,
  CommandPaletteWorkspaceSettingsActions,
} from "@/components/command-palette";
import { SimpleEmptyState } from "@/components/empty-state";
// fetch-keys
import { ISSUE_DETAILS } from "@/constants/fetch-keys";
// helpers
import { getTabIndex } from "@/helpers/tab-indices.helper";
// hooks
import { useCommandPalette, useEventTracker, useProject, useUser, useUserPermissions } from "@/hooks/store";
import { useAppRouter } from "@/hooks/use-app-router";
import useDebounce from "@/hooks/use-debounce";
import { usePlatformOS } from "@/hooks/use-platform-os";
// plane web components
import { useResolvedAssetPath } from "@/hooks/use-resolved-asset-path";
import { IssueIdentifier } from "@/plane-web/components/issues";
// plane web services
import { WorkspaceService } from "@/plane-web/services";
// services
import { IssueService } from "@/services/issue";

const workspaceService = new WorkspaceService();
const issueService = new IssueService();

export const CommandModal: React.FC = observer(() => {
  // router
  const router = useAppRouter();
  const { workspaceSlug, projectId, issueId } = useParams();
  // states
  const [placeholder, setPlaceholder] = useState("Type a command or search...");
  const [resultsCount, setResultsCount] = useState(0);
  const [isLoading, setIsLoading] = useState(false);
  const [isSearching, setIsSearching] = useState(false);
  const [searchTerm, setSearchTerm] = useState("");
  const [results, setResults] = useState<IWorkspaceSearchResults>({
    results: {
      workspace: [],
      project: [],
      issue: [],
      cycle: [],
      module: [],
      issue_view: [],
      page: [],
      epic: [],
    },
  });
  const [isWorkspaceLevel, setIsWorkspaceLevel] = useState(false);
  const [pages, setPages] = useState<string[]>([]);
  // plane hooks
  const { t } = useTranslation();
  // hooks
  const { workspaceProjectIds } = useProject();
  const { isMobile } = usePlatformOS();
  const { canPerformAnyCreateAction } = useUser();
  const { isCommandPaletteOpen, toggleCommandPaletteModal, toggleCreateIssueModal, toggleCreateProjectModal } =
    useCommandPalette();
  const { allowPermissions } = useUserPermissions();
  const { setTrackElement } = useEventTracker();
  // derived values
  const page = pages[pages.length - 1];
  const debouncedSearchTerm = useDebounce(searchTerm, 500);
  const { baseTabIndex } = getTabIndex(undefined, isMobile);
  const canPerformWorkspaceActions = allowPermissions(
    [EUserPermissions.ADMIN, EUserPermissions.MEMBER],
    EUserPermissionsLevel.WORKSPACE
  );
  const resolvedPath = useResolvedAssetPath({ basePath: "/empty-state/search/search" });

  // TODO: update this to mobx store
  const { data: issueDetails } = useSWR(
    workspaceSlug && projectId && issueId ? ISSUE_DETAILS(issueId.toString()) : null,
    workspaceSlug && projectId && issueId
      ? () => issueService.retrieve(workspaceSlug.toString(), projectId.toString(), issueId.toString())
      : null
  );

  const closePalette = () => {
    toggleCommandPaletteModal(false);
  };

  const createNewWorkspace = () => {
    closePalette();
    router.push("/create-workspace");
  };

  useEffect(
    () => {
      if (!workspaceSlug) return;

      setIsLoading(true);

      if (debouncedSearchTerm) {
        setIsSearching(true);
        workspaceService
          .searchWorkspace(workspaceSlug.toString(), {
            ...(projectId ? { project_id: projectId.toString() } : {}),
            search: debouncedSearchTerm,
            workspace_search: !projectId ? true : isWorkspaceLevel,
          })
          .then((results) => {
            setResults(results);
            const count = Object.keys(results.results).reduce(
              (accumulator, key) => (results.results as any)[key].length + accumulator,
              0
            );
            setResultsCount(count);
          })
          .finally(() => {
            setIsLoading(false);
            setIsSearching(false);
          });
      } else {
        setResults({
          results: {
            workspace: [],
            project: [],
            issue: [],
            cycle: [],
            module: [],
            issue_view: [],
            page: [],
            epic: [],
          },
        });
        setIsLoading(false);
        setIsSearching(false);
      }
    },
    [debouncedSearchTerm, isWorkspaceLevel, projectId, workspaceSlug] // Only call effect if debounced search term changes
  );

  return (
    <Transition.Root show={isCommandPaletteOpen} afterLeave={() => setSearchTerm("")} as={React.Fragment}>
      <Dialog as="div" className="relative z-30" onClose={() => closePalette()}>
        <Transition.Child
          as={React.Fragment}
          enter="ease-out duration-300"
          enterFrom="opacity-0"
          enterTo="opacity-100"
          leave="ease-in duration-200"
          leaveFrom="opacity-100"
          leaveTo="opacity-0"
        >
          <div className="fixed inset-0 bg-custom-backdrop transition-opacity" />
        </Transition.Child>

        <div className="fixed inset-0 z-30 overflow-y-auto">
          <div className="flex items-center justify-center p-4 sm:p-6 md:p-20">
            <Transition.Child
              as={React.Fragment}
              enter="ease-out duration-300"
              enterFrom="opacity-0 translate-y-4 sm:translate-y-0 sm:scale-95"
              enterTo="opacity-100 translate-y-0 sm:scale-100"
              leave="ease-in duration-200"
              leaveFrom="opacity-100 translate-y-0 sm:scale-100"
              leaveTo="opacity-0 translate-y-4 sm:translate-y-0 sm:scale-95"
            >
              <Dialog.Panel className="relative flex w-full max-w-2xl transform items-center justify-center divide-y divide-custom-border-200 divide-opacity-10 rounded-lg bg-custom-background-100 shadow-custom-shadow-md transition-all">
                <div className="w-full max-w-2xl">
                  <Command
                    filter={(value, search) => {
                      if (value.toLowerCase().includes(search.toLowerCase())) return 1;
                      return 0;
                    }}
                    onKeyDown={(e) => {
                      // when search term is not empty, esc should clear the search term
                      if (e.key === "Escape" && searchTerm) setSearchTerm("");

                      // when user tries to close the modal with esc
                      if (e.key === "Escape" && !page && !searchTerm) closePalette();

                      // Escape goes to previous page
                      // Backspace goes to previous page when search is empty
                      if (e.key === "Escape" || (e.key === "Backspace" && !searchTerm)) {
                        e.preventDefault();
                        setPages((pages) => pages.slice(0, -1));
                        setPlaceholder("Type a command or search...");
                      }
                    }}
                  >
                    <div
                      className={`flex gap-4 p-3 pb-0 sm:items-center ${
                        issueDetails ? "flex-col justify-between sm:flex-row" : "justify-end"
                      }`}
                    >
                      {issueDetails && (
                        <div className="flex gap-2 items-center overflow-hidden truncate rounded-md bg-custom-background-80 p-2 text-xs font-medium text-custom-text-200">
                          {issueDetails.project_id && (
                            <IssueIdentifier
                              issueId={issueDetails.id}
                              projectId={issueDetails.project_id}
                              textContainerClassName="text-xs font-medium text-custom-text-200"
                            />
                          )}
                          {issueDetails.name}
                        </div>
                      )}
                      {projectId && (
                        <Tooltip tooltipContent="Toggle workspace level search" isMobile={isMobile}>
                          <div className="flex flex-shrink-0 cursor-pointer items-center gap-1 self-end text-xs sm:self-center">
                            <button
                              type="button"
                              onClick={() => setIsWorkspaceLevel((prevData) => !prevData)}
                              className="flex-shrink-0"
                            >
                              Workspace Level
                            </button>
                            <ToggleSwitch
                              value={isWorkspaceLevel}
                              onChange={() => setIsWorkspaceLevel((prevData) => !prevData)}
                            />
                          </div>
                        </Tooltip>
                      )}
                    </div>
                    <div className="relative">
                      <Search
                        className="pointer-events-none absolute left-4 top-1/2 h-4 w-4 -translate-y-1/2 text-custom-text-200"
                        aria-hidden="true"
                        strokeWidth={2}
                      />
                      <Command.Input
                        className="w-full border-0 border-b border-custom-border-200 bg-transparent p-4 pl-11 text-sm text-custom-text-100 outline-none placeholder:text-custom-text-400 focus:ring-0"
                        placeholder={placeholder}
                        value={searchTerm}
                        onValueChange={(e) => setSearchTerm(e)}
                        autoFocus
                        tabIndex={baseTabIndex}
                      />
                    </div>

                    <Command.List className="vertical-scrollbar scrollbar-sm max-h-96 overflow-scroll p-2">
                      {searchTerm !== "" && (
                        <h5 className="mx-[3px] my-4 text-xs text-custom-text-100">
                          Search results for{" "}
                          <span className="font-medium">
                            {'"'}
                            {searchTerm}
                            {'"'}
                          </span>{" "}
                          in {!projectId || isWorkspaceLevel ? "workspace" : "project"}:
                        </h5>
                      )}

                      {!isLoading && resultsCount === 0 && searchTerm !== "" && debouncedSearchTerm !== "" && (
                        <div className="flex flex-col items-center justify-center px-3 py-8 text-center">
                          <SimpleEmptyState title={t("command_k.empty_state.search.title")} assetPath={resolvedPath} />
                        </div>
                      )}

                      {(isLoading || isSearching) && (
                        <Command.Loading>
                          <Loader className="space-y-3">
                            <Loader.Item height="40px" />
                            <Loader.Item height="40px" />
                            <Loader.Item height="40px" />
                            <Loader.Item height="40px" />
                          </Loader>
                        </Command.Loading>
                      )}

                      {debouncedSearchTerm !== "" && (
                        <CommandPaletteSearchResults closePalette={closePalette} results={results} />
                      )}

                      {!page && (
                        <>
                          {/* issue actions */}
                          {issueId && (
                            <CommandPaletteIssueActions
                              closePalette={closePalette}
                              issueDetails={issueDetails}
                              pages={pages}
                              setPages={(newPages) => setPages(newPages)}
                              setPlaceholder={(newPlaceholder) => setPlaceholder(newPlaceholder)}
                              setSearchTerm={(newSearchTerm) => setSearchTerm(newSearchTerm)}
                            />
                          )}
                          {workspaceSlug &&
                            workspaceProjectIds &&
                            workspaceProjectIds.length > 0 &&
                            canPerformAnyCreateAction && (
                              <Command.Group heading="Work item">
                                <Command.Item
                                  onSelect={() => {
                                    closePalette();
                                    setTrackElement("Command Palette");
                                    toggleCreateIssueModal(true);
                                  }}
                                  className="focus:bg-custom-background-80"
                                >
                                  <div className="flex items-center gap-2 text-custom-text-200">
                                    <LayersIcon className="h-3.5 w-3.5" />
                                    Create new work item
                                  </div>
                                  <kbd>C</kbd>
                                </Command.Item>
                              </Command.Group>
                            )}
                          {workspaceSlug && canPerformWorkspaceActions && (
                            <Command.Group heading="Project">
                              <Command.Item
                                onSelect={() => {
                                  closePalette();
                                  setTrackElement("Command palette");
                                  toggleCreateProjectModal(true);
                                }}
                                className="focus:outline-none"
                              >
                                <div className="flex items-center gap-2 text-custom-text-200">
                                  <FolderPlus className="h-3.5 w-3.5" />
                                  Create new project
                                </div>
                                <kbd>P</kbd>
                              </Command.Item>
                            </Command.Group>
                          )}

                          {/* project actions */}
                          {projectId && canPerformAnyCreateAction && (
                            <CommandPaletteProjectActions closePalette={closePalette} />
                          )}
                          {canPerformWorkspaceActions && (
                            <Command.Group heading="Workspace Settings">
                              <Command.Item
                                onSelect={() => {
                                  setPlaceholder("Search workspace settings...");
                                  setSearchTerm("");
                                  setPages([...pages, "settings"]);
                                }}
                                className="focus:outline-none"
                              >
                                <div className="flex items-center gap-2 text-custom-text-200">
                                  <Settings className="h-3.5 w-3.5" />
                                  Search settings...
                                </div>
                              </Command.Item>
                            </Command.Group>
                          )}
                          <Command.Group heading="Account">
                            <Command.Item onSelect={createNewWorkspace} className="focus:outline-none">
                              <div className="flex items-center gap-2 text-custom-text-200">
                                <FolderPlus className="h-3.5 w-3.5" />
                                Create new workspace
                              </div>
                            </Command.Item>
                            <Command.Item
                              onSelect={() => {
                                setPlaceholder("Change interface theme...");
                                setSearchTerm("");
                                setPages([...pages, "change-interface-theme"]);
                              }}
                              className="focus:outline-none"
                            >
                              <div className="flex items-center gap-2 text-custom-text-200">
                                <Settings className="h-3.5 w-3.5" />
                                Change interface theme...
                              </div>
                            </Command.Item>
                          </Command.Group>

                          {/* help options */}
                          <CommandPaletteHelpActions closePalette={closePalette} />
                        </>
                      )}

                      {/* workspace settings actions */}
                      {page === "settings" && workspaceSlug && (
                        <CommandPaletteWorkspaceSettingsActions closePalette={closePalette} />
                      )}

                      {/* issue details page actions */}
                      {page === "change-issue-state" && issueDetails && (
                        <ChangeIssueState closePalette={closePalette} issue={issueDetails} />
                      )}
                      {page === "change-issue-priority" && issueDetails && (
                        <ChangeIssuePriority closePalette={closePalette} issue={issueDetails} />
                      )}
                      {page === "change-issue-assignee" && issueDetails && (
                        <ChangeIssueAssignee closePalette={closePalette} issue={issueDetails} />
                      )}

                      {/* theme actions */}
                      {page === "change-interface-theme" && (
                        <CommandPaletteThemeActions
                          closePalette={() => {
                            closePalette();
                            setPages((pages) => pages.slice(0, -1));
                          }}
                        />
                      )}
                    </Command.List>
                  </Command>
                </div>
              </Dialog.Panel>
            </Transition.Child>
          </div>
        </div>
      </Dialog>
    </Transition.Root>
  );
});<|MERGE_RESOLUTION|>--- conflicted
+++ resolved
@@ -7,13 +7,8 @@
 import useSWR from "swr";
 import { FolderPlus, Search, Settings } from "lucide-react";
 import { Dialog, Transition } from "@headlessui/react";
-<<<<<<< HEAD
 // plane imports
 import { EUserPermissions, EUserPermissionsLevel } from "@plane/constants";
-=======
-import { EUserPermissions, EUserPermissionsLevel } from "@plane/constants";
-// plane imports
->>>>>>> 0351e448
 import { useTranslation } from "@plane/i18n";
 import { IWorkspaceSearchResults } from "@plane/types";
 import { LayersIcon, Loader, ToggleSwitch, Tooltip } from "@plane/ui";
