--- conflicted
+++ resolved
@@ -68,15 +68,10 @@
             ? `${blockedByIssues.length} blockers`
             : blockedByIssueProjectDetails && (
                 <IssueIdentifier
-<<<<<<< HEAD
                   projectIdentifier={blockedByIssueProjectDetails?.identifier}
                   projectId={blockedByIssueProjectDetails?.id}
                   issueSequenceId={blockedByIssues[0]?.sequence_id}
                   issueTypeId={blockedByIssues[0]?.type_id}
-=======
-                  issueId={blockedByIssues[0]?.id}
-                  projectId={blockedByIssueProjectDetails?.id}
->>>>>>> 974231c9
                   textContainerClassName="text-xs text-custom-text-200 font-medium"
                 />
               )
