--- conflicted
+++ resolved
@@ -1,11 +1,8 @@
 export * from "./oauth-options";
 export * from "./google-button";
 export * from "./github-button";
-<<<<<<< HEAD
 export * from "./gitlab-button";
-=======
 
 // enterprise
 export * from "./oidc-button";
-export * from "./saml-button";
->>>>>>> aff2b181
+export * from "./saml-button";