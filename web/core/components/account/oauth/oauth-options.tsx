--- conflicted
+++ resolved
@@ -13,14 +13,14 @@
   // hooks
   const { config } = useInstance();
 
-<<<<<<< HEAD
-  const isOAuthEnabled = (config && (config?.is_google_enabled || config?.is_github_enabled || config?.is_gitlab_enabled)) || false;
-=======
   const isOAuthEnabled =
     (config &&
-      (config?.is_google_enabled || config?.is_github_enabled || config?.is_oidc_enabled || config?.is_saml_enabled)) ||
+      (config?.is_google_enabled ||
+        config?.is_github_enabled ||
+        config?.is_gitlab_enabled ||
+        config?.is_oidc_enabled ||
+        config?.is_saml_enabled)) ||
     false;
->>>>>>> aff2b181
 
   if (!isOAuthEnabled) return null;
 
@@ -38,12 +38,8 @@
           </div>
         )}
         {config?.is_github_enabled && <GithubOAuthButton text="Continue with Github" />}
-<<<<<<< HEAD
         {config?.is_gitlab_enabled && <GitlabOAuthButton text="Continue with GitLab" />}
-=======
-
         <EnterpriseOAuthOptions />
->>>>>>> aff2b181
       </div>
     </>
   );
