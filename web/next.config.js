/* eslint-disable @typescript-eslint/no-var-requires */
/** @type {import("next").NextConfig} */
require("dotenv").config({ path: ".env" });
// const path = require("path");

const { withSentryConfig } = require("@sentry/nextjs");

const nextConfig = {
  trailingSlash: true,
  reactStrictMode: false,
  swcMinify: true,
  output: "standalone",
  async headers() {
    return [
      {
        source: "/(.*)?",
        headers: [{ key: "X-Frame-Options", value: "SAMEORIGIN" }],
      },
    ];
  },
  images: {
    unoptimized: true,
  },
<<<<<<< HEAD
  transpilePackages: ["@plane/i18n"],
  // webpack: (config, { isServer }) => {
  //   if (!isServer) {
  //     // Ensure that all imports of 'yjs' resolve to the same instance
  //     config.resolve.alias["yjs"] = path.resolve(__dirname, "node_modules/yjs");
  //   }
  //   return config;
  // },
=======
>>>>>>> 4732f9ff
  async redirects() {
    return [
      {
        source: "/accounts/sign-up",
        destination: "/sign-up",
        permanent: true,
      },
      {
        source: "/sign-in",
        destination: "/",
        permanent: true,
      },
      {
        source: "/signin",
        destination: "/",
        permanent: true,
      },
      {
        source: "/register",
        destination: "/sign-up",
        permanent: true,
      },
      {
        source: "/login",
        destination: "/",
        permanent: true,
      },
    ];
  },
  async rewrites() {
    const posthogHost = process.env.NEXT_PUBLIC_POSTHOG_HOST || "https://app.posthog.com";
    const uploadsBaseURL = process.env.NEXT_PUBLIC_API_BASE_URL || "";
    const rewrites = [
      {
        source: "/ingest/static/:path*",
        destination: `${posthogHost}/static/:path*`,
      },
      {
        source: "/ingest/:path*",
        destination: `${posthogHost}/:path*`,
      },
    ];

    if (process.env.NEXT_PUBLIC_ADMIN_BASE_URL || process.env.NEXT_PUBLIC_ADMIN_BASE_PATH) {
      const ADMIN_BASE_URL = process.env.NEXT_PUBLIC_ADMIN_BASE_URL || "";
      const ADMIN_BASE_PATH = process.env.NEXT_PUBLIC_ADMIN_BASE_PATH || "";
      const GOD_MODE_BASE_URL = ADMIN_BASE_URL + ADMIN_BASE_PATH;
      rewrites.push({
        source: "/god-mode",
        destination: `${GOD_MODE_BASE_URL}/`,
      });
      rewrites.push({
        source: "/god-mode/:path*",
        destination: `${GOD_MODE_BASE_URL}/:path*`,
      });
    }
    return rewrites;
  },
};

const sentryConfig = {
  // For all available options, see:
  // https://github.com/getsentry/sentry-webpack-plugin#options
  org: process.env.SENTRY_ORG_ID || "plane-hq",
  project: process.env.SENTRY_PROJECT_ID || "plane-web",
  authToken: process.env.SENTRY_AUTH_TOKEN,
  // Only print logs for uploading source maps in CI
  silent: true,

  // Upload a larger set of source maps for prettier stack traces (increases build time)
  widenClientFileUpload: true,

  // Route browser requests to Sentry through a Next.js rewrite to circumvent ad-blockers.
  // This can increase your server load as well as your hosting bill.
  // Note: Check that the configured route will not match with your Next.js middleware, otherwise reporting of client-
  // side errors will fail.
  tunnelRoute: "/monitoring",

  // Hides source maps from generated client bundles
  hideSourceMaps: true,

  // Automatically tree-shake Sentry logger statements to reduce bundle size
  disableLogger: true,

  // Enables automatic instrumentation of Vercel Cron Monitors. (Does not yet work with App Router route handlers.)
  // See the following for more information:
  // https://docs.sentry.io/product/crons/
  // https://vercel.com/docs/cron-jobs
  automaticVercelMonitors: true,
};

if (parseInt(process.env.SENTRY_MONITORING_ENABLED || "0", 10)) {
  module.exports = withSentryConfig(nextConfig, sentryConfig);
} else {
  module.exports = nextConfig;
}<|MERGE_RESOLUTION|>--- conflicted
+++ resolved
@@ -21,17 +21,7 @@
   images: {
     unoptimized: true,
   },
-<<<<<<< HEAD
   transpilePackages: ["@plane/i18n"],
-  // webpack: (config, { isServer }) => {
-  //   if (!isServer) {
-  //     // Ensure that all imports of 'yjs' resolve to the same instance
-  //     config.resolve.alias["yjs"] = path.resolve(__dirname, "node_modules/yjs");
-  //   }
-  //   return config;
-  // },
-=======
->>>>>>> 4732f9ff
   async redirects() {
     return [
       {
