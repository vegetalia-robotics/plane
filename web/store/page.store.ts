--- conflicted
+++ resolved
@@ -1,378 +1,3 @@
-<<<<<<< HEAD
-import { action, computed, makeObservable, observable, runInAction } from "mobx";
-import set from "lodash/set";
-import omit from "lodash/omit";
-import isToday from "date-fns/isToday";
-import isThisWeek from "date-fns/isThisWeek";
-import isYesterday from "date-fns/isYesterday";
-// services
-import { PageService } from "services/page.service";
-// helpers
-import { renderFormattedPayloadDate } from "helpers/date-time.helper";
-// types
-import { IPage, IRecentPages } from "@plane/types";
-// store
-import { RootStore } from "./root.store";
-
-export interface IPageStore {
-  pages: Record<string, IPage>;
-  archivedPages: Record<string, IPage>;
-  // project computed
-  projectPageIds: string[] | null;
-  favoriteProjectPageIds: string[] | null;
-  privateProjectPageIds: string[] | null;
-  publicProjectPageIds: string[] | null;
-  archivedProjectPageIds: string[] | null;
-  recentProjectPages: IRecentPages | null;
-  // fetch page information actions
-  getUnArchivedPageById: (pageId: string) => IPage | null;
-  getArchivedPageById: (pageId: string) => IPage | null;
-  // fetch actions
-  fetchProjectPages: (workspaceSlug: string, projectId: string) => Promise<IPage[]>;
-  fetchArchivedProjectPages: (workspaceSlug: string, projectId: string) => Promise<IPage[]>;
-  // favorites actions
-  addToFavorites: (workspaceSlug: string, projectId: string, pageId: string) => Promise<void>;
-  removeFromFavorites: (workspaceSlug: string, projectId: string, pageId: string) => Promise<void>;
-  // crud
-  createPage: (workspaceSlug: string, projectId: string, data: Partial<IPage>) => Promise<IPage>;
-  updatePage: (workspaceSlug: string, projectId: string, pageId: string, data: Partial<IPage>) => Promise<IPage>;
-  deletePage: (workspaceSlug: string, projectId: string, pageId: string) => Promise<void>;
-  // access control actions
-  makePublic: (workspaceSlug: string, projectId: string, pageId: string) => Promise<void>;
-  makePrivate: (workspaceSlug: string, projectId: string, pageId: string) => Promise<void>;
-  // archive actions
-  archivePage: (workspaceSlug: string, projectId: string, pageId: string) => Promise<void>;
-  restorePage: (workspaceSlug: string, projectId: string, pageId: string) => Promise<void>;
-}
-
-export class PageStore implements IPageStore {
-  pages: Record<string, IPage> = {};
-  archivedPages: Record<string, IPage> = {};
-  // services
-  pageService;
-  // stores
-  rootStore;
-
-  constructor(rootStore: RootStore) {
-    makeObservable(this, {
-      pages: observable,
-      archivedPages: observable,
-      //  computed
-      projectPageIds: computed,
-      favoriteProjectPageIds: computed,
-      publicProjectPageIds: computed,
-      privateProjectPageIds: computed,
-      archivedProjectPageIds: computed,
-      recentProjectPages: computed,
-      // computed actions
-      getUnArchivedPageById: action,
-      getArchivedPageById: action,
-      // fetch actions
-      fetchProjectPages: action,
-      fetchArchivedProjectPages: action,
-      // favorites actions
-      addToFavorites: action,
-      removeFromFavorites: action,
-      // crud
-      createPage: action,
-      updatePage: action,
-      deletePage: action,
-      // access control actions
-      makePublic: action,
-      makePrivate: action,
-      // archive actions
-      archivePage: action,
-      restorePage: action,
-    });
-    // stores
-    this.rootStore = rootStore;
-    // services
-    this.pageService = new PageService();
-  }
-
-  /**
-   * retrieves all pages for a projectId that is available in the url.
-   */
-  get projectPageIds() {
-    const projectId = this.rootStore.app.router.projectId;
-    if (!projectId) return null;
-    const projectPageIds = Object.keys(this.pages).filter((pageId) => this.pages?.[pageId]?.project === projectId);
-    return projectPageIds ?? null;
-  }
-
-  /**
-   * retrieves all favorite pages for a projectId that is available in the url.
-   */
-  get favoriteProjectPageIds() {
-    if (!this.projectPageIds) return null;
-    const favoritePagesIds = Object.keys(this.projectPageIds).filter((pageId) => this.pages?.[pageId]?.is_favorite);
-    return favoritePagesIds ?? null;
-  }
-
-  /**
-   * retrieves all private pages for a projectId that is available in the url.
-   */
-  get privateProjectPageIds() {
-    if (!this.projectPageIds) return null;
-    const privatePagesIds = Object.keys(this.projectPageIds).filter((pageId) => this.pages?.[pageId]?.access === 1);
-    return privatePagesIds ?? null;
-  }
-
-  /**
-   * retrieves all shared pages which are public to everyone in the project for a projectId that is available in the url.
-   */
-  get publicProjectPageIds() {
-    if (!this.projectPageIds) return null;
-    const publicPagesIds = Object.keys(this.projectPageIds).filter((pageId) => this.pages?.[pageId]?.access === 0);
-    return publicPagesIds ?? null;
-  }
-
-  /**
-   * retrieves all recent pages for a projectId that is available in the url.
-   * In format where today, yesterday, this_week, older are keys.
-   */
-  get recentProjectPages() {
-    if (!this.projectPageIds) return null;
-    const data: IRecentPages = { today: [], yesterday: [], this_week: [], older: [] };
-    data.today = this.projectPageIds.filter((p) => isToday(new Date(this.pages?.[p]?.updated_at))) || [];
-    data.yesterday = this.projectPageIds.filter((p) => isYesterday(new Date(this.pages?.[p]?.updated_at))) || [];
-    data.this_week =
-      this.projectPageIds.filter((p) => {
-        const pageUpdatedAt = this.pages?.[p]?.updated_at;
-        return (
-          isThisWeek(new Date(pageUpdatedAt)) &&
-          !isToday(new Date(pageUpdatedAt)) &&
-          !isYesterday(new Date(pageUpdatedAt))
-        );
-      }) || [];
-    data.older =
-      this.projectPageIds.filter((p) => {
-        const pageUpdatedAt = this.pages?.[p]?.updated_at;
-        return !isThisWeek(new Date(pageUpdatedAt)) && !isYesterday(new Date(pageUpdatedAt));
-      }) || [];
-    return data;
-  }
-
-  /**
-   * retrieves all archived pages for a projectId that is available in the url.
-   */
-  get archivedProjectPageIds() {
-    const projectId = this.rootStore.app.router.projectId;
-    if (!projectId) return null;
-    const archivedProjectPageIds = Object.keys(this.archivedPages).filter(
-      (pageId) => this.archivedPages?.[pageId]?.project === projectId
-    );
-    return archivedProjectPageIds ?? null;
-  }
-
-  /**
-   * retrieves a page from pages by id.
-   * @param pageId
-   * @returns IPage | null
-   */
-  getUnArchivedPageById = (pageId: string) => this.pages?.[pageId] ?? null;
-
-  /**
-   * retrieves a page from archived pages by id.
-   * @param pageId
-   * @returns IPage | null
-   */
-  getArchivedPageById = (pageId: string) => this.archivedPages?.[pageId] ?? null;
-
-  /**
-   * fetches all pages for a project.
-   * @param workspaceSlug
-   * @param projectId
-   * @returns Promise<IPage[]>
-   */
-  fetchProjectPages = async (workspaceSlug: string, projectId: string) => {
-    try {
-      return await this.pageService.getProjectPages(workspaceSlug, projectId).then((response) => {
-        console.log("Response from backend 1", response);
-        runInAction(() => {
-          response.forEach((page) => {
-            set(this.pages, [page.id], page);
-          });
-        });
-        return response;
-      });
-    } catch (error) {
-      throw error;
-    }
-  };
-
-  /**
-   * fetches all archived pages for a project.
-   * @param workspaceSlug
-   * @param projectId
-   * @returns Promise<IPage[]>
-   */
-  fetchArchivedProjectPages = async (workspaceSlug: string, projectId: string) =>
-    await this.pageService.getArchivedPages(workspaceSlug, projectId).then((response) => {
-      runInAction(() => {
-        response.forEach((page) => {
-          set(this.archivedPages, [page.id], page);
-        });
-      });
-      return response;
-    });
-
-  /**
-   * Add Page to users favorites list
-   * @param workspaceSlug
-   * @param projectId
-   * @param pageId
-   */
-  addToFavorites = async (workspaceSlug: string, projectId: string, pageId: string) => {
-    try {
-      runInAction(() => {
-        set(this.pages, [pageId, "is_favorite"], true);
-      });
-      await this.pageService.addPageToFavorites(workspaceSlug, projectId, pageId);
-    } catch (error) {
-      runInAction(() => {
-        set(this.pages, [pageId, "is_favorite"], false);
-      });
-      throw error;
-    }
-  };
-
-  /**
-   * Remove page from the users favorites list
-   * @param workspaceSlug
-   * @param projectId
-   * @param pageId
-   */
-  removeFromFavorites = async (workspaceSlug: string, projectId: string, pageId: string) => {
-    try {
-      runInAction(() => {
-        set(this.pages, [pageId, "is_favorite"], false);
-      });
-      await this.pageService.removePageFromFavorites(workspaceSlug, projectId, pageId);
-    } catch (error) {
-      runInAction(() => {
-        set(this.pages, [pageId, "is_favorite"], true);
-      });
-      throw error;
-    }
-  };
-  /**
-   * Creates a new page using the api and updated the local state in store
-   * @param workspaceSlug
-   * @param projectId
-   * @param data
-   */
-  createPage = async (workspaceSlug: string, projectId: string, data: Partial<IPage>) =>
-    await this.pageService.createPage(workspaceSlug, projectId, data).then((response) => {
-      runInAction(() => {
-        set(this.pages, [response.id], response);
-      });
-      return response;
-    });
-
-  /**
-   * updates the page using the api and updates the local state in store
-   * @param workspaceSlug
-   * @param projectId
-   * @param pageId
-   * @param data
-   * @returns
-   */
-  updatePage = async (workspaceSlug: string, projectId: string, pageId: string, data: Partial<IPage>) =>
-    await this.pageService.patchPage(workspaceSlug, projectId, pageId, data).then((response) => {
-      const originalPage = this.getUnArchivedPageById(pageId);
-      runInAction(() => {
-        set(this.pages, [pageId], { ...originalPage, ...data });
-      });
-      return response;
-    });
-
-  /**
-   * delete a page using the api and updates the local state in store
-   * @param workspaceSlug
-   * @param projectId
-   * @param pageId
-   * @returns
-   */
-  deletePage = async (workspaceSlug: string, projectId: string, pageId: string) =>
-    await this.pageService.deletePage(workspaceSlug, projectId, pageId).then((response) => {
-      runInAction(() => {
-        omit(this.archivedPages, [pageId]);
-      });
-      return response;
-    });
-
-  /**
-   * make a page public
-   * @param workspaceSlug
-   * @param projectId
-   * @param pageId
-   * @returns
-   */
-  makePublic = async (workspaceSlug: string, projectId: string, pageId: string) => {
-    try {
-      runInAction(() => {
-        set(this.pages, [pageId, "access"], 0);
-      });
-      await this.pageService.patchPage(workspaceSlug, projectId, pageId, { access: 0 });
-    } catch (error) {
-      runInAction(() => {
-        set(this.pages, [pageId, "access"], 1);
-      });
-      throw error;
-    }
-  };
-
-  /**
-   * Make a page private
-   * @param workspaceSlug
-   * @param projectId
-   * @param pageId
-   * @returns
-   */
-  makePrivate = async (workspaceSlug: string, projectId: string, pageId: string) => {
-    try {
-      runInAction(() => {
-        set(this.pages, [pageId, "access"], 1);
-      });
-      await this.pageService.patchPage(workspaceSlug, projectId, pageId, { access: 1 });
-    } catch (error) {
-      runInAction(() => {
-        set(this.pages, [pageId, "access"], 0);
-      });
-      throw error;
-    }
-  };
-
-  /**
-   * Mark a page archived
-   * @param workspaceSlug
-   * @param projectId
-   * @param pageId
-   */
-  archivePage = async (workspaceSlug: string, projectId: string, pageId: string) =>
-    await this.pageService.archivePage(workspaceSlug, projectId, pageId).then(() => {
-      runInAction(() => {
-        set(this.archivedPages, [pageId], this.pages[pageId]);
-        set(this.archivedPages, [pageId, "archived_at"], renderFormattedPayloadDate(new Date()));
-        omit(this.pages, [pageId]);
-      });
-    });
-
-  /**
-   * Restore a page from archived pages to pages
-   * @param workspaceSlug
-   * @param projectId
-   * @param pageId
-   */
-  restorePage = async (workspaceSlug: string, projectId: string, pageId: string) =>
-    await this.pageService.restorePage(workspaceSlug, projectId, pageId).then(() => {
-      runInAction(() => {
-        set(this.pages, [pageId], this.archivedPages[pageId]);
-        omit(this.archivedPages, [pageId]);
-      });
-    });
-=======
 import { action, makeObservable, observable, reaction, runInAction } from "mobx";
 
 import { IIssueLabel, IPage } from "@plane/types";
@@ -649,5 +274,4 @@
       });
     });
   });
->>>>>>> be62662b
 }