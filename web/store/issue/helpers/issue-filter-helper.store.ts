--- conflicted
+++ resolved
@@ -1,12 +1,5 @@
 import isEmpty from "lodash/isEmpty";
 // types
-<<<<<<< HEAD
-=======
-// constants
-import { EIssueFilterType, EIssuesStoreType } from "@/constants/issue";
-// lib
-import { storage } from "@/lib/local-storage";
->>>>>>> 1c3619a4
 import {
   IIssueDisplayFilterOptions,
   IIssueDisplayProperties,
@@ -24,9 +17,9 @@
   EIssuesStoreType,
   EIssueGroupByToServerOptions,
   EServerGroupByToFilterOptions,
-} from "constants/issue";
+} from "@/constants/issue";
 // lib
-import { storage } from "lib/local-storage";
+import { storage } from "@/lib/local-storage";
 
 interface ILocalStoreIssueFilters {
   key: EIssuesStoreType;
