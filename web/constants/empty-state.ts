import { EUserProjectRoles } from "./project";
import { EUserWorkspaceRoles } from "./workspace";

export interface EmptyStateDetails {
  key: EmptyStateType;
  title?: string;
  description?: string;
  path?: string;
  primaryButton?: {
    icon?: React.ReactNode;
    text: string;
    comicBox?: {
      title?: string;
      description?: string;
    };
  };
  secondaryButton?: {
    icon?: React.ReactNode;
    text: string;
    comicBox?: {
      title?: string;
      description?: string;
    };
  };
  accessType?: "workspace" | "project";
  access?: EUserWorkspaceRoles | EUserProjectRoles;
}

export enum EmptyStateType {
  WORKSPACE_DASHBOARD = "workspace-dashboard",
  WORKSPACE_ANALYTICS = "workspace-analytics",
  WORKSPACE_PROJECTS = "workspace-projects",
  WORKSPACE_ALL_ISSUES = "workspace-all-issues",
  WORKSPACE_ASSIGNED = "workspace-assigned",
  WORKSPACE_CREATED = "workspace-created",
  WORKSPACE_SUBSCRIBED = "workspace-subscribed",
  WORKSPACE_CUSTOM_VIEW = "workspace-custom-view",
  WORKSPACE_NO_PROJECTS = "workspace-no-projects",
  WORKSPACE_SETTINGS_API_TOKENS = "workspace-settings-api-tokens",
  WORKSPACE_SETTINGS_WEBHOOKS = "workspace-settings-webhooks",
  WORKSPACE_SETTINGS_EXPORT = "workspace-settings-export",
  WORKSPACE_SETTINGS_IMPORT = "workspace-settings-import",
  PROFILE_ASSIGNED = "profile-assigned",
  PROFILE_CREATED = "profile-created",
  PROFILE_SUBSCRIBED = "profile-subscribed",
  PROJECT_SETTINGS_LABELS = "project-settings-labels",
  PROJECT_SETTINGS_INTEGRATIONS = "project-settings-integrations",
  PROJECT_SETTINGS_ESTIMATE = "project-settings-estimate",
  PROJECT_CYCLES = "project-cycles",
  PROJECT_CYCLE_NO_ISSUES = "project-cycle-no-issues",
  PROJECT_CYCLE_ACTIVE = "project-cycle-active",
  PROJECT_CYCLE_ALL = "project-cycle-all",
  PROJECT_CYCLE_COMPLETED_NO_ISSUES = "project-cycle-completed-no-issues",
  PROJECT_ARCHIVED_NO_CYCLES = "project-archived-no-cycles",
  PROJECT_EMPTY_FILTER = "project-empty-filter",
  PROJECT_ARCHIVED_EMPTY_FILTER = "project-archived-empty-filter",
  PROJECT_DRAFT_EMPTY_FILTER = "project-draft-empty-filter",
  PROJECT_NO_ISSUES = "project-no-issues",
  PROJECT_ARCHIVED_NO_ISSUES = "project-archived-no-issues",
  PROJECT_DRAFT_NO_ISSUES = "project-draft-no-issues",
  VIEWS_EMPTY_SEARCH = "views-empty-search",
  PROJECTS_EMPTY_SEARCH = "projects-empty-search",
  MEMBERS_EMPTY_SEARCH = "members-empty-search",
  PROJECT_MODULE_ISSUES = "project-module-issues",
  PROJECT_MODULE = "project-module",
  PROJECT_ARCHIVED_NO_MODULES = "project-archived-no-modules",
  PROJECT_VIEW = "project-view",
  PROJECT_PAGE = "project-page",
  PROJECT_PAGE_ALL = "project-page-all",
  PROJECT_PAGE_FAVORITES = "project-page-favorites",
  PROJECT_PAGE_PRIVATE = "project-page-private",
  PROJECT_PAGE_SHARED = "project-page-shared",
  PROJECT_PAGE_ARCHIVED = "project-page-archived",
  PROJECT_PAGE_RECENT = "project-page-recent",

  COMMAND_K_SEARCH_EMPTY_STATE = "command-k-search-empty-state",
  ISSUE_RELATION_SEARCH_EMPTY_STATE = "issue-relation-search-empty-state",
  ISSUE_RELATION_EMPTY_STATE = "issue-relation-empty-state",
  ISSUE_COMMENT_EMPTY_STATE = "issue-comment-empty-state",

  NOTIFICATION_MY_ISSUE_EMPTY_STATE = "notification-my-issues-empty-state",
  NOTIFICATION_CREATED_EMPTY_STATE = "notification-created-empty-state",
  NOTIFICATION_SUBSCRIBED_EMPTY_STATE = "notification-subscribed-empty-state",
  NOTIFICATION_ARCHIVED_EMPTY_STATE = "notification-archived-empty-state",
  NOTIFICATION_SNOOZED_EMPTY_STATE = "notification-snoozed-empty-state",
  NOTIFICATION_UNREAD_EMPTY_STATE = "notification-unread-empty-state",

  ACTIVE_CYCLE_PROGRESS_EMPTY_STATE = "active-cycle-progress-empty-state",
  ACTIVE_CYCLE_CHART_EMPTY_STATE = "active-cycle-chart-empty-state",
  ACTIVE_CYCLE_PRIORITY_ISSUE_EMPTY_STATE = "active-cycle-priority-issue-empty-state",
  ACTIVE_CYCLE_ASSIGNEE_EMPTY_STATE = "active-cycle-assignee-empty-state",
  ACTIVE_CYCLE_LABEL_EMPTY_STATE = "active-cycle-label-empty-state",

<<<<<<< HEAD
  WORKSPACE_ACTIVE_CYCLES = "workspace-active-cycles",
=======
  DISABLED_PROJECT_INBOX = "disabled-project-inbox",

  INBOX_SIDEBAR_OPEN_TAB = "inbox-sidebar-open-tab",
  INBOX_SIDEBAR_CLOSED_TAB = "inbox-sidebar-closed-tab",
  INBOX_SIDEBAR_FILTER_EMPTY_STATE = "inbox-sidebar-filter-empty-state",
  INBOX_DETAIL_EMPTY_STATE = "inbox-detail-empty-state",
>>>>>>> c843a175
}

const emptyStateDetails = {
  // workspace
  [EmptyStateType.WORKSPACE_DASHBOARD]: {
    key: EmptyStateType.WORKSPACE_DASHBOARD,
    title: "Overview of your projects, activity, and metrics",
    description:
      " Welcome to Plane, we are excited to have you here. Create your first project and track your issues, and this page will transform into a space that helps you progress. Admins will also see items which help their team progress.",
    path: "/empty-state/onboarding/dashboard",
    // path: "/empty-state/onboarding/",
    primaryButton: {
      text: "Build your first project",
      comicBox: {
        title: "Everything starts with a project in Plane",
        description: "A project could be a product’s roadmap, a marketing campaign, or launching a new car.",
      },
    },

    accessType: "workspace",
    access: EUserWorkspaceRoles.MEMBER,
  },
  [EmptyStateType.WORKSPACE_ANALYTICS]: {
    key: EmptyStateType.WORKSPACE_ANALYTICS,
    title: "Track progress, workloads, and allocations. Spot trends, remove blockers, and move work faster",
    description:
      "See scope versus demand, estimates, and scope creep. Get performance by team members and teams, and make sure your project runs on time.",
    path: "/empty-state/onboarding/analytics",
    primaryButton: {
      text: "Create Cycles and Modules first",
      comicBox: {
        title: "Analytics works best with Cycles + Modules",
        description:
          "First, timebox your issues into Cycles and, if you can, group issues that span more than a cycle into Modules. Check out both on the left nav.",
      },
    },
    accessType: "workspace",
    access: EUserWorkspaceRoles.MEMBER,
  },
  [EmptyStateType.WORKSPACE_PROJECTS]: {
    key: EmptyStateType.WORKSPACE_PROJECTS,
    title: "No active projects",
    description:
      "Think of each project as the parent for goal-oriented work. Projects are where Jobs, Cycles, and Modules live and, along with your colleagues, help you achieve that goal. Create a new project or filter for archived projects.",
    path: "/empty-state/onboarding/projects",
    primaryButton: {
      text: "Start your first project",
      comicBox: {
        title: "Everything starts with a project in Plane",
        description: "A project could be a product’s roadmap, a marketing campaign, or launching a new car.",
      },
    },
    accessType: "workspace",
    access: EUserWorkspaceRoles.MEMBER,
  },
  // all-issues
  [EmptyStateType.WORKSPACE_ALL_ISSUES]: {
    key: EmptyStateType.WORKSPACE_ALL_ISSUES,
    title: "No issues in the project",
    description: "First project done! Now, slice your work into trackable pieces with issues. Let's go!",
    path: "/empty-state/all-issues/all-issues",
    primaryButton: {
      text: "Create new issue",
    },
    accessType: "workspace",
    access: EUserWorkspaceRoles.MEMBER,
  },
  [EmptyStateType.WORKSPACE_ASSIGNED]: {
    key: EmptyStateType.WORKSPACE_ASSIGNED,
    title: "No issues yet",
    description: "Issues assigned to you can be tracked from here.",
    path: "/empty-state/all-issues/assigned",
    primaryButton: {
      text: "Create new issue",
    },
    accessType: "workspace",
    access: EUserWorkspaceRoles.MEMBER,
  },
  [EmptyStateType.WORKSPACE_CREATED]: {
    key: EmptyStateType.WORKSPACE_CREATED,
    title: "No issues yet",
    description: "All issues created by you come here, track them here directly.",
    path: "/empty-state/all-issues/created",
    primaryButton: {
      text: "Create new issue",
    },
    accessType: "workspace",
    access: EUserWorkspaceRoles.MEMBER,
  },
  [EmptyStateType.WORKSPACE_SUBSCRIBED]: {
    key: EmptyStateType.WORKSPACE_SUBSCRIBED,
    title: "No issues yet",
    description: "Subscribe to issues you are interested in, track all of them here.",
    path: "/empty-state/all-issues/subscribed",
  },
  [EmptyStateType.WORKSPACE_CUSTOM_VIEW]: {
    key: EmptyStateType.WORKSPACE_CUSTOM_VIEW,
    title: "No issues yet",
    description: "Issues that applies to the filters, track all of them here.",
    path: "/empty-state/all-issues/custom-view",
  },
  [EmptyStateType.WORKSPACE_NO_PROJECTS]: {
    key: EmptyStateType.WORKSPACE_NO_PROJECTS,
    title: "No project",
    description: "To create issues or manage your work, you need to create a project or be a part of one.",
    path: "/empty-state/onboarding/projects",
    primaryButton: {
      text: "Start your first project",
      comicBox: {
        title: "Everything starts with a project in Plane",
        description: "A project could be a product’s roadmap, a marketing campaign, or launching a new car.",
      },
    },
    accessType: "workspace",
    access: EUserWorkspaceRoles.MEMBER,
  },
  // workspace settings
  [EmptyStateType.WORKSPACE_SETTINGS_API_TOKENS]: {
    key: EmptyStateType.WORKSPACE_SETTINGS_API_TOKENS,
    title: "No API tokens created",
    description:
      "Plane APIs can be used to integrate your data in Plane with any external system. Create a token to get started.",
    path: "/empty-state/workspace-settings/api-tokens",
  },
  [EmptyStateType.WORKSPACE_SETTINGS_WEBHOOKS]: {
    key: EmptyStateType.WORKSPACE_SETTINGS_WEBHOOKS,
    title: "No webhooks added",
    description: "Create webhooks to receive real-time updates and automate actions.",
    path: "/empty-state/workspace-settings/webhooks",
  },
  [EmptyStateType.WORKSPACE_SETTINGS_EXPORT]: {
    key: EmptyStateType.WORKSPACE_SETTINGS_EXPORT,
    title: "No previous exports yet",
    description: "Anytime you export, you will also have a copy here for reference.",
    path: "/empty-state/workspace-settings/exports",
  },
  [EmptyStateType.WORKSPACE_SETTINGS_IMPORT]: {
    key: EmptyStateType.WORKSPACE_SETTINGS_IMPORT,
    title: "No previous imports yet",
    description: "Find all your previous imports here and download them.",
    path: "/empty-state/workspace-settings/imports",
  },
  // profile
  [EmptyStateType.PROFILE_ASSIGNED]: {
    key: EmptyStateType.PROFILE_ASSIGNED,
    title: "No issues are assigned to you",
    description: "Issues assigned to you can be tracked from here.",
    path: "/empty-state/profile/assigned",
  },
  [EmptyStateType.PROFILE_CREATED]: {
    key: EmptyStateType.PROFILE_CREATED,
    title: "No issues yet",
    description: "All issues created by you come here, track them here directly.",
    path: "/empty-state/profile/created",
  },
  [EmptyStateType.PROFILE_SUBSCRIBED]: {
    key: EmptyStateType.PROFILE_SUBSCRIBED,
    title: "No issues yet",
    description: "Subscribe to issues you are interested in, track all of them here.",
    path: "/empty-state/profile/subscribed",
  },
  // project settings
  [EmptyStateType.PROJECT_SETTINGS_LABELS]: {
    key: EmptyStateType.PROJECT_SETTINGS_LABELS,
    title: "No labels yet",
    description: "Create labels to help organize and filter issues in you project.",
    path: "/empty-state/project-settings/labels",
  },
  [EmptyStateType.PROJECT_SETTINGS_INTEGRATIONS]: {
    key: EmptyStateType.PROJECT_SETTINGS_INTEGRATIONS,
    title: "No integrations configured",
    description: "Configure GitHub and other integrations to sync your project issues.",
    path: "/empty-state/project-settings/integrations",
  },
  [EmptyStateType.PROJECT_SETTINGS_ESTIMATE]: {
    key: EmptyStateType.PROJECT_SETTINGS_ESTIMATE,
    title: "No estimates added",
    description: "Create a set of estimates to communicate the amount of work per issue.",
    path: "/empty-state/project-settings/estimates",
  },
  // project cycles
  [EmptyStateType.PROJECT_CYCLES]: {
    key: EmptyStateType.PROJECT_CYCLES,
    title: "Group and timebox your work in Cycles.",
    description:
      "Break work down by timeboxed chunks, work backwards from your project deadline to set dates, and make tangible progress as a team.",
    path: "/empty-state/onboarding/cycles",
    primaryButton: {
      text: "Set your first cycle",
      comicBox: {
        title: "Cycles are repetitive time-boxes.",
        description:
          "A sprint, an iteration, and or any other term you use for weekly or fortnightly tracking of work is a cycle.",
      },
    },
    accessType: "workspace",
    access: EUserWorkspaceRoles.MEMBER,
  },
  [EmptyStateType.PROJECT_CYCLE_NO_ISSUES]: {
    key: EmptyStateType.PROJECT_CYCLE_NO_ISSUES,
    title: "No issues added to the cycle",
    description: "Add or create issues you wish to timebox and deliver within this cycle",
    path: "/empty-state/cycle-issues/",
    primaryButton: {
      text: "Create new issue ",
    },
    secondaryButton: {
      text: "Add an existing issue",
    },
    accessType: "project",
    access: EUserProjectRoles.MEMBER,
  },
  [EmptyStateType.PROJECT_CYCLE_ACTIVE]: {
    key: EmptyStateType.PROJECT_CYCLE_ACTIVE,
    title: "No active cycle",
    description:
      "An active cycle includes any period that encompasses today's date within its range. Find the progress and details of the active cycle here.",
    path: "/empty-state/cycle/active",
  },
  [EmptyStateType.PROJECT_CYCLE_COMPLETED_NO_ISSUES]: {
    key: EmptyStateType.PROJECT_CYCLE_COMPLETED_NO_ISSUES,
    title: "No issues in the cycle",
    description:
      "No issues in the cycle. Issues are either transferred or hidden. To see hidden issues if any, update your display properties accordingly.",
    path: "/empty-state/cycle/completed-no-issues",
  },
  [EmptyStateType.PROJECT_ARCHIVED_NO_CYCLES]: {
    key: EmptyStateType.PROJECT_ARCHIVED_NO_CYCLES,
    title: "No archived cycles yet",
    description: "To tidy up your project, archive completed cycles. Find them here once archived.",
    path: "/empty-state/archived/empty-cycles",
  },
  [EmptyStateType.PROJECT_CYCLE_ALL]: {
    key: EmptyStateType.PROJECT_CYCLE_ALL,
    title: "No cycles",
    description:
      "An active cycle includes any period that encompasses today's date within its range. Find the progress and details of the active cycle here.",
    path: "/empty-state/cycle/active",
  },
  // empty filters
  [EmptyStateType.PROJECT_EMPTY_FILTER]: {
    key: EmptyStateType.PROJECT_EMPTY_FILTER,
    title: "No issues found matching the filters applied",
    path: "/empty-state/empty-filters/",
    secondaryButton: {
      text: "Clear all filters",
    },
    accessType: "project",
    access: EUserProjectRoles.MEMBER,
  },
  [EmptyStateType.PROJECT_ARCHIVED_EMPTY_FILTER]: {
    key: EmptyStateType.PROJECT_ARCHIVED_EMPTY_FILTER,
    title: "No issues found matching the filters applied",
    path: "/empty-state/empty-filters/",
    secondaryButton: {
      text: "Clear all filters",
    },
    accessType: "project",
    access: EUserProjectRoles.MEMBER,
  },
  [EmptyStateType.PROJECT_DRAFT_EMPTY_FILTER]: {
    key: EmptyStateType.PROJECT_DRAFT_EMPTY_FILTER,
    title: "No issues found matching the filters applied",
    path: "/empty-state/empty-filters/",
    secondaryButton: {
      text: "Clear all filters",
    },
    accessType: "project",
    access: EUserProjectRoles.MEMBER,
  },
  //  project issues
  [EmptyStateType.PROJECT_NO_ISSUES]: {
    key: EmptyStateType.PROJECT_NO_ISSUES,
    title: "Create an issue and assign it to someone, even yourself",
    description:
      "Think of issues as jobs, tasks, work, or JTBD. Which we like. An issue and its sub-issues are usually time-based actionables assigned to members of your team. Your team creates, assigns, and completes issues to move your project towards its goal.",
    path: "/empty-state/onboarding/issues",
    primaryButton: {
      text: "Create your first issue",
      comicBox: {
        title: "Issues are building blocks in Plane.",
        description:
          "Redesign the Plane UI, Rebrand the company, or Launch the new fuel injection system are examples of issues that likely have sub-issues.",
      },
    },
    accessType: "project",
    access: EUserProjectRoles.MEMBER,
  },
  [EmptyStateType.PROJECT_ARCHIVED_NO_ISSUES]: {
    key: EmptyStateType.PROJECT_ARCHIVED_NO_ISSUES,
    title: "No archived issues yet",
    description:
      "Manually or through automation, you can archive issues that are completed or cancelled. Find them here once archived.",
    path: "/empty-state/archived/empty-issues",
    primaryButton: {
      text: "Set automation",
    },
    accessType: "project",
    access: EUserProjectRoles.MEMBER,
  },
  [EmptyStateType.PROJECT_DRAFT_NO_ISSUES]: {
    key: EmptyStateType.PROJECT_DRAFT_NO_ISSUES,
    title: "No draft issues yet",
    description:
      "Quickly stepping away but want to keep your place? No worries – save a draft now. Your issues will be right here waiting for you.",
    path: "/empty-state/draft/draft-issues-empty",
  },
  [EmptyStateType.VIEWS_EMPTY_SEARCH]: {
    key: EmptyStateType.VIEWS_EMPTY_SEARCH,
    title: "No matching views",
    description: "No views match the search criteria. Create a new view instead.",
    path: "/empty-state/search/search",
  },
  [EmptyStateType.PROJECTS_EMPTY_SEARCH]: {
    key: EmptyStateType.PROJECTS_EMPTY_SEARCH,
    title: "No matching projects",
    description: "No projects detected with the matching criteria. Create a new project instead.",
    path: "/empty-state/search/project",
  },
  [EmptyStateType.MEMBERS_EMPTY_SEARCH]: {
    key: EmptyStateType.MEMBERS_EMPTY_SEARCH,
    title: "No matching members",
    description: "Add them to the project if they are already a part of the workspace",
    path: "/empty-state/search/member",
  },
  // project module
  [EmptyStateType.PROJECT_MODULE_ISSUES]: {
    key: EmptyStateType.PROJECT_MODULE_ISSUES,
    title: "No issues in the module",
    description: "Create or add issues which you want to accomplish as part of this module",
    path: "/empty-state/module-issues/",
    primaryButton: {
      text: "Create new issue ",
    },
    secondaryButton: {
      text: "Add an existing issue",
    },
    accessType: "project",
    access: EUserProjectRoles.MEMBER,
  },
  [EmptyStateType.PROJECT_MODULE]: {
    key: EmptyStateType.PROJECT_MODULE,
    title: "Map your project milestones to Modules and track aggregated work easily.",
    description:
      "A group of issues that belong to a logical, hierarchical parent form a module. Think of them as a way to track work by project milestones. They have their own periods and deadlines as well as analytics to help you see how close or far you are from a milestone.",
    path: "/empty-state/onboarding/modules",
    primaryButton: {
      text: "Build your first module",
      comicBox: {
        title: "Modules help group work by hierarchy.",
        description: "A cart module, a chassis module, and a warehouse module are all good example of this grouping.",
      },
    },
    accessType: "project",
    access: EUserProjectRoles.MEMBER,
  },
  [EmptyStateType.PROJECT_ARCHIVED_NO_MODULES]: {
    key: EmptyStateType.PROJECT_ARCHIVED_NO_MODULES,
    title: "No archived Modules yet",
    description: "To tidy up your project, archive completed or cancelled modules. Find them here once archived.",
    path: "/empty-state/archived/empty-modules",
  },
  // project views
  [EmptyStateType.PROJECT_VIEW]: {
    key: EmptyStateType.PROJECT_VIEW,
    title: "Save filtered views for your project. Create as many as you need",
    description:
      "Views are a set of saved filters that you use frequently or want easy access to. All your colleagues in a project can see everyone’s views and choose whichever suits their needs best.",
    path: "/empty-state/onboarding/views",
    primaryButton: {
      text: "Create your first view",
      comicBox: {
        title: "Views work atop Issue properties.",
        description: "You can create a view from here with as many properties as filters as you see fit.",
      },
    },
    accessType: "project",
    access: EUserProjectRoles.MEMBER,
  },
  // project pages
  [EmptyStateType.PROJECT_PAGE]: {
    key: EmptyStateType.PROJECT_PAGE,
    title: "Write a note, a doc, or a full knowledge base. Get Galileo, Plane’s AI assistant, to help you get started",
    description:
      "Pages are thoughts potting space in Plane. Take down meeting notes, format them easily, embed issues, lay them out using a library of components, and keep them all in your project’s context. To make short work of any doc, invoke Galileo, Plane’s AI, with a shortcut or the click of a button.",
    path: "/empty-state/onboarding/pages",
    primaryButton: {
      text: "Create your first page",
      comicBox: {
        title: "A page can be a doc or a doc of docs.",
        description:
          "We wrote Nikhil and Meera’s love story. You could write your project’s mission, goals, and eventual vision.",
      },
    },
    accessType: "project",
    access: EUserProjectRoles.MEMBER,
  },
  [EmptyStateType.PROJECT_PAGE_ALL]: {
    key: EmptyStateType.PROJECT_PAGE_ALL,
    title: "Write a note, a doc, or a full knowledge base",
    description:
      "Pages help you organise your thoughts to create wikis, discussions or even document heated takes for your project. Use it wisely!",
    path: "/empty-state/pages/all",
  },
  [EmptyStateType.PROJECT_PAGE_FAVORITES]: {
    key: EmptyStateType.PROJECT_PAGE_FAVORITES,
    title: "No favorite pages yet",
    description: "Favorites for quick access? mark them and find them right here.",
    path: "/empty-state/pages/favorites",
  },
  [EmptyStateType.PROJECT_PAGE_PRIVATE]: {
    key: EmptyStateType.PROJECT_PAGE_PRIVATE,
    title: "No private pages yet",
    description: "Keep your private thoughts here. When you're ready to share, the team's just a click away.",
    path: "/empty-state/pages/private",
  },
  [EmptyStateType.PROJECT_PAGE_SHARED]: {
    key: EmptyStateType.PROJECT_PAGE_SHARED,
    title: "No shared pages yet",
    description: "See pages shared with everyone in your project right here.",
    path: "/empty-state/pages/shared",
  },
  [EmptyStateType.PROJECT_PAGE_ARCHIVED]: {
    key: EmptyStateType.PROJECT_PAGE_ARCHIVED,
    title: "No archived pages yet",
    description: "Archive pages not on your radar. Access them here when needed.",
    path: "/empty-state/pages/archived",
  },
  [EmptyStateType.PROJECT_PAGE_RECENT]: {
    key: EmptyStateType.PROJECT_PAGE_RECENT,
    title: "Write a note, a doc, or a full knowledge base",
    description:
      "Pages help you organise your thoughts to create wikis, discussions or even document heated takes for your project. Use it wisely! Pages will be sorted and grouped by last updated",
    path: "/empty-state/pages/recent",
    primaryButton: {
      text: "Create new page",
    },
    accessType: "project",
    access: EUserProjectRoles.MEMBER,
  },

  [EmptyStateType.COMMAND_K_SEARCH_EMPTY_STATE]: {
    key: EmptyStateType.COMMAND_K_SEARCH_EMPTY_STATE,
    title: "No results found",
    path: "/empty-state/search/search",
  },
  [EmptyStateType.ISSUE_RELATION_SEARCH_EMPTY_STATE]: {
    key: EmptyStateType.ISSUE_RELATION_SEARCH_EMPTY_STATE,
    title: "No maching issues found",
    path: "/empty-state/search/search",
  },
  [EmptyStateType.ISSUE_RELATION_EMPTY_STATE]: {
    key: EmptyStateType.ISSUE_RELATION_EMPTY_STATE,
    title: "No issues found",
    path: "/empty-state/search/issues",
  },
  [EmptyStateType.ISSUE_COMMENT_EMPTY_STATE]: {
    key: EmptyStateType.ISSUE_COMMENT_EMPTY_STATE,
    title: "No comments yet",
    description: "Comments can be used as a discussion and follow-up space for the issues",
    path: "/empty-state/search/comments",
  },

  [EmptyStateType.NOTIFICATION_MY_ISSUE_EMPTY_STATE]: {
    key: EmptyStateType.NOTIFICATION_MY_ISSUE_EMPTY_STATE,
    title: "No issues assigned",
    description: "Updates for issues assigned to you can be \n seen here",
    path: "/empty-state/search/notification",
  },

  [EmptyStateType.NOTIFICATION_CREATED_EMPTY_STATE]: {
    key: EmptyStateType.NOTIFICATION_CREATED_EMPTY_STATE,
    title: "No updates to issues",
    description: "Updates to issues created by you can be \n seen here",
    path: "/empty-state/search/notification",
  },
  [EmptyStateType.NOTIFICATION_SUBSCRIBED_EMPTY_STATE]: {
    key: EmptyStateType.NOTIFICATION_SUBSCRIBED_EMPTY_STATE,
    title: "No updates to issues",
    description: "Updates to any issue you are \n subscribed to can be seen here",
    path: "/empty-state/search/notification",
  },
  [EmptyStateType.NOTIFICATION_UNREAD_EMPTY_STATE]: {
    key: EmptyStateType.NOTIFICATION_UNREAD_EMPTY_STATE,
    title: "No unread notifications",
    description: "Congratulations, you are up-to-date \n with everything happening in the issues \n you care about",
    path: "/empty-state/search/notification",
  },
  [EmptyStateType.NOTIFICATION_SNOOZED_EMPTY_STATE]: {
    key: EmptyStateType.NOTIFICATION_SNOOZED_EMPTY_STATE,
    title: "No snoozed notifications yet",
    description: "Any notification you snooze for later will \n be available here to act upon",
    path: "/empty-state/search/snooze",
  },
  [EmptyStateType.NOTIFICATION_ARCHIVED_EMPTY_STATE]: {
    key: EmptyStateType.NOTIFICATION_ARCHIVED_EMPTY_STATE,
    title: "No archived notifications yet",
    description: "Any notification you archive will be \n available here to help you focus",
    path: "/empty-state/search/archive",
  },
  [EmptyStateType.ACTIVE_CYCLE_PROGRESS_EMPTY_STATE]: {
    key: EmptyStateType.ACTIVE_CYCLE_PROGRESS_EMPTY_STATE,
    title: "Add issues to the cycle to view it's \n progress",
    path: "/empty-state/active-cycle/progress",
  },
  [EmptyStateType.ACTIVE_CYCLE_CHART_EMPTY_STATE]: {
    key: EmptyStateType.ACTIVE_CYCLE_CHART_EMPTY_STATE,
    title: "Add issues to the cycle to view the \n burndown chart.",
    path: "/empty-state/active-cycle/chart",
  },
  [EmptyStateType.ACTIVE_CYCLE_PRIORITY_ISSUE_EMPTY_STATE]: {
    key: EmptyStateType.ACTIVE_CYCLE_PRIORITY_ISSUE_EMPTY_STATE,
    title: "Observe high priority issues tackled in \n the cycle at a glance.",
    path: "/empty-state/active-cycle/priority",
  },
  [EmptyStateType.ACTIVE_CYCLE_ASSIGNEE_EMPTY_STATE]: {
    key: EmptyStateType.ACTIVE_CYCLE_ASSIGNEE_EMPTY_STATE,
    title: "Add assignees to issues to see a \n breakdown of work by assignees.",
    path: "/empty-state/active-cycle/assignee",
  },
  [EmptyStateType.ACTIVE_CYCLE_LABEL_EMPTY_STATE]: {
    key: EmptyStateType.ACTIVE_CYCLE_LABEL_EMPTY_STATE,
    title: "Add labels to issues to see the \n breakdown of work by labels.",
    path: "/empty-state/active-cycle/label",
  },
<<<<<<< HEAD
  [EmptyStateType.WORKSPACE_ACTIVE_CYCLES]: {
    key: EmptyStateType.WORKSPACE_ACTIVE_CYCLES,
    title: "No active cycles",
    description:
      "Cycles of your projects that includes any period that encompasses today's date within its range. Find the progress and details of all your active cycle here.",
    path: "/empty-state/onboarding/workspace-active-cycles",
=======
  [EmptyStateType.DISABLED_PROJECT_INBOX]: {
    key: EmptyStateType.DISABLED_PROJECT_INBOX,
    title: "Inbox is not enabled for the project.",
    description:
      "Inbox helps you manage incoming requests to your project and add them as issues in your workflow. Enable inbox \n from project settings to manage requests.",
    accessType: "project",
    access: EUserProjectRoles.ADMIN,
    path: "/empty-state/disabled-feature/inbox",
    primaryButton: {
      text: "Manage features",
    },
  },
  [EmptyStateType.INBOX_SIDEBAR_OPEN_TAB]: {
    key: EmptyStateType.INBOX_SIDEBAR_OPEN_TAB,
    title: "No open issues",
    description: "Find open issues here. Create new issue.",
    path: "/empty-state/inbox/inbox-issue",
  },
  [EmptyStateType.INBOX_SIDEBAR_CLOSED_TAB]: {
    key: EmptyStateType.INBOX_SIDEBAR_CLOSED_TAB,
    title: "No closed issues",
    description: "All the issues whether accepted or \n declined can be found here.",
    path: "/empty-state/inbox/inbox-issue",
  },
  [EmptyStateType.INBOX_SIDEBAR_FILTER_EMPTY_STATE]: {
    key: EmptyStateType.INBOX_SIDEBAR_FILTER_EMPTY_STATE,
    title: "No  matching issues",
    description: "No issue matches filter applied in inbox. \n Create a new issue.",
    path: "/empty-state/inbox/filter-issue",
  },
  [EmptyStateType.INBOX_DETAIL_EMPTY_STATE]: {
    key: EmptyStateType.INBOX_DETAIL_EMPTY_STATE,
    title: "Select an issue to view its details.",
    path: "/empty-state/inbox/issue-detail",
>>>>>>> c843a175
  },
} as const;

export const EMPTY_STATE_DETAILS: Record<EmptyStateType, EmptyStateDetails> = emptyStateDetails;<|MERGE_RESOLUTION|>--- conflicted
+++ resolved
@@ -91,16 +91,13 @@
   ACTIVE_CYCLE_ASSIGNEE_EMPTY_STATE = "active-cycle-assignee-empty-state",
   ACTIVE_CYCLE_LABEL_EMPTY_STATE = "active-cycle-label-empty-state",
 
-<<<<<<< HEAD
   WORKSPACE_ACTIVE_CYCLES = "workspace-active-cycles",
-=======
   DISABLED_PROJECT_INBOX = "disabled-project-inbox",
 
   INBOX_SIDEBAR_OPEN_TAB = "inbox-sidebar-open-tab",
   INBOX_SIDEBAR_CLOSED_TAB = "inbox-sidebar-closed-tab",
   INBOX_SIDEBAR_FILTER_EMPTY_STATE = "inbox-sidebar-filter-empty-state",
   INBOX_DETAIL_EMPTY_STATE = "inbox-detail-empty-state",
->>>>>>> c843a175
 }
 
 const emptyStateDetails = {
@@ -626,14 +623,13 @@
     title: "Add labels to issues to see the \n breakdown of work by labels.",
     path: "/empty-state/active-cycle/label",
   },
-<<<<<<< HEAD
   [EmptyStateType.WORKSPACE_ACTIVE_CYCLES]: {
     key: EmptyStateType.WORKSPACE_ACTIVE_CYCLES,
     title: "No active cycles",
     description:
       "Cycles of your projects that includes any period that encompasses today's date within its range. Find the progress and details of all your active cycle here.",
     path: "/empty-state/onboarding/workspace-active-cycles",
-=======
+  },
   [EmptyStateType.DISABLED_PROJECT_INBOX]: {
     key: EmptyStateType.DISABLED_PROJECT_INBOX,
     title: "Inbox is not enabled for the project.",
@@ -668,7 +664,6 @@
     key: EmptyStateType.INBOX_DETAIL_EMPTY_STATE,
     title: "Select an issue to view its details.",
     path: "/empty-state/inbox/issue-detail",
->>>>>>> c843a175
   },
 } as const;
 
