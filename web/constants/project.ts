--- conflicted
+++ resolved
@@ -1,11 +1,8 @@
 // icons
 import { Globe2, Lock, LucideIcon } from "lucide-react";
-<<<<<<< HEAD
-=======
 import { SettingIcon } from "components/icons";
 // types
 import { Props } from "components/icons/types";
->>>>>>> be62662b
 
 export enum EUserProjectRoles {
   GUEST = 5,
