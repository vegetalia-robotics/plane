--- conflicted
+++ resolved
@@ -3,7 +3,7 @@
 import Link from "next/link";
 import { useRouter } from "next/router";
 import { Plus } from "lucide-react";
-import { IIssueDisplayFilterOptions, IIssueDisplayProperties, IIssueFilterOptions, TIssueLayouts } from "@plane/types";
+import { IIssueDisplayFilterOptions, IIssueDisplayProperties, IIssueFilterOptions } from "@plane/types";
 // hooks
 // components
 // ui
@@ -13,21 +13,10 @@
 // helpers
 // types
 // constants
-<<<<<<< HEAD
-import {
-  EIssuesStoreType,
-  EIssueFilterType,
-  ISSUE_DISPLAY_FILTERS_BY_LAYOUT,
-  EIssueLayoutTypes,
-} from "constants/issue";
-import { EUserProjectRoles } from "constants/project";
-import { truncateText } from "helpers/string.helper";
-=======
 import { ProjectLogo } from "@/components/project";
-import { EIssuesStoreType, EIssueFilterType, ISSUE_DISPLAY_FILTERS_BY_LAYOUT } from "@/constants/issue";
+import { EIssuesStoreType, EIssueFilterType, ISSUE_DISPLAY_FILTERS_BY_LAYOUT, EIssueLayoutTypes } from "@/constants/issue";
 import { EUserProjectRoles } from "@/constants/project";
 import { truncateText } from "@/helpers/string.helper";
->>>>>>> 1c3619a4
 import {
   useApplication,
   useEventTracker,
@@ -38,13 +27,7 @@
   useProjectState,
   useProjectView,
   useUser,
-<<<<<<< HEAD
-} from "hooks/store";
-import { IIssueDisplayFilterOptions, IIssueDisplayProperties, IIssueFilterOptions } from "@plane/types";
-import { ProjectLogo } from "components/project";
-=======
 } from "@/hooks/store";
->>>>>>> 1c3619a4
 
 export const ProjectViewIssuesHeader: React.FC = observer(() => {
   // router
