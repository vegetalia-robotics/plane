import { useCallback, useState } from "react";
import Link from "next/link";
import { useRouter } from "next/router";
import { observer } from "mobx-react-lite";
import { Briefcase, Circle, ExternalLink, Plus, Inbox } from "lucide-react";
// hooks
import {
  useApplication,
  useEventTracker,
  useLabel,
  useProject,
  useProjectState,
  useUser,
  useInbox,
  useMember,
} from "hooks/store";
// components
import { DisplayFiltersSelection, FiltersDropdown, FilterSelection, LayoutSelection } from "components/issues";
import { ProjectAnalyticsModal } from "components/analytics";
import { SidebarHamburgerToggle } from "components/core/sidebar/sidebar-menu-hamburger-toggle";
import { BreadcrumbLink } from "components/common";
// ui
import { Breadcrumbs, Button, LayersIcon } from "@plane/ui";
// types
import { IIssueDisplayFilterOptions, IIssueDisplayProperties, IIssueFilterOptions, TIssueLayouts } from "@plane/types";
// constants
import { EIssueFilterType, EIssuesStoreType, ISSUE_DISPLAY_FILTERS_BY_LAYOUT } from "constants/issue";
// helper
import { renderEmoji } from "helpers/emoji.helper";
import { EUserProjectRoles } from "constants/project";
import { useIssues } from "hooks/store/use-issues";
import { IssuesMobileHeader } from "components/issues/issues-mobile-header";

export const ProjectIssuesHeader: React.FC = observer(() => {
  // states
  const [analyticsModal, setAnalyticsModal] = useState(false);
  // router
  const router = useRouter();
  const { workspaceSlug, projectId } = router.query as { workspaceSlug: string; projectId: string };
  // store hooks
  const {
    project: { projectMemberIds },
  } = useMember();
  const {
    issuesFilter: { issueFilters, updateFilters },
  } = useIssues(EIssuesStoreType.PROJECT);
  const {
    commandPalette: { toggleCreateIssueModal },
  } = useApplication();
  const { setTrackElement } = useEventTracker();
  const {
    membership: { currentProjectRole },
  } = useUser();
  const { currentProjectDetails } = useProject();
  const { projectStates } = useProjectState();
  const { projectLabels } = useLabel();
  const { getInboxesByProjectId, getInboxById } = useInbox();

  const activeLayout = issueFilters?.displayFilters?.layout;

  const handleFiltersUpdate = useCallback(
    (key: keyof IIssueFilterOptions, value: string | string[]) => {
      if (!workspaceSlug || !projectId) return;
      const newValues = issueFilters?.filters?.[key] ?? [];

      if (Array.isArray(value)) {
        value.forEach((val) => {
          if (!newValues.includes(val)) newValues.push(val);
        });
      } else {
        if (issueFilters?.filters?.[key]?.includes(value)) newValues.splice(newValues.indexOf(value), 1);
        else newValues.push(value);
      }

      updateFilters(workspaceSlug, projectId, EIssueFilterType.FILTERS, { [key]: newValues });
    },
    [workspaceSlug, projectId, issueFilters, updateFilters]
  );

  const handleLayoutChange = useCallback(
    (layout: TIssueLayouts) => {
      if (!workspaceSlug || !projectId) return;
      updateFilters(workspaceSlug, projectId, EIssueFilterType.DISPLAY_FILTERS, { layout: layout });
    },
    [workspaceSlug, projectId, updateFilters]
  );

  const handleDisplayFilters = useCallback(
    (updatedDisplayFilter: Partial<IIssueDisplayFilterOptions>) => {
      if (!workspaceSlug || !projectId) return;
      updateFilters(workspaceSlug, projectId, EIssueFilterType.DISPLAY_FILTERS, updatedDisplayFilter);
    },
    [workspaceSlug, projectId, updateFilters]
  );

  const handleDisplayProperties = useCallback(
    (property: Partial<IIssueDisplayProperties>) => {
      if (!workspaceSlug || !projectId) return;
      updateFilters(workspaceSlug, projectId, EIssueFilterType.DISPLAY_PROPERTIES, property);
    },
    [workspaceSlug, projectId, updateFilters]
  );

  const inboxesMap = currentProjectDetails?.inbox_view ? getInboxesByProjectId(currentProjectDetails.id) : undefined;
  const inboxDetails = inboxesMap && inboxesMap.length > 0 ? getInboxById(inboxesMap[0]) : undefined;

  const deployUrl = process.env.NEXT_PUBLIC_DEPLOY_URL;
  const canUserCreateIssue =
    currentProjectRole && [EUserProjectRoles.ADMIN, EUserProjectRoles.MEMBER].includes(currentProjectRole);

  return (
    <>
      <ProjectAnalyticsModal
        isOpen={analyticsModal}
        onClose={() => setAnalyticsModal(false)}
        projectDetails={currentProjectDetails ?? undefined}
      />
      <div className="relative z-10 items-center gap-x-2 gap-y-4">
        <div className="flex items-center gap-2 p-4 border-b border-neutral-border-medium bg-custom-sidebar-background-100">
          <div className="flex w-full flex-grow items-center gap-2 overflow-ellipsis whitespace-nowrap">
            <SidebarHamburgerToggle />
            <div>
              <Breadcrumbs onBack={() => router.back()}>
                <Breadcrumbs.BreadcrumbItem
                  type="text"
                  link={
                    <BreadcrumbLink
                      href={`/${workspaceSlug}/projects`}
                      label={currentProjectDetails?.name ?? "Project"}
                      icon={
                        currentProjectDetails ? (
                          currentProjectDetails?.emoji ? (
                            <span className="grid h-7 w-7 flex-shrink-0 place-items-center rounded uppercase">
                              {renderEmoji(currentProjectDetails.emoji)}
                            </span>
                          ) : currentProjectDetails?.icon_prop ? (
                            <div className="grid h-7 w-7 flex-shrink-0 place-items-center">
                              {renderEmoji(currentProjectDetails.icon_prop)}
                            </div>
                          ) : (
<<<<<<< HEAD
                            <span className="grid h-7 w-7 flex-shrink-0 place-items-center rounded bg-primary-solid uppercase text-white">
=======
                            <span className="grid h-7 w-7 flex-shrink-0 place-items-center rounded bg-gray-700 uppercase text-white">
>>>>>>> 41e812a8
                              {currentProjectDetails?.name.charAt(0)}
                            </span>
                          )
                        ) : (
                          <span className="grid h-7 w-7 flex-shrink-0 place-items-center rounded uppercase">
                            <Briefcase className="h-4 w-4" />
                          </span>
                        )
                      }
                    />
                  }
                />

                <Breadcrumbs.BreadcrumbItem
                  type="text"
                  link={
                    <BreadcrumbLink label="Issues" icon={<LayersIcon className="h-4 w-4 text-neutral-text-medium" />} />
                  }
                />
              </Breadcrumbs>
            </div>
            {currentProjectDetails?.is_deployed && deployUrl && (
              <a
                href={`${deployUrl}/${workspaceSlug}/${currentProjectDetails?.id}`}
                className="group flex items-center gap-1.5 rounded bg-primary-solid/10 px-2.5 py-1 text-xs font-medium text-primary-text-subtle"
                target="_blank"
                rel="noopener noreferrer"
              >
                <Circle className="h-1.5 w-1.5 fill-custom-primary-100" strokeWidth={2} />
                Public
                <ExternalLink className="hidden h-3 w-3 group-hover:block" strokeWidth={2} />
              </a>
            )}
          </div>
          <div className="items-center gap-2 hidden md:flex">
            <LayoutSelection
              layouts={["list", "kanban", "calendar", "spreadsheet", "gantt_chart"]}
              onChange={(layout) => handleLayoutChange(layout)}
              selectedLayout={activeLayout}
            />
            <FiltersDropdown title="Filters" placement="bottom-end">
              <FilterSelection
                filters={issueFilters?.filters ?? {}}
                handleFiltersUpdate={handleFiltersUpdate}
                layoutDisplayFiltersOptions={
                  activeLayout ? ISSUE_DISPLAY_FILTERS_BY_LAYOUT.issues[activeLayout] : undefined
                }
                labels={projectLabels}
                memberIds={projectMemberIds ?? undefined}
                states={projectStates}
              />
            </FiltersDropdown>
            <FiltersDropdown title="Display" placement="bottom-end">
              <DisplayFiltersSelection
                layoutDisplayFiltersOptions={
                  activeLayout ? ISSUE_DISPLAY_FILTERS_BY_LAYOUT.issues[activeLayout] : undefined
                }
                displayFilters={issueFilters?.displayFilters ?? {}}
                handleDisplayFiltersUpdate={handleDisplayFilters}
                displayProperties={issueFilters?.displayProperties ?? {}}
                handleDisplayPropertiesUpdate={handleDisplayProperties}
              />
            </FiltersDropdown>
          </div>
          {currentProjectDetails?.inbox_view && inboxDetails && (
            <Link href={`/${workspaceSlug}/projects/${projectId}/inbox/${inboxDetails?.id}`}>
<<<<<<< HEAD
              <span>
                <Button variant="outline-neutral" size="sm" className="relative">
                  Inbox
                  {inboxDetails?.pending_issue_count > 0 && (
                    <span className="absolute -right-1.5 -top-1.5 h-4 w-4 rounded-full border border-sidebar-neutral-border-medium bg-sidebar-neutral-component-surface-dark text-neutral-text-strong">
=======
              <span className="hidden md:block" >
                <Button variant="neutral-primary" size="sm" className="relative">
                  Inbox
                  {inboxDetails?.pending_issue_count > 0 && (
                    <span className="absolute -right-1.5 -top-1.5 h-4 w-4 rounded-full border border-custom-sidebar-border-200 bg-custom-sidebar-background-80 text-custom-text-100">
>>>>>>> 41e812a8
                      {inboxDetails?.pending_issue_count}
                    </span>
                  )}
                </Button>
              </span>
<<<<<<< HEAD
=======
              <Inbox className="w-4 h-4 mr-2 text-custom-text-200 block md:hidden" />
>>>>>>> 41e812a8
            </Link>
          )}
          {canUserCreateIssue && (
            <>
              <Button
                className="hidden md:block"
                onClick={() => setAnalyticsModal(true)}
                variant="outline-neutral"
                size="sm"
              >
                Analytics
              </Button>
              <Button
                onClick={() => {
                  setTrackElement("Project issues page");
                  toggleCreateIssueModal(true, EIssuesStoreType.PROJECT);
                }}
                size="sm"
                prependIcon={<Plus />}
                variant="primary"
              >
                <div className="hidden sm:block">Add</div> Issue
              </Button>
            </>
          )}
        </div>
        <div className="block md:hidden">
          <IssuesMobileHeader />
        </div>
      </div>
    </>
  );
});<|MERGE_RESOLUTION|>--- conflicted
+++ resolved
@@ -138,11 +138,7 @@
                               {renderEmoji(currentProjectDetails.icon_prop)}
                             </div>
                           ) : (
-<<<<<<< HEAD
-                            <span className="grid h-7 w-7 flex-shrink-0 place-items-center rounded bg-primary-solid uppercase text-white">
-=======
                             <span className="grid h-7 w-7 flex-shrink-0 place-items-center rounded bg-gray-700 uppercase text-white">
->>>>>>> 41e812a8
                               {currentProjectDetails?.name.charAt(0)}
                             </span>
                           )
@@ -209,28 +205,17 @@
           </div>
           {currentProjectDetails?.inbox_view && inboxDetails && (
             <Link href={`/${workspaceSlug}/projects/${projectId}/inbox/${inboxDetails?.id}`}>
-<<<<<<< HEAD
-              <span>
+              <span className="hidden md:block">
                 <Button variant="outline-neutral" size="sm" className="relative">
                   Inbox
                   {inboxDetails?.pending_issue_count > 0 && (
-                    <span className="absolute -right-1.5 -top-1.5 h-4 w-4 rounded-full border border-sidebar-neutral-border-medium bg-sidebar-neutral-component-surface-dark text-neutral-text-strong">
-=======
-              <span className="hidden md:block" >
-                <Button variant="neutral-primary" size="sm" className="relative">
-                  Inbox
-                  {inboxDetails?.pending_issue_count > 0 && (
                     <span className="absolute -right-1.5 -top-1.5 h-4 w-4 rounded-full border border-custom-sidebar-border-200 bg-custom-sidebar-background-80 text-custom-text-100">
->>>>>>> 41e812a8
                       {inboxDetails?.pending_issue_count}
                     </span>
                   )}
                 </Button>
               </span>
-<<<<<<< HEAD
-=======
               <Inbox className="w-4 h-4 mr-2 text-custom-text-200 block md:hidden" />
->>>>>>> 41e812a8
             </Link>
           )}
           {canUserCreateIssue && (
