import { useCallback, useState } from "react";
import { observer } from "mobx-react";
import { useRouter } from "next/router";
import { Briefcase, Circle, ExternalLink, Plus } from "lucide-react";
import { IIssueDisplayFilterOptions, IIssueDisplayProperties, IIssueFilterOptions, TIssueLayouts } from "@plane/types";
// hooks
import { Breadcrumbs, Button, LayersIcon, Tooltip } from "@plane/ui";
import { ProjectAnalyticsModal } from "@/components/analytics";
import { BreadcrumbLink } from "@/components/common";
import { DisplayFiltersSelection, FiltersDropdown, FilterSelection, LayoutSelection } from "@/components/issues";
import { ProjectLogo } from "@/components/project";
import { EIssueFilterType, EIssuesStoreType, ISSUE_DISPLAY_FILTERS_BY_LAYOUT } from "@/constants/issue";
import { EUserProjectRoles } from "@/constants/project";
import {
  useEventTracker,
  useLabel,
  useProject,
  useProjectState,
  useUser,
  useMember,
  useCommandPalette,
} from "@/hooks/store";
import { useIssues } from "@/hooks/store/use-issues";
// components
// ui
// types
import { usePlatformOS } from "@/hooks/use-platform-os";
// constants
// helper

export const ProjectIssuesHeader: React.FC = observer(() => {
  // states
  const [analyticsModal, setAnalyticsModal] = useState(false);
  // router
  const router = useRouter();
  const { workspaceSlug, projectId } = router.query as { workspaceSlug: string; projectId: string };
  // store hooks
  const {
    project: { projectMemberIds },
  } = useMember();
  const {
    issuesFilter: { issueFilters, updateFilters },
  } = useIssues(EIssuesStoreType.PROJECT);
  const { toggleCreateIssueModal } = useCommandPalette();
  const { setTrackElement } = useEventTracker();
  const {
    membership: { currentProjectRole },
  } = useUser();
  const { currentProjectDetails } = useProject();
  const { projectStates } = useProjectState();
  const { projectLabels } = useLabel();
  const { isMobile } = usePlatformOS();
  const activeLayout = issueFilters?.displayFilters?.layout;

  const handleFiltersUpdate = useCallback(
    (key: keyof IIssueFilterOptions, value: string | string[]) => {
      if (!workspaceSlug || !projectId) return;
      const newValues = issueFilters?.filters?.[key] ?? [];

      if (Array.isArray(value)) {
        // this validation is majorly for the filter start_date, target_date custom
        value.forEach((val) => {
          if (!newValues.includes(val)) newValues.push(val);
          else newValues.splice(newValues.indexOf(val), 1);
        });
      } else {
        if (issueFilters?.filters?.[key]?.includes(value)) newValues.splice(newValues.indexOf(value), 1);
        else newValues.push(value);
      }

      updateFilters(workspaceSlug, projectId, EIssueFilterType.FILTERS, { [key]: newValues });
    },
    [workspaceSlug, projectId, issueFilters, updateFilters]
  );

  const handleLayoutChange = useCallback(
    (layout: TIssueLayouts) => {
      if (!workspaceSlug || !projectId) return;
      updateFilters(workspaceSlug, projectId, EIssueFilterType.DISPLAY_FILTERS, { layout: layout });
    },
    [workspaceSlug, projectId, updateFilters]
  );

  const handleDisplayFilters = useCallback(
    (updatedDisplayFilter: Partial<IIssueDisplayFilterOptions>) => {
      if (!workspaceSlug || !projectId) return;
      updateFilters(workspaceSlug, projectId, EIssueFilterType.DISPLAY_FILTERS, updatedDisplayFilter);
    },
    [workspaceSlug, projectId, updateFilters]
  );

  const handleDisplayProperties = useCallback(
    (property: Partial<IIssueDisplayProperties>) => {
      if (!workspaceSlug || !projectId) return;
      updateFilters(workspaceSlug, projectId, EIssueFilterType.DISPLAY_PROPERTIES, property);
    },
    [workspaceSlug, projectId, updateFilters]
  );

  const deployUrl = process.env.NEXT_PUBLIC_DEPLOY_URL;
  const canUserCreateIssue =
    currentProjectRole && [EUserProjectRoles.ADMIN, EUserProjectRoles.MEMBER].includes(currentProjectRole);

  const issueCount = currentProjectDetails
    ? issueFilters?.displayFilters?.sub_issue
      ? currentProjectDetails?.total_issues + currentProjectDetails?.sub_issues
      : currentProjectDetails?.total_issues
    : undefined;

  return (
    <>
      <ProjectAnalyticsModal
        isOpen={analyticsModal}
        onClose={() => setAnalyticsModal(false)}
        projectDetails={currentProjectDetails ?? undefined}
      />
<<<<<<< HEAD
      <div className="relative z-[15] items-center gap-x-2 gap-y-4">
        <div className="flex items-center gap-2 bg-custom-sidebar-background-100 p-4">
          <div className="flex w-full flex-grow items-center gap-2 overflow-ellipsis whitespace-nowrap">
            <div className="flex items-center gap-2.5">
              <Breadcrumbs onBack={() => router.back()}>
                <Breadcrumbs.BreadcrumbItem
                  type="text"
                  link={
                    <BreadcrumbLink
                      href={`/${workspaceSlug}/projects`}
                      label={currentProjectDetails?.name ?? "Project"}
                      icon={
                        currentProjectDetails ? (
                          currentProjectDetails && (
                            <span className="grid h-4 w-4 flex-shrink-0 place-items-center">
                              <ProjectLogo logo={currentProjectDetails?.logo_props} className="text-sm" />
                            </span>
                          )
                        ) : (
                          <span className="grid h-7 w-7 flex-shrink-0 place-items-center rounded uppercase">
                            <Briefcase className="h-4 w-4" />
                          </span>
                        )
                      }
                    />
                  }
                />

                <Breadcrumbs.BreadcrumbItem
                  type="text"
                  link={
                    <BreadcrumbLink label="Issues" icon={<LayersIcon className="h-4 w-4 text-custom-text-300" />} />
                  }
                />
              </Breadcrumbs>
              {issueCount && issueCount > 0 ? (
                <Tooltip
                  isMobile={isMobile}
                  tooltipContent={`There are ${issueCount} ${issueCount > 1 ? "issues" : "issue"} in this project`}
                  position="bottom"
                >
                  <span className="flex flex-shrink-0 cursor-default items-center justify-center rounded-xl bg-custom-primary-100/20 px-2.5 py-0.5 text-center text-xs font-semibold text-custom-primary-100">
                    {issueCount}
                  </span>
                </Tooltip>
              ) : null}
            </div>
            {currentProjectDetails?.is_deployed && deployUrl && (
              <a
                href={`${deployUrl}/${workspaceSlug}/${currentProjectDetails?.id}`}
                className="group flex items-center gap-1.5 rounded bg-custom-primary-100/10 px-2.5 py-1 text-xs font-medium text-custom-primary-100"
                target="_blank"
                rel="noopener noreferrer"
              >
                <Circle className="h-1.5 w-1.5 fill-custom-primary-100" strokeWidth={2} />
                Public
                <ExternalLink className="hidden h-3 w-3 group-hover:block" strokeWidth={2} />
              </a>
            )}
          </div>
          <div className="hidden items-center gap-2 md:flex">
            <LayoutSelection
              layouts={["list", "kanban", "calendar", "spreadsheet", "gantt_chart"]}
              onChange={(layout) => handleLayoutChange(layout)}
              selectedLayout={activeLayout}
            />
            <FiltersDropdown title="Filters" placement="bottom-end">
              <FilterSelection
                filters={issueFilters?.filters ?? {}}
                handleFiltersUpdate={handleFiltersUpdate}
                layoutDisplayFiltersOptions={
                  activeLayout ? ISSUE_DISPLAY_FILTERS_BY_LAYOUT.issues[activeLayout] : undefined
                }
                labels={projectLabels}
                memberIds={projectMemberIds ?? undefined}
                states={projectStates}
                cycleViewDisabled={!currentProjectDetails?.cycle_view}
                moduleViewDisabled={!currentProjectDetails?.module_view}
              />
            </FiltersDropdown>
            <FiltersDropdown title="Display" placement="bottom-end">
              <DisplayFiltersSelection
                layoutDisplayFiltersOptions={
                  activeLayout ? ISSUE_DISPLAY_FILTERS_BY_LAYOUT.issues[activeLayout] : undefined
=======

      <div className="relative z-[15] flex h-[3.75rem] w-full flex-shrink-0 flex-row items-center justify-between gap-x-2 gap-y-4 bg-custom-sidebar-background-100 p-4">
        <div className="flex w-full flex-grow items-center gap-2 overflow-ellipsis whitespace-nowrap">
          <div className="flex items-center gap-2.5">
            <Breadcrumbs onBack={() => router.back()}>
              <Breadcrumbs.BreadcrumbItem
                type="text"
                link={
                  <BreadcrumbLink
                    href={`/${workspaceSlug}/projects`}
                    label={currentProjectDetails?.name ?? "Project"}
                    icon={
                      currentProjectDetails ? (
                        currentProjectDetails && (
                          <span className="grid place-items-center flex-shrink-0 h-4 w-4">
                            <ProjectLogo logo={currentProjectDetails?.logo_props} className="text-sm" />
                          </span>
                        )
                      ) : (
                        <span className="grid h-7 w-7 flex-shrink-0 place-items-center rounded uppercase">
                          <Briefcase className="h-4 w-4" />
                        </span>
                      )
                    }
                  />
>>>>>>> 037ddd8b
                }
              />

              <Breadcrumbs.BreadcrumbItem
                type="text"
                link={<BreadcrumbLink label="Issues" icon={<LayersIcon className="h-4 w-4 text-custom-text-300" />} />}
              />
            </Breadcrumbs>
            {issueCount && issueCount > 0 ? (
              <Tooltip
                isMobile={isMobile}
                tooltipContent={`There are ${issueCount} ${issueCount > 1 ? "issues" : "issue"} in this project`}
                position="bottom"
              >
                <span className="cursor-default flex items-center text-center justify-center px-2.5 py-0.5 flex-shrink-0 bg-custom-primary-100/20 text-custom-primary-100 text-xs font-semibold rounded-xl">
                  {issueCount}
                </span>
              </Tooltip>
            ) : null}
          </div>
          {currentProjectDetails?.is_deployed && deployUrl && (
            <a
              href={`${deployUrl}/${workspaceSlug}/${currentProjectDetails?.id}`}
              className="group flex items-center gap-1.5 rounded bg-custom-primary-100/10 px-2.5 py-1 text-xs font-medium text-custom-primary-100"
              target="_blank"
              rel="noopener noreferrer"
            >
              <Circle className="h-1.5 w-1.5 fill-custom-primary-100" strokeWidth={2} />
              Public
              <ExternalLink className="hidden h-3 w-3 group-hover:block" strokeWidth={2} />
            </a>
          )}
        </div>
        <div className="items-center gap-2 hidden md:flex">
          <LayoutSelection
            layouts={["list", "kanban", "calendar", "spreadsheet", "gantt_chart"]}
            onChange={(layout) => handleLayoutChange(layout)}
            selectedLayout={activeLayout}
          />
          <FiltersDropdown title="Filters" placement="bottom-end">
            <FilterSelection
              filters={issueFilters?.filters ?? {}}
              handleFiltersUpdate={handleFiltersUpdate}
              layoutDisplayFiltersOptions={
                activeLayout ? ISSUE_DISPLAY_FILTERS_BY_LAYOUT.issues[activeLayout] : undefined
              }
              labels={projectLabels}
              memberIds={projectMemberIds ?? undefined}
              states={projectStates}
              cycleViewDisabled={!currentProjectDetails?.cycle_view}
              moduleViewDisabled={!currentProjectDetails?.module_view}
            />
          </FiltersDropdown>
          <FiltersDropdown title="Display" placement="bottom-end">
            <DisplayFiltersSelection
              layoutDisplayFiltersOptions={
                activeLayout ? ISSUE_DISPLAY_FILTERS_BY_LAYOUT.issues[activeLayout] : undefined
              }
              displayFilters={issueFilters?.displayFilters ?? {}}
              handleDisplayFiltersUpdate={handleDisplayFilters}
              displayProperties={issueFilters?.displayProperties ?? {}}
              handleDisplayPropertiesUpdate={handleDisplayProperties}
              cycleViewDisabled={!currentProjectDetails?.cycle_view}
              moduleViewDisabled={!currentProjectDetails?.module_view}
            />
          </FiltersDropdown>
        </div>

        {canUserCreateIssue && (
          <>
            <Button
              className="hidden md:block"
              onClick={() => setAnalyticsModal(true)}
              variant="neutral-primary"
              size="sm"
            >
              Analytics
            </Button>
            <Button
              onClick={() => {
                setTrackElement("Project issues page");
                toggleCreateIssueModal(true, EIssuesStoreType.PROJECT);
              }}
              size="sm"
              prependIcon={<Plus />}
            >
              <div className="hidden sm:block">Add</div> Issue
            </Button>
          </>
        )}
      </div>
    </>
  );
});<|MERGE_RESOLUTION|>--- conflicted
+++ resolved
@@ -114,92 +114,6 @@
         onClose={() => setAnalyticsModal(false)}
         projectDetails={currentProjectDetails ?? undefined}
       />
-<<<<<<< HEAD
-      <div className="relative z-[15] items-center gap-x-2 gap-y-4">
-        <div className="flex items-center gap-2 bg-custom-sidebar-background-100 p-4">
-          <div className="flex w-full flex-grow items-center gap-2 overflow-ellipsis whitespace-nowrap">
-            <div className="flex items-center gap-2.5">
-              <Breadcrumbs onBack={() => router.back()}>
-                <Breadcrumbs.BreadcrumbItem
-                  type="text"
-                  link={
-                    <BreadcrumbLink
-                      href={`/${workspaceSlug}/projects`}
-                      label={currentProjectDetails?.name ?? "Project"}
-                      icon={
-                        currentProjectDetails ? (
-                          currentProjectDetails && (
-                            <span className="grid h-4 w-4 flex-shrink-0 place-items-center">
-                              <ProjectLogo logo={currentProjectDetails?.logo_props} className="text-sm" />
-                            </span>
-                          )
-                        ) : (
-                          <span className="grid h-7 w-7 flex-shrink-0 place-items-center rounded uppercase">
-                            <Briefcase className="h-4 w-4" />
-                          </span>
-                        )
-                      }
-                    />
-                  }
-                />
-
-                <Breadcrumbs.BreadcrumbItem
-                  type="text"
-                  link={
-                    <BreadcrumbLink label="Issues" icon={<LayersIcon className="h-4 w-4 text-custom-text-300" />} />
-                  }
-                />
-              </Breadcrumbs>
-              {issueCount && issueCount > 0 ? (
-                <Tooltip
-                  isMobile={isMobile}
-                  tooltipContent={`There are ${issueCount} ${issueCount > 1 ? "issues" : "issue"} in this project`}
-                  position="bottom"
-                >
-                  <span className="flex flex-shrink-0 cursor-default items-center justify-center rounded-xl bg-custom-primary-100/20 px-2.5 py-0.5 text-center text-xs font-semibold text-custom-primary-100">
-                    {issueCount}
-                  </span>
-                </Tooltip>
-              ) : null}
-            </div>
-            {currentProjectDetails?.is_deployed && deployUrl && (
-              <a
-                href={`${deployUrl}/${workspaceSlug}/${currentProjectDetails?.id}`}
-                className="group flex items-center gap-1.5 rounded bg-custom-primary-100/10 px-2.5 py-1 text-xs font-medium text-custom-primary-100"
-                target="_blank"
-                rel="noopener noreferrer"
-              >
-                <Circle className="h-1.5 w-1.5 fill-custom-primary-100" strokeWidth={2} />
-                Public
-                <ExternalLink className="hidden h-3 w-3 group-hover:block" strokeWidth={2} />
-              </a>
-            )}
-          </div>
-          <div className="hidden items-center gap-2 md:flex">
-            <LayoutSelection
-              layouts={["list", "kanban", "calendar", "spreadsheet", "gantt_chart"]}
-              onChange={(layout) => handleLayoutChange(layout)}
-              selectedLayout={activeLayout}
-            />
-            <FiltersDropdown title="Filters" placement="bottom-end">
-              <FilterSelection
-                filters={issueFilters?.filters ?? {}}
-                handleFiltersUpdate={handleFiltersUpdate}
-                layoutDisplayFiltersOptions={
-                  activeLayout ? ISSUE_DISPLAY_FILTERS_BY_LAYOUT.issues[activeLayout] : undefined
-                }
-                labels={projectLabels}
-                memberIds={projectMemberIds ?? undefined}
-                states={projectStates}
-                cycleViewDisabled={!currentProjectDetails?.cycle_view}
-                moduleViewDisabled={!currentProjectDetails?.module_view}
-              />
-            </FiltersDropdown>
-            <FiltersDropdown title="Display" placement="bottom-end">
-              <DisplayFiltersSelection
-                layoutDisplayFiltersOptions={
-                  activeLayout ? ISSUE_DISPLAY_FILTERS_BY_LAYOUT.issues[activeLayout] : undefined
-=======
 
       <div className="relative z-[15] flex h-[3.75rem] w-full flex-shrink-0 flex-row items-center justify-between gap-x-2 gap-y-4 bg-custom-sidebar-background-100 p-4">
         <div className="flex w-full flex-grow items-center gap-2 overflow-ellipsis whitespace-nowrap">
@@ -225,7 +139,6 @@
                       )
                     }
                   />
->>>>>>> 037ddd8b
                 }
               />
 
