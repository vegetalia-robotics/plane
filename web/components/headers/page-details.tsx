import { FC } from "react";
import { useRouter } from "next/router";
import { observer } from "mobx-react-lite";
import { FileText, Plus } from "lucide-react";
// hooks
import { useApplication, usePage, useProject } from "hooks/store";
// ui
import { Breadcrumbs, Button } from "@plane/ui";
// helpers
import { renderEmoji } from "helpers/emoji.helper";
// components
import { SidebarHamburgerToggle } from "components/core/sidebar/sidebar-menu-hamburger-toggle";
import { BreadcrumbLink } from "components/common";

export interface IPagesHeaderProps {
  showButton?: boolean;
}

export const PageDetailsHeader: FC<IPagesHeaderProps> = observer((props) => {
  const { showButton = false } = props;

  const router = useRouter();
  const { workspaceSlug, pageId } = router.query;

  const { commandPalette: commandPaletteStore } = useApplication();
  const { currentProjectDetails } = useProject();

  const pageDetails = usePage(pageId as string);

  return (
    <div className="relative z-10 flex h-[3.75rem] w-full flex-shrink-0 flex-row items-center justify-between gap-x-2 gap-y-4 border-b border-neutral-border-medium bg-sidebar-neutral-component-surface-light p-4">
      <div className="flex w-full flex-grow items-center gap-2 overflow-ellipsis whitespace-nowrap">
        <SidebarHamburgerToggle />
        <div>
          <Breadcrumbs>
            <Breadcrumbs.BreadcrumbItem
              type="text"
              link={
<<<<<<< HEAD
                <BreadcrumbLink
                  href={`/${workspaceSlug}/projects/${currentProjectDetails?.id}/issues`}
                  label={currentProjectDetails?.name ?? "Project"}
                  icon={
                    currentProjectDetails?.emoji ? (
                      renderEmoji(currentProjectDetails.emoji)
                    ) : currentProjectDetails?.icon_prop ? (
                      renderEmoji(currentProjectDetails.icon_prop)
                    ) : (
                      <span className="grid h-7 w-7 flex-shrink-0 place-items-center rounded bg-primary-solid uppercase text-white">
                        {currentProjectDetails?.name.charAt(0)}
                      </span>
                    )
                  }
                />
=======
                <span>
                  <span className="hidden md:block">
                    <BreadcrumbLink
                      href={`/${workspaceSlug}/projects/${currentProjectDetails?.id}/issues`}
                      label={currentProjectDetails?.name ?? "Project"}
                      icon={
                        currentProjectDetails?.emoji ? (
                          renderEmoji(currentProjectDetails.emoji)
                        ) : currentProjectDetails?.icon_prop ? (
                          renderEmoji(currentProjectDetails.icon_prop)
                        ) : (
                          <span className="grid h-7 w-7 flex-shrink-0 place-items-center rounded bg-gray-700 uppercase text-white">
                            {currentProjectDetails?.name.charAt(0)}
                          </span>
                        )
                      }
                    />
                  </span>
                  <span className="md:hidden">
                    <BreadcrumbLink
                      href={`/${workspaceSlug}/projects/${currentProjectDetails?.id}/issues`}
                      label={"..."}
                    />
                  </span>
                </span>
>>>>>>> 41e812a8
              }
            />

            <Breadcrumbs.BreadcrumbItem
              type="text"
              link={
                <BreadcrumbLink
                  href={`/${workspaceSlug}/projects/${currentProjectDetails?.id}/pages`}
                  label="Pages"
                  icon={<FileText className="h-4 w-4 text-neutral-text-medium" />}
                />
              }
            />
            <Breadcrumbs.BreadcrumbItem
              type="text"
              link={
                <BreadcrumbLink
                  label={pageDetails?.name ?? "Page"}
                  icon={<FileText className="h-4 w-4 text-neutral-text-medium" />}
                />
              }
            />
          </Breadcrumbs>
        </div>
      </div>
      {showButton && (
        <div className="flex items-center gap-2">
          <Button
            variant="primary"
            prependIcon={<Plus />}
            size="sm"
            onClick={() => commandPaletteStore.toggleCreatePageModal(true)}
          >
            Create Page
          </Button>
        </div>
      )}
    </div>
  );
});<|MERGE_RESOLUTION|>--- conflicted
+++ resolved
@@ -36,23 +36,6 @@
             <Breadcrumbs.BreadcrumbItem
               type="text"
               link={
-<<<<<<< HEAD
-                <BreadcrumbLink
-                  href={`/${workspaceSlug}/projects/${currentProjectDetails?.id}/issues`}
-                  label={currentProjectDetails?.name ?? "Project"}
-                  icon={
-                    currentProjectDetails?.emoji ? (
-                      renderEmoji(currentProjectDetails.emoji)
-                    ) : currentProjectDetails?.icon_prop ? (
-                      renderEmoji(currentProjectDetails.icon_prop)
-                    ) : (
-                      <span className="grid h-7 w-7 flex-shrink-0 place-items-center rounded bg-primary-solid uppercase text-white">
-                        {currentProjectDetails?.name.charAt(0)}
-                      </span>
-                    )
-                  }
-                />
-=======
                 <span>
                   <span className="hidden md:block">
                     <BreadcrumbLink
@@ -78,7 +61,6 @@
                     />
                   </span>
                 </span>
->>>>>>> 41e812a8
               }
             />
 
