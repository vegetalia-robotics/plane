--- conflicted
+++ resolved
@@ -195,22 +195,8 @@
           <Button onClick={() => setAnalyticsModal(true)} variant="neutral-primary" size="sm">
             Analytics
           </Button>
-<<<<<<< HEAD
-          <Button
-            onClick={() => {
-              const e = new KeyboardEvent("keydown", {
-                key: "c",
-              });
-              document.dispatchEvent(e);
-            }}
-            size="sm"
-            prependIcon={<Plus />}
-          >
-            Add issue
-=======
           <Button onClick={() => commandPaletteStore.toggleCreateIssueModal(true)} size="sm" prependIcon={<Plus />}>
-            Add Issue
->>>>>>> d733a53e
+            Add job
           </Button>
           <button
             type="button"
