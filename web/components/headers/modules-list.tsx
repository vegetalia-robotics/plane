import { useRouter } from "next/router";
import { observer } from "mobx-react-lite";
import { GanttChartSquare, LayoutGrid, List, Plus } from "lucide-react";
// hooks
import { useApplication, useEventTracker, useProject, useUser } from "hooks/store";
import useLocalStorage from "hooks/use-local-storage";
// ui
import { Breadcrumbs, Button, Tooltip, DiceIcon, CustomMenu } from "@plane/ui";
// helper
import { renderEmoji } from "helpers/emoji.helper";
// constants
import { MODULE_VIEW_LAYOUTS } from "constants/module";
import { EUserProjectRoles } from "constants/project";
// components
import { SidebarHamburgerToggle } from "components/core/sidebar/sidebar-menu-hamburger-toggle";
import { BreadcrumbLink } from "components/common";

export const ModulesListHeader: React.FC = observer(() => {
  // router
  const router = useRouter();
  const { workspaceSlug } = router.query;
  // store hooks
  const { commandPalette: commandPaletteStore } = useApplication();
  const { setTrackElement } = useEventTracker();
  const {
    membership: { currentProjectRole },
  } = useUser();
  const { currentProjectDetails } = useProject();

  const { storedValue: modulesView, setValue: setModulesView } = useLocalStorage("modules_view", "grid");

  const canUserCreateModule =
    currentProjectRole && [EUserProjectRoles.ADMIN, EUserProjectRoles.MEMBER].includes(currentProjectRole);
  return (
<<<<<<< HEAD
    <div className="relative z-10 flex h-[3.75rem] w-full flex-shrink-0 flex-row items-center justify-between gap-x-2 gap-y-4 border-b border-neutral-border-medium bg-sidebar-neutral-component-surface-light p-4">
      <div className="flex w-full flex-grow items-center gap-2 overflow-ellipsis whitespace-nowrap">
        <SidebarHamburgerToggle />
        <div>
          <Breadcrumbs>
            <Breadcrumbs.BreadcrumbItem
              type="text"
              link={
                <BreadcrumbLink
                  href={`/${workspaceSlug}/projects/${currentProjectDetails?.id}/issues`}
                  label={currentProjectDetails?.name ?? "Project"}
                  icon={
                    currentProjectDetails?.emoji ? (
                      renderEmoji(currentProjectDetails.emoji)
                    ) : currentProjectDetails?.icon_prop ? (
                      renderEmoji(currentProjectDetails.icon_prop)
                    ) : (
                      <span className="grid h-7 w-7 flex-shrink-0 place-items-center rounded bg-primary-solid uppercase text-white">
                        {currentProjectDetails?.name.charAt(0)}
                      </span>
                    )
                  }
                />
              }
            />
            <Breadcrumbs.BreadcrumbItem
              type="text"
              link={<BreadcrumbLink label="Modules" icon={<DiceIcon className="h-4 w-4 text-neutral-text-medium" />} />}
            />
          </Breadcrumbs>
        </div>
      </div>
      <div className="flex items-center gap-2">
        <div className="flex items-center gap-1 rounded bg-neutral-component-surface-dark p-1">
          {MODULE_VIEW_LAYOUTS.map((layout) => (
            <Tooltip key={layout.key} tooltipContent={layout.title}>
              <button
                type="button"
                className={`group grid h-[22px] w-7 place-items-center overflow-hidden rounded transition-all hover:bg-neutral-component-surface-light ${
                  modulesView == layout.key ? "bg-neutral-component-surface-light shadow-custom-shadow-2xs" : ""
                }`}
                onClick={() => setModulesView(layout.key)}
              >
                <layout.icon
                  strokeWidth={2}
                  className={`h-3.5 w-3.5 ${
                    modulesView == layout.key ? "text-neutral-text-strong" : "text-neutral-text-medium"
                  }`}
                />
              </button>
            </Tooltip>
=======
    <div>
      <div className="relative z-10 flex h-[3.75rem] w-full flex-shrink-0 flex-row items-center justify-between gap-x-2 gap-y-4 border-b border-custom-border-200 bg-custom-sidebar-background-100 p-4">
        <div className="flex w-full flex-grow items-center gap-2 overflow-ellipsis whitespace-nowrap">
          <SidebarHamburgerToggle />
          <div>
            <Breadcrumbs onBack={router.back}>
              <Breadcrumbs.BreadcrumbItem
                type="text"
                link={
                  <BreadcrumbLink
                    href={`/${workspaceSlug}/projects/${currentProjectDetails?.id}/issues`}
                    label={currentProjectDetails?.name ?? "Project"}
                    icon={
                      currentProjectDetails?.emoji ? (
                        renderEmoji(currentProjectDetails.emoji)
                      ) : currentProjectDetails?.icon_prop ? (
                        renderEmoji(currentProjectDetails.icon_prop)
                      ) : (
                        <span className="grid h-7 w-7 flex-shrink-0 place-items-center rounded bg-gray-700 uppercase text-white">
                          {currentProjectDetails?.name.charAt(0)}
                        </span>
                      )
                    }
                  />
                }
              />
              <Breadcrumbs.BreadcrumbItem
                type="text"
                link={<BreadcrumbLink label="Modules" icon={<DiceIcon className="h-4 w-4 text-custom-text-300" />} />}
              />
            </Breadcrumbs>
          </div>
        </div>
        <div className="flex items-center gap-2">
          <div className="items-center gap-1 rounded bg-custom-background-80 p-1 hidden md:flex">
            {MODULE_VIEW_LAYOUTS.map((layout) => (
              <Tooltip key={layout.key} tooltipContent={layout.title}>
                <button
                  type="button"
                  className={`group grid h-[22px] w-7 place-items-center overflow-hidden rounded transition-all hover:bg-custom-background-100 ${modulesView == layout.key ? "bg-custom-background-100 shadow-custom-shadow-2xs" : ""
                    }`}
                  onClick={() => setModulesView(layout.key)}
                >
                  <layout.icon
                    strokeWidth={2}
                    className={`h-3.5 w-3.5 ${modulesView == layout.key ? "text-custom-text-100" : "text-custom-text-200"
                      }`}
                  />
                </button>
              </Tooltip>
            ))}
          </div>
          {canUserCreateModule && (
            <Button
              variant="primary"
              size="sm"
              prependIcon={<Plus />}
              onClick={() => {
                setTrackElement("Modules page");
                commandPaletteStore.toggleCreateModuleModal(true);
              }}
            >
              <div className="hidden sm:block">Add</div> Module
            </Button>
          )}
        </div>
      </div>
      <div className="flex justify-center md:hidden">
        <CustomMenu
          maxHeight={"md"}
          className="flex flex-grow justify-center text-custom-text-200 text-sm py-2 border-b border-custom-border-200 bg-custom-sidebar-background-100"
          // placement="bottom-start"
          customButton={
            <span className="flex items-center gap-2">
              {modulesView === 'gantt_chart' ? <GanttChartSquare className="w-3 h-3" /> : modulesView === 'grid' ? <LayoutGrid className="w-3 h-3" /> : <List className="w-3 h-3" />}
              <span className="flex flex-grow justify-center text-custom-text-200 text-sm">Layout</span>
            </span>
          }
          customButtonClassName="flex flex-grow justify-center items-center text-custom-text-200 text-sm"
          closeOnSelect
        >
          {MODULE_VIEW_LAYOUTS.map((layout) => (
            <CustomMenu.MenuItem
              onClick={() => setModulesView(layout.key)}
              className="flex items-center gap-2"
            >
              <layout.icon className="w-3 h-3" />
              <div className="text-custom-text-300">{layout.title}</div>
            </CustomMenu.MenuItem>
>>>>>>> 41e812a8
          ))}
        </CustomMenu>
      </div>
    </div>
  );
});

<|MERGE_RESOLUTION|>--- conflicted
+++ resolved
@@ -32,59 +32,6 @@
   const canUserCreateModule =
     currentProjectRole && [EUserProjectRoles.ADMIN, EUserProjectRoles.MEMBER].includes(currentProjectRole);
   return (
-<<<<<<< HEAD
-    <div className="relative z-10 flex h-[3.75rem] w-full flex-shrink-0 flex-row items-center justify-between gap-x-2 gap-y-4 border-b border-neutral-border-medium bg-sidebar-neutral-component-surface-light p-4">
-      <div className="flex w-full flex-grow items-center gap-2 overflow-ellipsis whitespace-nowrap">
-        <SidebarHamburgerToggle />
-        <div>
-          <Breadcrumbs>
-            <Breadcrumbs.BreadcrumbItem
-              type="text"
-              link={
-                <BreadcrumbLink
-                  href={`/${workspaceSlug}/projects/${currentProjectDetails?.id}/issues`}
-                  label={currentProjectDetails?.name ?? "Project"}
-                  icon={
-                    currentProjectDetails?.emoji ? (
-                      renderEmoji(currentProjectDetails.emoji)
-                    ) : currentProjectDetails?.icon_prop ? (
-                      renderEmoji(currentProjectDetails.icon_prop)
-                    ) : (
-                      <span className="grid h-7 w-7 flex-shrink-0 place-items-center rounded bg-primary-solid uppercase text-white">
-                        {currentProjectDetails?.name.charAt(0)}
-                      </span>
-                    )
-                  }
-                />
-              }
-            />
-            <Breadcrumbs.BreadcrumbItem
-              type="text"
-              link={<BreadcrumbLink label="Modules" icon={<DiceIcon className="h-4 w-4 text-neutral-text-medium" />} />}
-            />
-          </Breadcrumbs>
-        </div>
-      </div>
-      <div className="flex items-center gap-2">
-        <div className="flex items-center gap-1 rounded bg-neutral-component-surface-dark p-1">
-          {MODULE_VIEW_LAYOUTS.map((layout) => (
-            <Tooltip key={layout.key} tooltipContent={layout.title}>
-              <button
-                type="button"
-                className={`group grid h-[22px] w-7 place-items-center overflow-hidden rounded transition-all hover:bg-neutral-component-surface-light ${
-                  modulesView == layout.key ? "bg-neutral-component-surface-light shadow-custom-shadow-2xs" : ""
-                }`}
-                onClick={() => setModulesView(layout.key)}
-              >
-                <layout.icon
-                  strokeWidth={2}
-                  className={`h-3.5 w-3.5 ${
-                    modulesView == layout.key ? "text-neutral-text-strong" : "text-neutral-text-medium"
-                  }`}
-                />
-              </button>
-            </Tooltip>
-=======
     <div>
       <div className="relative z-10 flex h-[3.75rem] w-full flex-shrink-0 flex-row items-center justify-between gap-x-2 gap-y-4 border-b border-custom-border-200 bg-custom-sidebar-background-100 p-4">
         <div className="flex w-full flex-grow items-center gap-2 overflow-ellipsis whitespace-nowrap">
@@ -124,14 +71,16 @@
               <Tooltip key={layout.key} tooltipContent={layout.title}>
                 <button
                   type="button"
-                  className={`group grid h-[22px] w-7 place-items-center overflow-hidden rounded transition-all hover:bg-custom-background-100 ${modulesView == layout.key ? "bg-custom-background-100 shadow-custom-shadow-2xs" : ""
-                    }`}
+                  className={`group grid h-[22px] w-7 place-items-center overflow-hidden rounded transition-all hover:bg-custom-background-100 ${
+                    modulesView == layout.key ? "bg-custom-background-100 shadow-custom-shadow-2xs" : ""
+                  }`}
                   onClick={() => setModulesView(layout.key)}
                 >
                   <layout.icon
                     strokeWidth={2}
-                    className={`h-3.5 w-3.5 ${modulesView == layout.key ? "text-custom-text-100" : "text-custom-text-200"
-                      }`}
+                    className={`h-3.5 w-3.5 ${
+                      modulesView == layout.key ? "text-custom-text-100" : "text-custom-text-200"
+                    }`}
                   />
                 </button>
               </Tooltip>
@@ -159,7 +108,13 @@
           // placement="bottom-start"
           customButton={
             <span className="flex items-center gap-2">
-              {modulesView === 'gantt_chart' ? <GanttChartSquare className="w-3 h-3" /> : modulesView === 'grid' ? <LayoutGrid className="w-3 h-3" /> : <List className="w-3 h-3" />}
+              {modulesView === "gantt_chart" ? (
+                <GanttChartSquare className="w-3 h-3" />
+              ) : modulesView === "grid" ? (
+                <LayoutGrid className="w-3 h-3" />
+              ) : (
+                <List className="w-3 h-3" />
+              )}
               <span className="flex flex-grow justify-center text-custom-text-200 text-sm">Layout</span>
             </span>
           }
@@ -167,18 +122,13 @@
           closeOnSelect
         >
           {MODULE_VIEW_LAYOUTS.map((layout) => (
-            <CustomMenu.MenuItem
-              onClick={() => setModulesView(layout.key)}
-              className="flex items-center gap-2"
-            >
+            <CustomMenu.MenuItem onClick={() => setModulesView(layout.key)} className="flex items-center gap-2">
               <layout.icon className="w-3 h-3" />
               <div className="text-custom-text-300">{layout.title}</div>
             </CustomMenu.MenuItem>
->>>>>>> 41e812a8
           ))}
         </CustomMenu>
       </div>
     </div>
   );
-});
-
+});