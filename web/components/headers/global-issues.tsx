import { useCallback, useState } from "react";
<<<<<<< HEAD
import { observer } from "mobx-react";
import Link from "next/link";
=======
import { observer } from "mobx-react-lite";
>>>>>>> e5681534
import { useRouter } from "next/router";
// icons
import { PlusIcon } from "lucide-react";
// types
import { IIssueDisplayFilterOptions, IIssueDisplayProperties, IIssueFilterOptions } from "@plane/types";
// ui
import { Breadcrumbs, Button, LayersIcon } from "@plane/ui";
// components
import { BreadcrumbLink } from "@/components/common";
import { DisplayFiltersSelection, FiltersDropdown, FilterSelection } from "@/components/issues";
import { CreateUpdateWorkspaceViewModal } from "@/components/workspace";
// constants
import { EIssueFilterType, EIssuesStoreType, ISSUE_DISPLAY_FILTERS_BY_LAYOUT } from "@/constants/issue";
import { EUserWorkspaceRoles } from "@/constants/workspace";
// hooks
import { useLabel, useMember, useUser, useIssues } from "@/hooks/store";

export const GlobalIssuesHeader: React.FC = observer(() => {
  // states
  const [createViewModal, setCreateViewModal] = useState(false);
  // router
  const router = useRouter();
  const { workspaceSlug, globalViewId } = router.query;
  // store hooks
  const {
    issuesFilter: { filters, updateFilters },
  } = useIssues(EIssuesStoreType.GLOBAL);
  const {
    membership: { currentWorkspaceRole },
  } = useUser();
  const { workspaceLabels } = useLabel();
  const {
    workspace: { workspaceMemberIds },
  } = useMember();

  const issueFilters = globalViewId ? filters[globalViewId.toString()] : undefined;

  const handleFiltersUpdate = useCallback(
    (key: keyof IIssueFilterOptions, value: string | string[]) => {
      if (!workspaceSlug || !globalViewId) return;
      const newValues = issueFilters?.filters?.[key] ?? [];

      if (Array.isArray(value)) {
        // this validation is majorly for the filter start_date, target_date custom
        value.forEach((val) => {
          if (!newValues.includes(val)) newValues.push(val);
          else newValues.splice(newValues.indexOf(val), 1);
        });
      } else {
        if (issueFilters?.filters?.[key]?.includes(value)) newValues.splice(newValues.indexOf(value), 1);
        else newValues.push(value);
      }

      updateFilters(
        workspaceSlug.toString(),
        undefined,
        EIssueFilterType.FILTERS,
        { [key]: newValues },
        globalViewId.toString()
      );
    },
    [workspaceSlug, issueFilters, updateFilters, globalViewId]
  );

  const handleDisplayFilters = useCallback(
    (updatedDisplayFilter: Partial<IIssueDisplayFilterOptions>) => {
      if (!workspaceSlug || !globalViewId) return;
      updateFilters(
        workspaceSlug.toString(),
        undefined,
        EIssueFilterType.DISPLAY_FILTERS,
        updatedDisplayFilter,
        globalViewId.toString()
      );
    },
    [workspaceSlug, updateFilters, globalViewId]
  );

  const handleDisplayProperties = useCallback(
    (property: Partial<IIssueDisplayProperties>) => {
      if (!workspaceSlug || !globalViewId) return;
      updateFilters(
        workspaceSlug.toString(),
        undefined,
        EIssueFilterType.DISPLAY_PROPERTIES,
        property,
        globalViewId.toString()
      );
    },
    [workspaceSlug, updateFilters, globalViewId]
  );

  const isAuthorizedUser = !!currentWorkspaceRole && currentWorkspaceRole >= EUserWorkspaceRoles.MEMBER;

  return (
    <>
      <CreateUpdateWorkspaceViewModal isOpen={createViewModal} onClose={() => setCreateViewModal(false)} />
      <div className="relative z-[15] flex h-[3.75rem] w-full items-center justify-between gap-x-2 gap-y-4 bg-custom-sidebar-background-100 p-4">
        <div className="relative flex gap-2">
          <Breadcrumbs>
            <Breadcrumbs.BreadcrumbItem
              type="text"
              link={
                <BreadcrumbLink label={`All Issues`} icon={<LayersIcon className="h-4 w-4 text-custom-text-300" />} />
              }
            />
          </Breadcrumbs>
        </div>
        <div className="flex items-center gap-2">
          <>
            <FiltersDropdown title="Filters" placement="bottom-end">
              <FilterSelection
                layoutDisplayFiltersOptions={ISSUE_DISPLAY_FILTERS_BY_LAYOUT.my_issues.spreadsheet}
                filters={issueFilters?.filters ?? {}}
                handleFiltersUpdate={handleFiltersUpdate}
                labels={workspaceLabels ?? undefined}
                memberIds={workspaceMemberIds ?? undefined}
              />
            </FiltersDropdown>
            <FiltersDropdown title="Display" placement="bottom-end">
              <DisplayFiltersSelection
                layoutDisplayFiltersOptions={ISSUE_DISPLAY_FILTERS_BY_LAYOUT.my_issues.spreadsheet}
                displayFilters={issueFilters?.displayFilters ?? {}}
                handleDisplayFiltersUpdate={handleDisplayFilters}
                displayProperties={issueFilters?.displayProperties ?? {}}
                handleDisplayPropertiesUpdate={handleDisplayProperties}
              />
            </FiltersDropdown>
          </>
          {isAuthorizedUser && (
            <Button variant="primary" size="sm" prependIcon={<PlusIcon />} onClick={() => setCreateViewModal(true)}>
              New View
            </Button>
          )}
        </div>
      </div>
    </>
  );
});<|MERGE_RESOLUTION|>--- conflicted
+++ resolved
@@ -1,10 +1,5 @@
 import { useCallback, useState } from "react";
-<<<<<<< HEAD
-import { observer } from "mobx-react";
-import Link from "next/link";
-=======
 import { observer } from "mobx-react-lite";
->>>>>>> e5681534
 import { useRouter } from "next/router";
 // icons
 import { PlusIcon } from "lucide-react";
