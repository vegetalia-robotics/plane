import { FC, useCallback } from "react";
import { observer } from "mobx-react-lite";
import { useRouter } from "next/router";
import { IIssueDisplayFilterOptions, IIssueDisplayProperties, IIssueFilterOptions, TIssueLayouts } from "@plane/types";
// hooks
// components
import { Breadcrumbs, LayersIcon, Tooltip } from "@plane/ui";
import { BreadcrumbLink } from "@/components/common";

import { DisplayFiltersSelection, FiltersDropdown, FilterSelection, LayoutSelection } from "@/components/issues";
// ui
// helper
<<<<<<< HEAD
import {
  EIssueFilterType,
  EIssueLayoutTypes,
  EIssuesStoreType,
  ISSUE_DISPLAY_FILTERS_BY_LAYOUT,
} from "constants/issue";
import { useIssues, useLabel, useMember, useProject, useProjectState } from "hooks/store";
import { IIssueDisplayFilterOptions, IIssueDisplayProperties, IIssueFilterOptions } from "@plane/types";
import { ProjectLogo } from "components/project";
=======
import { ProjectLogo } from "@/components/project";
import { EIssueFilterType, EIssuesStoreType, ISSUE_DISPLAY_FILTERS_BY_LAYOUT } from "@/constants/issue";
import { useIssues, useLabel, useMember, useProject, useProjectState } from "@/hooks/store";
import { usePlatformOS } from "@/hooks/use-platform-os";
>>>>>>> 1c3619a4

export const ProjectDraftIssueHeader: FC = observer(() => {
  // router
  const router = useRouter();
  const { workspaceSlug, projectId } = router.query as { workspaceSlug: string; projectId: string };
  // store hooks
  const {
    issuesFilter: { issueFilters, updateFilters },
  } = useIssues(EIssuesStoreType.DRAFT);
  const { currentProjectDetails } = useProject();
  const { projectStates } = useProjectState();
  const { projectLabels } = useLabel();
  const {
    project: { projectMemberIds },
  } = useMember();
  const { isMobile } = usePlatformOS();
  const activeLayout = issueFilters?.displayFilters?.layout;

  const handleFiltersUpdate = useCallback(
    (key: keyof IIssueFilterOptions, value: string | string[]) => {
      if (!workspaceSlug || !projectId) return;
      const newValues = issueFilters?.filters?.[key] ?? [];

      if (Array.isArray(value)) {
        // this validation is majorly for the filter start_date, target_date custom
        value.forEach((val) => {
          if (!newValues.includes(val)) newValues.push(val);
          else newValues.splice(newValues.indexOf(val), 1);
        });
      } else {
        if (issueFilters?.filters?.[key]?.includes(value)) newValues.splice(newValues.indexOf(value), 1);
        else newValues.push(value);
      }

      updateFilters(workspaceSlug, projectId, EIssueFilterType.FILTERS, { [key]: newValues });
    },
    [workspaceSlug, projectId, issueFilters, updateFilters]
  );

  const handleLayoutChange = useCallback(
    (layout: EIssueLayoutTypes) => {
      if (!workspaceSlug || !projectId) return;
      updateFilters(workspaceSlug, projectId, EIssueFilterType.DISPLAY_FILTERS, { layout: layout });
    },
    [workspaceSlug, projectId, updateFilters]
  );

  const handleDisplayFilters = useCallback(
    (updatedDisplayFilter: Partial<IIssueDisplayFilterOptions>) => {
      if (!workspaceSlug || !projectId) return;
      updateFilters(workspaceSlug, projectId, EIssueFilterType.DISPLAY_FILTERS, updatedDisplayFilter);
    },
    [workspaceSlug, projectId, updateFilters]
  );

  const handleDisplayProperties = useCallback(
    (property: Partial<IIssueDisplayProperties>) => {
      if (!workspaceSlug || !projectId) return;
      updateFilters(workspaceSlug, projectId, EIssueFilterType.DISPLAY_PROPERTIES, property);
    },
    [workspaceSlug, projectId, updateFilters]
  );

  const issueCount = currentProjectDetails
    ? issueFilters?.displayFilters?.sub_issue
      ? currentProjectDetails.draft_issues + currentProjectDetails.draft_sub_issues
      : currentProjectDetails.draft_issues
    : undefined;

  return (
    <div className="relative z-10 flex h-[3.75rem] w-full flex-shrink-0 flex-row items-center justify-between gap-x-2 gap-y-4 bg-custom-sidebar-background-100 p-4">
      <div className="flex w-full flex-grow items-center gap-2 overflow-ellipsis whitespace-nowrap">
        <div className="flex items-center gap-2.5">
          <Breadcrumbs>
            <Breadcrumbs.BreadcrumbItem
              type="text"
              link={
                <BreadcrumbLink
                  href={`/${workspaceSlug}/projects`}
                  label={currentProjectDetails?.name ?? "Project"}
                  icon={
                    currentProjectDetails && (
                      <span className="grid place-items-center flex-shrink-0 h-4 w-4">
                        <ProjectLogo logo={currentProjectDetails?.logo_props} className="text-sm" />
                      </span>
                    )
                  }
                />
              }
            />

            <Breadcrumbs.BreadcrumbItem
              type="text"
              link={
                <BreadcrumbLink label="Draft Issues" icon={<LayersIcon className="h-4 w-4 text-custom-text-300" />} />
              }
            />
          </Breadcrumbs>
          {issueCount && issueCount > 0 ? (
            <Tooltip
              isMobile={isMobile}
              tooltipContent={`There are ${issueCount} ${issueCount > 1 ? "issues" : "issue"} in project's draft`}
              position="bottom"
            >
              <span className="cursor-default flex items-center text-center justify-center px-2.5 py-0.5 flex-shrink-0 bg-custom-primary-100/20 text-custom-primary-100 text-xs font-semibold rounded-xl">
                {issueCount}
              </span>
            </Tooltip>
          ) : null}
        </div>

        <div className="ml-auto flex items-center gap-2">
          <LayoutSelection
            layouts={[EIssueLayoutTypes.LIST, EIssueLayoutTypes.KANBAN]}
            onChange={(layout) => handleLayoutChange(layout)}
            selectedLayout={activeLayout}
          />
          <FiltersDropdown title="Filters" placement="bottom-end">
            <FilterSelection
              filters={issueFilters?.filters ?? {}}
              handleFiltersUpdate={handleFiltersUpdate}
              layoutDisplayFiltersOptions={
                activeLayout ? ISSUE_DISPLAY_FILTERS_BY_LAYOUT.issues[activeLayout] : undefined
              }
              labels={projectLabels}
              memberIds={projectMemberIds ?? undefined}
              states={projectStates}
            />
          </FiltersDropdown>
          <FiltersDropdown title="Display" placement="bottom-end">
            <DisplayFiltersSelection
              layoutDisplayFiltersOptions={
                activeLayout ? ISSUE_DISPLAY_FILTERS_BY_LAYOUT.issues[activeLayout] : undefined
              }
              displayFilters={issueFilters?.displayFilters ?? {}}
              handleDisplayFiltersUpdate={handleDisplayFilters}
              displayProperties={issueFilters?.displayProperties ?? {}}
              handleDisplayPropertiesUpdate={handleDisplayProperties}
            />
          </FiltersDropdown>
        </div>
      </div>
    </div>
  );
});<|MERGE_RESOLUTION|>--- conflicted
+++ resolved
@@ -1,7 +1,7 @@
 import { FC, useCallback } from "react";
 import { observer } from "mobx-react-lite";
 import { useRouter } from "next/router";
-import { IIssueDisplayFilterOptions, IIssueDisplayProperties, IIssueFilterOptions, TIssueLayouts } from "@plane/types";
+import { IIssueDisplayFilterOptions, IIssueDisplayProperties, IIssueFilterOptions } from "@plane/types";
 // hooks
 // components
 import { Breadcrumbs, LayersIcon, Tooltip } from "@plane/ui";
@@ -10,22 +10,10 @@
 import { DisplayFiltersSelection, FiltersDropdown, FilterSelection, LayoutSelection } from "@/components/issues";
 // ui
 // helper
-<<<<<<< HEAD
-import {
-  EIssueFilterType,
-  EIssueLayoutTypes,
-  EIssuesStoreType,
-  ISSUE_DISPLAY_FILTERS_BY_LAYOUT,
-} from "constants/issue";
-import { useIssues, useLabel, useMember, useProject, useProjectState } from "hooks/store";
-import { IIssueDisplayFilterOptions, IIssueDisplayProperties, IIssueFilterOptions } from "@plane/types";
-import { ProjectLogo } from "components/project";
-=======
 import { ProjectLogo } from "@/components/project";
-import { EIssueFilterType, EIssuesStoreType, ISSUE_DISPLAY_FILTERS_BY_LAYOUT } from "@/constants/issue";
+import { EIssueFilterType, EIssueLayoutTypes, EIssuesStoreType, ISSUE_DISPLAY_FILTERS_BY_LAYOUT } from "@/constants/issue";
 import { useIssues, useLabel, useMember, useProject, useProjectState } from "@/hooks/store";
 import { usePlatformOS } from "@/hooks/use-platform-os";
->>>>>>> 1c3619a4
 
 export const ProjectDraftIssueHeader: FC = observer(() => {
   // router
