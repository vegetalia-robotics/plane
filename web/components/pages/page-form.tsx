import { Controller, useForm } from "react-hook-form";
// ui
import { Button, Input, Tooltip } from "@plane/ui";
// types
import { IPage } from "@plane/types";
// constants
import { PAGE_ACCESS_SPECIFIERS } from "constants/page";
import { IPageStore } from "store/page.store";

type Props = {
  handleFormSubmit: (values: IPage) => Promise<void>;
  handleClose: () => void;
  pageStore?: IPageStore;
};

const defaultValues = {
  name: "",
  description: "",
  access: 0,
};

export const PageForm: React.FC<Props> = (props) => {
  const { handleFormSubmit, handleClose, pageStore } = props;

  const {
    formState: { errors, isSubmitting },
    handleSubmit,
    control,
  } = useForm<IPage>({
    defaultValues: pageStore
      ? { name: pageStore.name, description: pageStore.description, access: pageStore.access }
      : defaultValues,
  });

  const handleCreateUpdatePage = (formData: IPage) => handleFormSubmit(formData);

  return (
    <form onSubmit={handleSubmit(handleCreateUpdatePage)}>
      <div className="space-y-4">
        <h3 className="text-lg font-medium leading-6 text-neutral-text-strong">
          {pageStore ? "Update" : "Create"} Page
        </h3>
        <div className="space-y-3">
          <div>
            <Controller
              control={control}
              name="name"
              rules={{
                required: "Title is required",
                maxLength: {
                  value: 255,
                  message: "Title should be less than 255 characters",
                },
              }}
              render={({ field: { value, onChange, ref } }) => (
                <Input
                  id="name"
                  type="text"
                  value={value}
                  onChange={onChange}
                  ref={ref}
                  hasError={Boolean(errors.name)}
                  placeholder="Title"
                  className="w-full resize-none text-lg"
                  tabIndex={1}
                />
              )}
            />
          </div>
        </div>
      </div>
      <div className="mt-5 md:flex items-center justify-between gap-2">
        <Controller
          control={control}
          name="access"
          render={({ field: { value, onChange } }) => (
            <div className="flex items-center gap-2">
              <div className="flex flex-shrink-0 items-stretch gap-0.5 rounded border-[0.5px] border-neutral-border-medium p-1">
                {PAGE_ACCESS_SPECIFIERS.map((access, index) => (
                  <Tooltip key={access.key} tooltipContent={access.label}>
                    <button
                      type="button"
                      onClick={() => onChange(access.key)}
                      className={`grid aspect-square place-items-center rounded-sm p-1 hover:bg-neutral-component-surface-medium ${
                        value === access.key ? "bg-neutral-component-surface-medium" : ""
                      }`}
                      tabIndex={2 + index}
                    >
                      <access.icon
                        className={`h-3.5 w-3.5 ${
                          value === access.key ? "text-neutral-text-strong" : "text-neutral-text-subtle"
                        }`}
                        strokeWidth={2}
                      />
                    </button>
                  </Tooltip>
                ))}
              </div>
              <h6 className="text-xs font-medium">
                {PAGE_ACCESS_SPECIFIERS.find((access) => access.key === value)?.label}
              </h6>
            </div>
          )}
        />
<<<<<<< HEAD
        <div className="flex items-center gap-2">
          <Button variant="outline-neutral" size="sm" onClick={handleClose} tabIndex={4}>
=======
        <div className="flex items-center gap-2 justify-end mt-5 md:mt-0">
          <Button variant="neutral-primary" size="sm" onClick={handleClose} tabIndex={4}>
>>>>>>> 41e812a8
            Cancel
          </Button>
          <Button variant="primary" size="sm" type="submit" loading={isSubmitting} tabIndex={5}>
            {pageStore ? (isSubmitting ? "Updating..." : "Update page") : isSubmitting ? "Creating..." : "Create Page"}
          </Button>
        </div>
      </div>
    </form>
  );
};<|MERGE_RESOLUTION|>--- conflicted
+++ resolved
@@ -102,13 +102,8 @@
             </div>
           )}
         />
-<<<<<<< HEAD
-        <div className="flex items-center gap-2">
+        <div className="flex items-center gap-2 justify-end mt-5 md:mt-0">
           <Button variant="outline-neutral" size="sm" onClick={handleClose} tabIndex={4}>
-=======
-        <div className="flex items-center gap-2 justify-end mt-5 md:mt-0">
-          <Button variant="neutral-primary" size="sm" onClick={handleClose} tabIndex={4}>
->>>>>>> 41e812a8
             Cancel
           </Button>
           <Button variant="primary" size="sm" type="submit" loading={isSubmitting} tabIndex={5}>
