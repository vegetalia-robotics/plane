import { FC, useState } from "react";
import Link from "next/link";
import { observer } from "mobx-react-lite";
import {
  AlertCircle,
  Archive,
  ArchiveRestoreIcon,
  FileText,
  Globe2,
  LinkIcon,
  Lock,
  Pencil,
  Star,
  Trash2,
} from "lucide-react";
import { copyUrlToClipboard } from "helpers/string.helper";
import { renderFormattedTime, renderFormattedDate } from "helpers/date-time.helper";
// ui
import { CustomMenu, Tooltip } from "@plane/ui";
// components
import { CreateUpdatePageModal, DeletePageModal } from "components/pages";
// constants
import { EUserProjectRoles } from "constants/project";
import { useRouter } from "next/router";
import { useProjectPages } from "hooks/store/use-project-specific-pages";
import { useMember, usePage, useUser } from "hooks/store";
import { IIssueLabel } from "@plane/types";

export interface IPagesListItem {
  pageId: string;
  projectId: string;
}

export const PagesListItem: FC<IPagesListItem> = observer(({ pageId, projectId }: IPagesListItem) => {
  const projectPageStore = useProjectPages();
  // Now, I am observing only the projectPages, out of the projectPageStore.
  const { archivePage, restorePage } = projectPageStore;

  const pageStore = usePage(pageId);

  // states
  const router = useRouter();
  const { workspaceSlug } = router.query;
  const [createUpdatePageModal, setCreateUpdatePageModal] = useState(false);

  const [deletePageModal, setDeletePageModal] = useState(false);

  const {
    currentUser,
    membership: { currentProjectRole },
  } = useUser();

  const {
    project: { getProjectMemberDetails },
  } = useMember();

  if (!pageStore) return null;

  const {
    archived_at,
    label_details,
    access,
    is_favorite,
    owned_by,
    name,
    created_at,
    updated_at,
    makePublic,
    makePrivate,
    addToFavorites,
    removeFromFavorites,
  } = pageStore;

  const handleCopyUrl = async (e: React.MouseEvent<HTMLElement>) => {
    e.preventDefault();
    e.stopPropagation();

    await copyUrlToClipboard(`${workspaceSlug}/projects/${projectId}/pages/${pageId}`);
  };

  const handleAddToFavorites = (e: React.MouseEvent<HTMLElement>) => {
    e.preventDefault();
    e.stopPropagation();
    addToFavorites();
  };

  const handleRemoveFromFavorites = (e: React.MouseEvent<HTMLElement>) => {
    e.preventDefault();
    e.stopPropagation();

    removeFromFavorites();
  };

  const handleMakePublic = (e: React.MouseEvent<HTMLElement>) => {
    e.preventDefault();
    e.stopPropagation();

    makePublic();
  };

  const handleMakePrivate = (e: React.MouseEvent<HTMLElement>) => {
    e.preventDefault();
    e.stopPropagation();

    makePrivate();
  };

  const handleArchivePage = async (e: React.MouseEvent<HTMLElement>) => {
    e.preventDefault();
    e.stopPropagation();

    await archivePage(workspaceSlug as string, projectId as string, pageId as string);
  };

  const handleRestorePage = async (e: React.MouseEvent<HTMLElement>) => {
    e.preventDefault();
    e.stopPropagation();

    await restorePage(workspaceSlug as string, projectId as string, pageId as string);
  };

  const handleDeletePage = (e: React.MouseEvent<HTMLElement>) => {
    e.preventDefault();
    e.stopPropagation();

    setDeletePageModal(true);
  };

  const handleEditPage = (e: React.MouseEvent<HTMLElement>) => {
    e.preventDefault();
    e.stopPropagation();

    setCreateUpdatePageModal(true);
  };

  const ownerDetails = getProjectMemberDetails(owned_by);
  const isCurrentUserOwner = owned_by === currentUser?.id;

  const userCanEdit =
    isCurrentUserOwner ||
    (currentProjectRole && [EUserProjectRoles.ADMIN, EUserProjectRoles.MEMBER].includes(currentProjectRole));
  const userCanChangeAccess = isCurrentUserOwner;
  const userCanArchive = isCurrentUserOwner || currentProjectRole === EUserProjectRoles.ADMIN;
  const userCanDelete = isCurrentUserOwner || currentProjectRole === EUserProjectRoles.ADMIN;
  const isEditingAllowed = !!currentProjectRole && currentProjectRole >= EUserProjectRoles.MEMBER;

  return (
    <>
      <CreateUpdatePageModal
        pageStore={pageStore}
        isOpen={createUpdatePageModal}
        handleClose={() => setCreateUpdatePageModal(false)}
        projectId={projectId}
      />
      <DeletePageModal isOpen={deletePageModal} onClose={() => setDeletePageModal(false)} pageId={pageId} />
      <li>
        <Link href={`/${workspaceSlug}/projects/${projectId}/pages/${pageId}`}>
<<<<<<< HEAD
          <div className="relative rounded p-4 text-neutral-text-medium hover:bg-neutral-component-surface-dark">
=======
          <div className="relative rounded p-3 md:p-4 text-custom-text-200 hover:bg-custom-background-80">
>>>>>>> 41e812a8
            <div className="flex items-center justify-between">
              <div className="flex items-center gap-2 overflow-hidden">
                <FileText className="h-4 w-4 shrink-0" />
                <p className="mr-2 truncate text-sm text-neutral-text-strong">{name}</p>
                {label_details.length > 0 &&
                  label_details.map((label: IIssueLabel) => (
                    <div
                      key={label.id}
                      className="group flex items-center gap-1 rounded-2xl border border-neutral-border-medium px-2 py-0.5 text-xs"
                      style={{
                        backgroundColor: `${label?.color}20`,
                      }}
                    >
                      <span
                        className="h-1.5 w-1.5 flex-shrink-0 rounded-full"
                        style={{
                          backgroundColor: label?.color,
                        }}
                      />
                      {label.name}
                    </div>
                  ))}
              </div>
              <div className="flex items-center gap-2.5">
                {archived_at ? (
                  <Tooltip
                    tooltipContent={`Archived at ${renderFormattedTime(archived_at)} on ${renderFormattedDate(
                      archived_at
                    )}`}
                  >
                    <p className="text-sm text-neutral-text-medium">{renderFormattedTime(archived_at)}</p>
                  </Tooltip>
                ) : (
                  <Tooltip
                    tooltipContent={`Last updated at ${renderFormattedTime(updated_at)} on ${renderFormattedDate(
                      updated_at
                    )}`}
                  >
                    <p className="text-sm text-neutral-text-medium">{renderFormattedTime(updated_at)}</p>
                  </Tooltip>
                )}
                {isEditingAllowed && (
                  <Tooltip tooltipContent={`${is_favorite ? "Remove from favorites" : "Mark as favorite"}`}>
                    {is_favorite ? (
                      <button type="button" onClick={handleRemoveFromFavorites}>
                        <Star className="h-3.5 w-3.5 fill-orange-400 text-orange-400" />
                      </button>
                    ) : (
                      <button type="button" onClick={handleAddToFavorites}>
                        <Star className="h-3.5 w-3.5" />
                      </button>
                    )}
                  </Tooltip>
                )}
                {userCanChangeAccess && (
                  <Tooltip
                    tooltipContent={`${
                      access ? "This page is only visible to you" : "This page can be viewed by anyone in the project"
                    }`}
                  >
                    {access ? (
                      <button type="button" onClick={handleMakePublic}>
                        <Lock className="h-3.5 w-3.5" />
                      </button>
                    ) : (
                      <button type="button" onClick={handleMakePrivate}>
                        <Globe2 className="h-3.5 w-3.5" />
                      </button>
                    )}
                  </Tooltip>
                )}
                <Tooltip
                  position="top-right"
                  tooltipContent={`Created by ${ownerDetails?.member?.display_name} on ${renderFormattedDate(
                    created_at
                  )}`}
                >
                  <AlertCircle className="h-3.5 w-3.5" />
                </Tooltip>
                <CustomMenu placement="bottom-end" className="!-m-1" verticalEllipsis>
                  {archived_at ? (
                    <>
                      {userCanArchive && (
                        <CustomMenu.MenuItem onClick={handleRestorePage}>
                          <div className="flex items-center gap-2">
                            <ArchiveRestoreIcon className="h-3 w-3" />
                            <span>Restore page</span>
                          </div>
                        </CustomMenu.MenuItem>
                      )}
                      {userCanDelete && isEditingAllowed && (
                        <CustomMenu.MenuItem onClick={handleDeletePage}>
                          <div className="flex items-center gap-2">
                            <Trash2 className="h-3 w-3" />
                            <span>Delete page</span>
                          </div>
                        </CustomMenu.MenuItem>
                      )}
                    </>
                  ) : (
                    <>
                      {userCanEdit && isEditingAllowed && (
                        <CustomMenu.MenuItem onClick={handleEditPage}>
                          <div className="flex items-center gap-2">
                            <Pencil className="h-3 w-3" />
                            <span>Edit page</span>
                          </div>
                        </CustomMenu.MenuItem>
                      )}
                      {userCanArchive && isEditingAllowed && (
                        <CustomMenu.MenuItem onClick={handleArchivePage}>
                          <div className="flex items-center gap-2">
                            <Archive className="h-3 w-3" />
                            <span>Archive page</span>
                          </div>
                        </CustomMenu.MenuItem>
                      )}
                    </>
                  )}
                  <CustomMenu.MenuItem onClick={handleCopyUrl}>
                    <div className="flex items-center gap-2">
                      <LinkIcon className="h-3 w-3" />
                      <span>Copy page link</span>
                    </div>
                  </CustomMenu.MenuItem>
                </CustomMenu>
              </div>
            </div>
          </div>
        </Link>
      </li>
    </>
  );
});<|MERGE_RESOLUTION|>--- conflicted
+++ resolved
@@ -155,11 +155,7 @@
       <DeletePageModal isOpen={deletePageModal} onClose={() => setDeletePageModal(false)} pageId={pageId} />
       <li>
         <Link href={`/${workspaceSlug}/projects/${projectId}/pages/${pageId}`}>
-<<<<<<< HEAD
-          <div className="relative rounded p-4 text-neutral-text-medium hover:bg-neutral-component-surface-dark">
-=======
           <div className="relative rounded p-3 md:p-4 text-custom-text-200 hover:bg-custom-background-80">
->>>>>>> 41e812a8
             <div className="flex items-center justify-between">
               <div className="flex items-center gap-2 overflow-hidden">
                 <FileText className="h-4 w-4 shrink-0" />
