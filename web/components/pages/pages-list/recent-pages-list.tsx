--- conflicted
+++ resolved
@@ -2,11 +2,7 @@
 import { observer } from "mobx-react-lite";
 import { Plus } from "lucide-react";
 // hooks
-<<<<<<< HEAD
-import { useApplication, usePage, useUser } from "hooks/store";
-=======
 import { useApplication, useUser } from "hooks/store";
->>>>>>> be62662b
 // components
 import { PagesListView } from "components/pages/pages-list";
 import { NewEmptyState } from "components/common/new-empty-state";
@@ -18,10 +14,7 @@
 import { replaceUnderscoreIfSnakeCase } from "helpers/string.helper";
 // constants
 import { EUserProjectRoles } from "constants/project";
-<<<<<<< HEAD
-=======
 import { useProjectPages } from "hooks/store/use-project-specific-pages";
->>>>>>> be62662b
 
 export const RecentPagesList: FC = observer(() => {
   // store hooks
@@ -29,11 +22,7 @@
   const {
     membership: { currentProjectRole },
   } = useUser();
-<<<<<<< HEAD
-  const { recentProjectPages } = usePage();
-=======
   const { recentProjectPages } = useProjectPages();
->>>>>>> be62662b
 
   // FIXME: replace any with proper type
   const isEmpty = recentProjectPages && Object.values(recentProjectPages).every((value: any) => value.length === 0);
