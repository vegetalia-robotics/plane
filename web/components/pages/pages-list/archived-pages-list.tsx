import { FC } from "react";
import { observer } from "mobx-react-lite";
// components
import { PagesListView } from "components/pages/pages-list";
// hooks
<<<<<<< HEAD
import { usePage } from "hooks/store";
=======
>>>>>>> be62662b
// ui
import { Loader } from "@plane/ui";
import { useProjectPages } from "hooks/store/use-project-specific-pages";

export const ArchivedPagesList: FC = observer(() => {
<<<<<<< HEAD
  const { archivedProjectPageIds } = usePage();

  if (!archivedProjectPageIds)
=======
  const projectPageStore = useProjectPages();
  const { archivedPageIds } = projectPageStore;

  if (!archivedPageIds)
>>>>>>> be62662b
    return (
      <Loader className="space-y-4">
        <Loader.Item height="40px" />
        <Loader.Item height="40px" />
        <Loader.Item height="40px" />
      </Loader>
    );

<<<<<<< HEAD
  return <PagesListView pageIds={archivedProjectPageIds} />;
=======
  return <PagesListView pageIds={archivedPageIds} />;
>>>>>>> be62662b
});<|MERGE_RESOLUTION|>--- conflicted
+++ resolved
@@ -3,25 +3,15 @@
 // components
 import { PagesListView } from "components/pages/pages-list";
 // hooks
-<<<<<<< HEAD
-import { usePage } from "hooks/store";
-=======
->>>>>>> be62662b
 // ui
 import { Loader } from "@plane/ui";
 import { useProjectPages } from "hooks/store/use-project-specific-pages";
 
 export const ArchivedPagesList: FC = observer(() => {
-<<<<<<< HEAD
-  const { archivedProjectPageIds } = usePage();
-
-  if (!archivedProjectPageIds)
-=======
   const projectPageStore = useProjectPages();
   const { archivedPageIds } = projectPageStore;
 
   if (!archivedPageIds)
->>>>>>> be62662b
     return (
       <Loader className="space-y-4">
         <Loader.Item height="40px" />
@@ -30,9 +20,5 @@
       </Loader>
     );
 
-<<<<<<< HEAD
-  return <PagesListView pageIds={archivedProjectPageIds} />;
-=======
   return <PagesListView pageIds={archivedPageIds} />;
->>>>>>> be62662b
 });