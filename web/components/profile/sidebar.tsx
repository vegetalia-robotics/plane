import { useRouter } from "next/router";
import Link from "next/link";
import useSWR from "swr";
import { Disclosure, Transition } from "@headlessui/react";
import { observer } from "mobx-react-lite";
// hooks
import { useApplication, useUser } from "hooks/store";
// services
import { UserService } from "services/user.service";
// components
import { ProfileSidebarTime } from "./time";
// ui
import { Loader, Tooltip } from "@plane/ui";
// icons
import { ChevronDown, Pencil } from "lucide-react";
// helpers
import { renderFormattedDate } from "helpers/date-time.helper";
import { renderEmoji } from "helpers/emoji.helper";
// fetch-keys
import { USER_PROFILE_PROJECT_SEGREGATION } from "constants/fetch-keys";
import useOutsideClickDetector from "hooks/use-outside-click-detector";
import { useEffect, useRef } from "react";

// services
const userService = new UserService();

export const ProfileSidebar = observer(() => {
  // router
  const router = useRouter();
  const { workspaceSlug, userId } = router.query;
  // store hooks
  const { currentUser } = useUser();
  const { theme: themStore } = useApplication();
  const ref = useRef<HTMLDivElement>(null);

  const { data: userProjectsData } = useSWR(
    workspaceSlug && userId ? USER_PROFILE_PROJECT_SEGREGATION(workspaceSlug.toString(), userId.toString()) : null,
    workspaceSlug && userId
      ? () => userService.getUserProfileProjectsSegregation(workspaceSlug.toString(), userId.toString())
      : null
  );

  useOutsideClickDetector(ref, () => {
    if (themStore.profileSidebarCollapsed === false) {
      if (window.innerWidth < 768) {
        themStore.toggleProfileSidebar();
      }
    }
  });

  const userDetails = [
    {
      label: "Joined on",
      value: renderFormattedDate(userProjectsData?.user_data.date_joined ?? ""),
    },
    {
      label: "Timezone",
      value: <ProfileSidebarTime timeZone={userProjectsData?.user_data.user_timezone} />,
    },
  ];

  useEffect(() => {
    const handleToggleProfileSidebar = () => {
      if (window && window.innerWidth < 768) {
        themStore.toggleProfileSidebar(true);
      }
      if (window && themStore.profileSidebarCollapsed && window.innerWidth >= 768) {
        themStore.toggleProfileSidebar(false);
      }
    };

    window.addEventListener("resize", handleToggleProfileSidebar);
    handleToggleProfileSidebar();
    return () => window.removeEventListener("resize", handleToggleProfileSidebar);
  }, [themStore]);

  return (
<<<<<<< HEAD
    <div className="w-full flex-shrink-0 overflow-y-auto shadow-custom-shadow-sm md:h-full md:w-80 border-l border-neutral-border-subtle">
=======
    <div
      className={`flex-shrink-0 overflow-hidden overflow-y-auto shadow-custom-shadow-sm border-l border-custom-border-100 bg-custom-sidebar-background-100 h-full z-[5] fixed md:relative transition-all w-full md:w-[300px]`}
      style={themStore.profileSidebarCollapsed ? { marginLeft: `${window?.innerWidth || 0}px` } : {}}
    >
>>>>>>> eb4c3a4d
      {userProjectsData ? (
        <>
          <div className="relative h-32">
            {currentUser?.id === userId && (
              <div className="absolute right-3.5 top-3.5 grid h-5 w-5 place-items-center rounded bg-white">
                <Link href="/profile">
                  <span className="grid place-items-center text-black">
                    <Pencil className="h-3 w-3" />
                  </span>
                </Link>
              </div>
            )}
            <img
              src={
                userProjectsData.user_data.cover_image ?? "https://images.unsplash.com/photo-1506383796573-caf02b4a79ab"
              }
              alt={userProjectsData.user_data.display_name}
              className="h-32 w-full object-cover"
            />
            <div className="absolute -bottom-[26px] left-5 h-[52px] w-[52px] rounded">
              {userProjectsData.user_data.avatar && userProjectsData.user_data.avatar !== "" ? (
                <img
                  src={userProjectsData.user_data.avatar}
                  alt={userProjectsData.user_data.display_name}
                  className="h-full w-full rounded object-cover"
                />
              ) : (
                <div className="flex h-[52px] w-[52px] items-center justify-center rounded bg-neutral-component-surface-medium text-neutral-text-strong capitalize">
                  {userProjectsData.user_data.first_name?.[0]}
                </div>
              )}
            </div>
          </div>
          <div className="px-5">
            <div className="mt-[38px]">
              <h4 className="text-lg font-semibold">
                {userProjectsData.user_data.first_name} {userProjectsData.user_data.last_name}
              </h4>
              <h6 className="text-sm text-neutral-text-medium">({userProjectsData.user_data.display_name})</h6>
            </div>
            <div className="mt-6 space-y-5">
              {userDetails.map((detail) => (
                <div key={detail.label} className="flex items-center gap-4 text-sm">
                  <div className="w-2/5 flex-shrink-0 text-neutral-text-medium">{detail.label}</div>
                  <div className="w-3/5 break-words font-medium">{detail.value}</div>
                </div>
              ))}
            </div>
            <div className="mt-9 divide-y divide-neutral-border-subtle">
              {userProjectsData.project_data.map((project, index) => {
                const totalIssues =
                  project.created_issues + project.assigned_issues + project.pending_issues + project.completed_issues;

                const completedIssuePercentage =
                  project.assigned_issues === 0
                    ? 0
                    : Math.round((project.completed_issues / project.assigned_issues) * 100);

                return (
                  <Disclosure key={project.id} as="div" className={`${index === 0 ? "pb-3" : "py-3"}`}>
                    {({ open }) => (
                      <div className="w-full">
                        <Disclosure.Button className="flex w-full items-center justify-between gap-2">
                          <div className="flex w-3/4 items-center gap-2">
                            {project.emoji ? (
                              <div className="grid h-7 w-7 flex-shrink-0 place-items-center">
                                {renderEmoji(project.emoji)}
                              </div>
                            ) : project.icon_prop ? (
                              <div className="grid h-7 w-7 flex-shrink-0 place-items-center">
                                {renderEmoji(project.icon_prop)}
                              </div>
                            ) : (
                              <div className="grid h-7 w-7 flex-shrink-0 place-items-center rounded bg-neutral-component-surface-medium text-xs uppercase text-neutral-text-strong">
                                {project?.name.charAt(0)}
                              </div>
                            )}
                            <div className="truncate break-words text-sm font-medium">{project.name}</div>
                          </div>
                          <div className="flex flex-shrink-0 items-center gap-2">
                            {project.assigned_issues > 0 && (
                              <Tooltip tooltipContent="Completion percentage" position="left">
                                <div
<<<<<<< HEAD
                                  className={`rounded px-1 py-0.5 text-xs font-medium ${
                                    completedIssuePercentage <= 35
                                      ? "bg-danger-component-surface-dark text-danger-text-medium"
                                      : completedIssuePercentage <= 70
                                      ? "bg-yellow-500/10 text-yellow-500"
                                      : "bg-success-component-surface-dark text-success-text-medium"
                                  }`}
=======
                                  className={`rounded px-1 py-0.5 text-xs font-medium ${completedIssuePercentage <= 35
                                    ? "bg-red-500/10 text-red-500"
                                    : completedIssuePercentage <= 70
                                      ? "bg-yellow-500/10 text-yellow-500"
                                      : "bg-green-500/10 text-green-500"
                                    }`}
>>>>>>> eb4c3a4d
                                >
                                  {completedIssuePercentage}%
                                </div>
                              </Tooltip>
                            )}
                            <ChevronDown className="h-4 w-4" />
                          </div>
                        </Disclosure.Button>
                        <Transition
                          show={open}
                          enter="transition duration-100 ease-out"
                          enterFrom="transform opacity-0"
                          enterTo="transform opacity-100"
                          leave="transition duration-75 ease-out"
                          leaveFrom="transform opacity-100"
                          leaveTo="transform opacity-0"
                        >
                          <Disclosure.Panel className="mt-5 pl-9">
                            {totalIssues > 0 && (
                              <div className="flex items-center gap-0.5">
                                <div
                                  className="h-1 rounded"
                                  style={{
                                    backgroundColor: "#203b80",
                                    width: `${(project.created_issues / totalIssues) * 100}%`,
                                  }}
                                />
                                <div
                                  className="h-1 rounded"
                                  style={{
                                    backgroundColor: "#3f76ff",
                                    width: `${(project.assigned_issues / totalIssues) * 100}%`,
                                  }}
                                />
                                <div
                                  className="h-1 rounded"
                                  style={{
                                    backgroundColor: "#f59e0b",
                                    width: `${(project.pending_issues / totalIssues) * 100}%`,
                                  }}
                                />
                                <div
                                  className="h-1 rounded"
                                  style={{
                                    backgroundColor: "#16a34a",
                                    width: `${(project.completed_issues / totalIssues) * 100}%`,
                                  }}
                                />
                              </div>
                            )}
                            <div className="mt-7 space-y-5 text-sm text-neutral-text-medium">
                              <div className="flex items-center justify-between gap-2">
                                <div className="flex items-center gap-2">
                                  <div className="h-2.5 w-2.5 rounded-sm bg-[#203b80]" />
                                  Created
                                </div>
                                <div className="font-medium">{project.created_issues} Issues</div>
                              </div>
                              <div className="flex items-center justify-between gap-2">
                                <div className="flex items-center gap-2">
                                  <div className="h-2.5 w-2.5 rounded-sm bg-[#3f76ff]" />
                                  Assigned
                                </div>
                                <div className="font-medium">{project.assigned_issues} Issues</div>
                              </div>
                              <div className="flex items-center justify-between gap-2">
                                <div className="flex items-center gap-2">
                                  <div className="h-2.5 w-2.5 rounded-sm bg-[#f59e0b]" />
                                  Due
                                </div>
                                <div className="font-medium">{project.pending_issues} Issues</div>
                              </div>
                              <div className="flex items-center justify-between gap-2">
                                <div className="flex items-center gap-2">
                                  <div className="h-2.5 w-2.5 rounded-sm bg-[#16a34a]" />
                                  Completed
                                </div>
                                <div className="font-medium">{project.completed_issues} Issues</div>
                              </div>
                            </div>
                          </Disclosure.Panel>
                        </Transition>
                      </div>
                    )}
                  </Disclosure>
                );
              })}
            </div>
          </div>
        </>
      ) : (
        <Loader className="space-y-7 px-5">
          <Loader.Item height="130px" />
          <div className="space-y-5">
            <Loader.Item height="20px" />
            <Loader.Item height="20px" />
            <Loader.Item height="20px" />
            <Loader.Item height="20px" />
            <Loader.Item height="20px" />
          </div>
        </Loader>
      )}
    </div>
  );
});<|MERGE_RESOLUTION|>--- conflicted
+++ resolved
@@ -75,14 +75,10 @@
   }, [themStore]);
 
   return (
-<<<<<<< HEAD
-    <div className="w-full flex-shrink-0 overflow-y-auto shadow-custom-shadow-sm md:h-full md:w-80 border-l border-neutral-border-subtle">
-=======
     <div
-      className={`flex-shrink-0 overflow-hidden overflow-y-auto shadow-custom-shadow-sm border-l border-custom-border-100 bg-custom-sidebar-background-100 h-full z-[5] fixed md:relative transition-all w-full md:w-[300px]`}
+      className={`flex-shrink-0 overflow-hidden overflow-y-auto shadow-custom-shadow-sm border-l border-sidebar-neutral-border-subtle bg-sidebar-neutral-component-surface-light h-full z-[5] fixed md:relative transition-all w-full md:w-[300px]`}
       style={themStore.profileSidebarCollapsed ? { marginLeft: `${window?.innerWidth || 0}px` } : {}}
     >
->>>>>>> eb4c3a4d
       {userProjectsData ? (
         <>
           <div className="relative h-32">
@@ -166,22 +162,13 @@
                             {project.assigned_issues > 0 && (
                               <Tooltip tooltipContent="Completion percentage" position="left">
                                 <div
-<<<<<<< HEAD
                                   className={`rounded px-1 py-0.5 text-xs font-medium ${
                                     completedIssuePercentage <= 35
-                                      ? "bg-danger-component-surface-dark text-danger-text-medium"
+                                      ? "bg-danger-component-surface-medium text-danger-text-medium"
                                       : completedIssuePercentage <= 70
                                       ? "bg-yellow-500/10 text-yellow-500"
-                                      : "bg-success-component-surface-dark text-success-text-medium"
+                                      : "bg-success-component-surface-medium text-success-text-medium"
                                   }`}
-=======
-                                  className={`rounded px-1 py-0.5 text-xs font-medium ${completedIssuePercentage <= 35
-                                    ? "bg-red-500/10 text-red-500"
-                                    : completedIssuePercentage <= 70
-                                      ? "bg-yellow-500/10 text-yellow-500"
-                                      : "bg-green-500/10 text-green-500"
-                                    }`}
->>>>>>> eb4c3a4d
                                 >
                                   {completedIssuePercentage}%
                                 </div>
