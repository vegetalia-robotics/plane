import React from "react";

import { useRouter } from "next/router";
import Link from "next/link";

// components
import { ProfileIssuesFilter } from "components/profile";
// constants
import { PROFILE_ADMINS_TAB, PROFILE_VIEWER_TAB } from "constants/profile";

type Props = {
  isAuthorized: boolean;
  showProfileIssuesFilter?: boolean;
};

export const ProfileNavbar: React.FC<Props> = (props) => {
  const { isAuthorized, showProfileIssuesFilter } = props;

  const router = useRouter();
  const { workspaceSlug, userId } = router.query;

  const tabsList = isAuthorized ? [...PROFILE_VIEWER_TAB, ...PROFILE_ADMINS_TAB] : PROFILE_VIEWER_TAB;

  return (
<<<<<<< HEAD
    <div className="sticky -top-0.5 z-10 flex items-center justify-between gap-4 border-b border-neutral-border-medium bg-neutral-component-surface-light px-4 sm:px-5 md:static">
=======
    <div className="sticky -top-0.5 z-10 hidden md:flex items-center justify-between gap-4 border-b border-custom-border-300 bg-custom-background-100 px-4 sm:px-5 md:static">
>>>>>>> eb4c3a4d
      <div className="flex items-center overflow-x-scroll">
        {tabsList.map((tab) => (
          <Link key={tab.route} href={`/${workspaceSlug}/profile/${userId}/${tab.route}`}>
            <span
<<<<<<< HEAD
              className={`flex whitespace-nowrap border-b-2 p-4 text-sm font-medium outline-none ${
                router.pathname === tab.selected
                  ? "border-custom-primary-100 text-primary-text-subtle"
                  : "border-transparent"
              }`}
=======
              className={`flex whitespace-nowrap border-b-2 p-4 text-sm font-medium outline-none ${router.pathname === tab.selected
                ? "border-custom-primary-100 text-custom-primary-100"
                : "border-transparent"
                }`}
>>>>>>> eb4c3a4d
            >
              {tab.label}
            </span>
          </Link>
        ))}
      </div>
      {showProfileIssuesFilter && <ProfileIssuesFilter />}
    </div>
  );
};<|MERGE_RESOLUTION|>--- conflicted
+++ resolved
@@ -22,27 +22,16 @@
   const tabsList = isAuthorized ? [...PROFILE_VIEWER_TAB, ...PROFILE_ADMINS_TAB] : PROFILE_VIEWER_TAB;
 
   return (
-<<<<<<< HEAD
-    <div className="sticky -top-0.5 z-10 flex items-center justify-between gap-4 border-b border-neutral-border-medium bg-neutral-component-surface-light px-4 sm:px-5 md:static">
-=======
-    <div className="sticky -top-0.5 z-10 hidden md:flex items-center justify-between gap-4 border-b border-custom-border-300 bg-custom-background-100 px-4 sm:px-5 md:static">
->>>>>>> eb4c3a4d
+    <div className="sticky -top-0.5 z-10 hidden md:flex items-center justify-between gap-4 border-b border-neutral-border-medium bg-neutral-component-surface-light px-4 sm:px-5 md:static">
       <div className="flex items-center overflow-x-scroll">
         {tabsList.map((tab) => (
           <Link key={tab.route} href={`/${workspaceSlug}/profile/${userId}/${tab.route}`}>
             <span
-<<<<<<< HEAD
               className={`flex whitespace-nowrap border-b-2 p-4 text-sm font-medium outline-none ${
                 router.pathname === tab.selected
                   ? "border-custom-primary-100 text-primary-text-subtle"
                   : "border-transparent"
               }`}
-=======
-              className={`flex whitespace-nowrap border-b-2 p-4 text-sm font-medium outline-none ${router.pathname === tab.selected
-                ? "border-custom-primary-100 text-custom-primary-100"
-                : "border-transparent"
-                }`}
->>>>>>> eb4c3a4d
             >
               {tab.label}
             </span>
