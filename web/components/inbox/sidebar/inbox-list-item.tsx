--- conflicted
+++ resolved
@@ -84,13 +84,8 @@
           </div>
 
           <div className="flex flex-wrap items-center gap-2">
-<<<<<<< HEAD
-            <Tooltip tooltipHeading="Priority" tooltipContent={`${issue.priority ?? "None"}`}>
+            <Tooltip tooltipHeading="Priority" tooltipContent={`${issue.priority ?? "None"}`} isMobile={isMobile}>
               <PriorityIcon priority={issue.priority} className="h-3.5 w-3.5" />
-=======
-            <Tooltip tooltipHeading="Priority" tooltipContent={`${issue.priority ?? "None"}`} isMobile={isMobile}>
-              <PriorityIcon priority={issue.priority ?? null} className="h-3.5 w-3.5" />
->>>>>>> 1c3619a4
             </Tooltip>
             <Tooltip
               tooltipHeading="Created on"
