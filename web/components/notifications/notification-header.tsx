import React from "react";
import { ArrowLeft, CheckCheck, Clock, ListFilter, MoreVertical, RefreshCw, X } from "lucide-react";
// components
import { SidebarHamburgerToggle } from "components/core/sidebar/sidebar-menu-hamburger-toggle";
// ui
import { ArchiveIcon, CustomMenu, Tooltip } from "@plane/ui";
// hooks
import { useEventTracker } from "hooks/store";
// helpers
import { getNumberCount } from "helpers/string.helper";
// type
import type { NotificationType, NotificationCount } from "@plane/types";
// constants
import {
  ARCHIVED_NOTIFICATIONS,
  NOTIFICATIONS_READ,
  SNOOZED_NOTIFICATIONS,
  UNREAD_NOTIFICATIONS,
} from "constants/event-tracker";

type NotificationHeaderProps = {
  notificationCount?: NotificationCount | null;
  notificationMutate: () => void;
  closePopover: () => void;
  isRefreshing?: boolean;
  snoozed: boolean;
  archived: boolean;
  readNotification: boolean;
  selectedTab: NotificationType;
  setSnoozed: React.Dispatch<React.SetStateAction<boolean>>;
  setArchived: React.Dispatch<React.SetStateAction<boolean>>;
  setReadNotification: React.Dispatch<React.SetStateAction<boolean>>;
  setSelectedTab: React.Dispatch<React.SetStateAction<NotificationType>>;
  markAllNotificationsAsRead: () => Promise<void>;
};

export const NotificationHeader: React.FC<NotificationHeaderProps> = (props) => {
  const {
    notificationCount,
    notificationMutate,
    closePopover,
    isRefreshing,
    snoozed,
    archived,
    readNotification,
    selectedTab,
    setSnoozed,
    setArchived,
    setReadNotification,
    setSelectedTab,
    markAllNotificationsAsRead,
  } = props;
  // store hooks
  const { captureEvent } = useEventTracker();

  const notificationTabs: Array<{
    label: string;
    value: NotificationType;
    unreadCount?: number;
  }> = [
    {
      label: "My Issues",
      value: "assigned",
      unreadCount: notificationCount?.my_issues,
    },
    {
      label: "Created by me",
      value: "created",
      unreadCount: notificationCount?.created_issues,
    },
    {
      label: "Subscribed",
      value: "watching",
      unreadCount: notificationCount?.watching_issues,
    },
  ];

  return (
    <>
      <div className="flex items-center justify-between px-5 pt-5">
<<<<<<< HEAD
        <h2 className="mb-2 text-xl font-semibold">Notifications</h2>
        <div className="flex items-center justify-center gap-x-4 text-neutral-text-medium">
=======
        <div className="flex items-center gap-x-2 ">
          <SidebarHamburgerToggle />
          <h2 className="md:text-xl md:font-semibold">Notifications</h2>
        </div>

        <div className="flex items-center justify-center gap-x-4 text-custom-text-200">
>>>>>>> b86c6c90
          <Tooltip tooltipContent="Refresh">
            <button
              type="button"
              onClick={() => {
                notificationMutate();
              }}
            >
              <RefreshCw className={`h-3.5 w-3.5 ${isRefreshing ? "animate-spin" : ""}`} />
            </button>
          </Tooltip>
          <Tooltip tooltipContent="Unread notifications">
            <button
              type="button"
              onClick={() => {
                setSnoozed(false);
                setArchived(false);
                setReadNotification((prev) => !prev);
                captureEvent(UNREAD_NOTIFICATIONS);
              }}
            >
              <ListFilter className="h-3.5 w-3.5" />
            </button>
          </Tooltip>
          <CustomMenu
            customButton={
              <div className="grid place-items-center ">
                <MoreVertical className="h-3.5 w-3.5" />
              </div>
            }
            closeOnSelect
          >
            <CustomMenu.MenuItem
              onClick={() => {
                markAllNotificationsAsRead();
                captureEvent(NOTIFICATIONS_READ);
              }}
            >
              <div className="flex items-center gap-2">
                <CheckCheck className="h-3.5 w-3.5" />
                Mark all as read
              </div>
            </CustomMenu.MenuItem>
            <CustomMenu.MenuItem
              onClick={() => {
                setArchived(false);
                setReadNotification(false);
                setSnoozed((prev) => !prev);
                captureEvent(SNOOZED_NOTIFICATIONS);
              }}
            >
              <div className="flex items-center gap-2">
                <Clock className="h-3.5 w-3.5" />
                Show snoozed
              </div>
            </CustomMenu.MenuItem>
            <CustomMenu.MenuItem
              onClick={() => {
                setSnoozed(false);
                setReadNotification(false);
                setArchived((prev) => !prev);
                captureEvent(ARCHIVED_NOTIFICATIONS);
              }}
            >
              <div className="flex items-center gap-2">
                <ArchiveIcon className="h-3.5 w-3.5" />
                Show archived
              </div>
            </CustomMenu.MenuItem>
          </CustomMenu>
          <div className="hidden md:block">
            <Tooltip tooltipContent="Close">
              <button type="button" onClick={() => closePopover()}>
                <X className="h-3.5 w-3.5" />
              </button>
            </Tooltip>
          </div>
        </div>
      </div>
      <div className="mt-5 w-full border-b border-neutral-border-medium px-5">
        {snoozed || archived || readNotification ? (
          <button
            type="button"
            onClick={() => {
              setSnoozed(false);
              setArchived(false);
              setReadNotification(false);
            }}
          >
            <h4 className="flex items-center gap-2 pb-4">
              <ArrowLeft className="h-3.5 w-3.5" />
              <span className="ml-2 font-medium">
                {snoozed
                  ? "Snoozed Notifications"
                  : readNotification
                  ? "Unread Notifications"
                  : "Archived Notifications"}
              </span>
            </h4>
          </button>
        ) : (
          <nav className="flex space-x-5 overflow-x-auto" aria-label="Tabs">
            {notificationTabs.map((tab) => (
              <button
                type="button"
                key={tab.value}
                onClick={() => setSelectedTab(tab.value)}
                className={`whitespace-nowrap border-b-2 px-1 pb-4 text-sm font-medium outline-none ${
                  tab.value === selectedTab
                    ? "border-custom-primary-100 text-primary-text-subtle"
                    : "border-transparent text-neutral-text-medium"
                }`}
              >
                {tab.label}
                {tab.unreadCount && tab.unreadCount > 0 ? (
                  <span
                    className={`ml-2 rounded-full px-2 py-0.5 text-xs ${
                      tab.value === selectedTab
                        ? "bg-custom-primary-100 text-white"
                        : "bg-neutral-component-surface-dark text-neutral-text-medium"
                    }`}
                  >
                    {getNumberCount(tab.unreadCount)}
                  </span>
                ) : null}
              </button>
            ))}
          </nav>
        )}
      </div>
    </>
  );
};<|MERGE_RESOLUTION|>--- conflicted
+++ resolved
@@ -78,17 +78,12 @@
   return (
     <>
       <div className="flex items-center justify-between px-5 pt-5">
-<<<<<<< HEAD
-        <h2 className="mb-2 text-xl font-semibold">Notifications</h2>
-        <div className="flex items-center justify-center gap-x-4 text-neutral-text-medium">
-=======
         <div className="flex items-center gap-x-2 ">
           <SidebarHamburgerToggle />
           <h2 className="md:text-xl md:font-semibold">Notifications</h2>
         </div>
 
-        <div className="flex items-center justify-center gap-x-4 text-custom-text-200">
->>>>>>> b86c6c90
+        <div className="flex items-center justify-center gap-x-4 text-neutral-text-medium">
           <Tooltip tooltipContent="Refresh">
             <button
               type="button"
@@ -197,7 +192,7 @@
                 onClick={() => setSelectedTab(tab.value)}
                 className={`whitespace-nowrap border-b-2 px-1 pb-4 text-sm font-medium outline-none ${
                   tab.value === selectedTab
-                    ? "border-custom-primary-100 text-primary-text-subtle"
+                    ? "border-primary-border-subtle text-primary-text-subtle"
                     : "border-transparent text-neutral-text-medium"
                 }`}
               >
@@ -206,7 +201,7 @@
                   <span
                     className={`ml-2 rounded-full px-2 py-0.5 text-xs ${
                       tab.value === selectedTab
-                        ? "bg-custom-primary-100 text-white"
+                        ? "bg-primary-solid text-white"
                         : "bg-neutral-component-surface-dark text-neutral-text-medium"
                     }`}
                   >
