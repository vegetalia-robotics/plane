import React, { useRef, useState } from "react";
import { Combobox } from "@headlessui/react";
import DatePicker from "react-datepicker";
import { usePopper } from "react-popper";
import { CalendarDays, X } from "lucide-react";
// hooks
import { useDropdownKeyDown } from "hooks/use-dropdown-key-down";
import useOutsideClickDetector from "hooks/use-outside-click-detector";
// components
import { DropdownButton } from "./buttons";
// helpers
import { renderFormattedDate } from "helpers/date-time.helper";
import { cn } from "helpers/common.helper";
// types
import { TDropdownProps } from "./types";
// constants
import { BUTTON_VARIANTS_WITH_TEXT } from "./constants";

type Props = TDropdownProps & {
  clearIconClassName?: string;
  icon?: React.ReactNode;
  isClearable?: boolean;
  minDate?: Date;
  maxDate?: Date;
  onChange: (val: Date | null) => void;
  onClose?: () => void;
  value: Date | string | null;
  closeOnSelect?: boolean;
};

<<<<<<< HEAD
type ButtonProps = {
  className?: string;
  clearIconClassName: string;
  date: string | Date | null;
  icon: React.ReactNode;
  isClearable: boolean;
  hideIcon?: boolean;
  hideText?: boolean;
  onClear: () => void;
  placeholder: string;
  tooltip: boolean;
};

const BorderButton = (props: ButtonProps) => {
  const {
    className,
    clearIconClassName,
    date,
    icon,
    isClearable,
    hideIcon = false,
    hideText = false,
    onClear,
    placeholder,
    tooltip,
  } = props;

  return (
    <Tooltip
      tooltipHeading={placeholder}
      tooltipContent={date ? renderFormattedDate(date) : "None"}
      disabled={!tooltip}
    >
      <div
        className={cn(
          "h-full flex items-center gap-1.5 border-[0.5px] border-neutral-border-medium hover:bg-neutral-component-surface-dark rounded text-xs px-2 py-0.5",
          className
        )}
      >
        {!hideIcon && icon}
        {!hideText && <span className="flex-grow truncate">{date ? renderFormattedDate(date) : placeholder}</span>}
        {isClearable && (
          <X
            className={cn("h-2 w-2 flex-shrink-0", clearIconClassName)}
            onClick={(e) => {
              e.stopPropagation();
              onClear();
            }}
          />
        )}
      </div>
    </Tooltip>
  );
};

const BackgroundButton = (props: ButtonProps) => {
  const {
    className,
    clearIconClassName,
    date,
    icon,
    isClearable,
    hideIcon = false,
    hideText = false,
    onClear,
    placeholder,
    tooltip,
  } = props;

  return (
    <Tooltip
      tooltipHeading={placeholder}
      tooltipContent={date ? renderFormattedDate(date) : "None"}
      disabled={!tooltip}
    >
      <div
        className={cn(
          "h-full flex items-center gap-1.5 rounded text-xs px-2 py-0.5 bg-neutral-component-surface-dark",
          className
        )}
      >
        {!hideIcon && icon}
        {!hideText && <span className="flex-grow truncate">{date ? renderFormattedDate(date) : placeholder}</span>}
        {isClearable && (
          <X
            className={cn("h-2 w-2 flex-shrink-0", clearIconClassName)}
            onClick={(e) => {
              e.stopPropagation();
              onClear();
            }}
          />
        )}
      </div>
    </Tooltip>
  );
};

const TransparentButton = (props: ButtonProps) => {
  const {
    className,
    clearIconClassName,
    date,
    icon,
    isClearable,
    hideIcon = false,
    hideText = false,
    onClear,
    placeholder,
    tooltip,
  } = props;

  return (
    <Tooltip
      tooltipHeading={placeholder}
      tooltipContent={date ? renderFormattedDate(date) : "None"}
      disabled={!tooltip}
    >
      <div
        className={cn(
          "h-full flex items-center gap-1.5 rounded text-xs px-2 py-0.5 hover:bg-neutral-component-surface-dark",
          className
        )}
      >
        {!hideIcon && icon}
        {!hideText && <span className="flex-grow truncate">{date ? renderFormattedDate(date) : placeholder}</span>}
        {isClearable && (
          <X
            className={cn("h-2 w-2 flex-shrink-0", clearIconClassName)}
            onClick={(e) => {
              e.stopPropagation();
              onClear();
            }}
          />
        )}
      </div>
    </Tooltip>
  );
};

=======
>>>>>>> f9e187d8
export const DateDropdown: React.FC<Props> = (props) => {
  const {
    buttonClassName = "",
    buttonContainerClassName,
    buttonVariant,
    className = "",
    clearIconClassName = "",
    closeOnSelect = true,
    disabled = false,
    hideIcon = false,
    icon = <CalendarDays className="h-3 w-3 flex-shrink-0" />,
    isClearable = true,
    minDate,
    maxDate,
    onChange,
    onClose,
    placeholder = "Date",
    placement,
    showTooltip = false,
    tabIndex,
    value,
  } = props;
  const [isOpen, setIsOpen] = useState(false);
  // refs
  const dropdownRef = useRef<HTMLDivElement | null>(null);
  // popper-js refs
  const [referenceElement, setReferenceElement] = useState<HTMLButtonElement | null>(null);
  const [popperElement, setPopperElement] = useState<HTMLDivElement | null>(null);
  // popper-js init
  const { styles, attributes } = usePopper(referenceElement, popperElement, {
    placement: placement ?? "bottom-start",
    modifiers: [
      {
        name: "preventOverflow",
        options: {
          padding: 12,
        },
      },
    ],
  });

  const isDateSelected = value && value.toString().trim() !== "";

  const onOpen = () => {
    if (referenceElement) referenceElement.focus();
  };

  const handleClose = () => {
    if (!isOpen) return;
    setIsOpen(false);
    if (referenceElement) referenceElement.blur();
    onClose && onClose();
  };

  const toggleDropdown = () => {
    if (!isOpen) onOpen();
    setIsOpen((prevIsOpen) => !prevIsOpen);
  };

  const dropdownOnChange = (val: Date | null) => {
    onChange(val);
    if (closeOnSelect) handleClose();
  };

  const handleKeyDown = useDropdownKeyDown(toggleDropdown, handleClose);

  const handleOnClick = (e: React.MouseEvent<HTMLButtonElement, MouseEvent>) => {
    e.stopPropagation();
    e.preventDefault();
    toggleDropdown();
  };

  useOutsideClickDetector(dropdownRef, handleClose);

  return (
    <Combobox
      as="div"
      ref={dropdownRef}
      tabIndex={tabIndex}
      className={cn("h-full", className)}
      onKeyDown={handleKeyDown}
      disabled={disabled}
    >
      <Combobox.Button as={React.Fragment}>
        <button
          ref={setReferenceElement}
          type="button"
          className={cn(
            "clickable block h-full max-w-full outline-none",
            {
              "cursor-not-allowed text-custom-text-200": disabled,
              "cursor-pointer": !disabled,
            },
            buttonContainerClassName
          )}
          onClick={handleOnClick}
        >
          <DropdownButton
            className={buttonClassName}
            isActive={isOpen}
            tooltipHeading={placeholder}
            tooltipContent={value ? renderFormattedDate(value) : "None"}
            showTooltip={showTooltip}
            variant={buttonVariant}
          >
            {!hideIcon && icon}
            {BUTTON_VARIANTS_WITH_TEXT.includes(buttonVariant) && (
              <span className="flex-grow truncate">{value ? renderFormattedDate(value) : placeholder}</span>
            )}
            {isClearable && isDateSelected && (
              <X
                className={cn("h-2 w-2 flex-shrink-0", clearIconClassName)}
                onClick={(e) => {
                  e.stopPropagation();
                  onChange(null);
                }}
              />
            )}
          </DropdownButton>
        </button>
      </Combobox.Button>
      {isOpen && (
        <Combobox.Options className="fixed z-10" static>
          <div className="my-1" ref={setPopperElement} style={styles.popper} {...attributes.popper}>
            <DatePicker
              selected={value ? new Date(value) : null}
              onChange={dropdownOnChange}
              dateFormat="dd-MM-yyyy"
              minDate={minDate}
              maxDate={maxDate}
              calendarClassName="shadow-custom-shadow-rg rounded"
              inline
            />
          </div>
        </Combobox.Options>
      )}
    </Combobox>
  );
};<|MERGE_RESOLUTION|>--- conflicted
+++ resolved
@@ -28,148 +28,6 @@
   closeOnSelect?: boolean;
 };
 
-<<<<<<< HEAD
-type ButtonProps = {
-  className?: string;
-  clearIconClassName: string;
-  date: string | Date | null;
-  icon: React.ReactNode;
-  isClearable: boolean;
-  hideIcon?: boolean;
-  hideText?: boolean;
-  onClear: () => void;
-  placeholder: string;
-  tooltip: boolean;
-};
-
-const BorderButton = (props: ButtonProps) => {
-  const {
-    className,
-    clearIconClassName,
-    date,
-    icon,
-    isClearable,
-    hideIcon = false,
-    hideText = false,
-    onClear,
-    placeholder,
-    tooltip,
-  } = props;
-
-  return (
-    <Tooltip
-      tooltipHeading={placeholder}
-      tooltipContent={date ? renderFormattedDate(date) : "None"}
-      disabled={!tooltip}
-    >
-      <div
-        className={cn(
-          "h-full flex items-center gap-1.5 border-[0.5px] border-neutral-border-medium hover:bg-neutral-component-surface-dark rounded text-xs px-2 py-0.5",
-          className
-        )}
-      >
-        {!hideIcon && icon}
-        {!hideText && <span className="flex-grow truncate">{date ? renderFormattedDate(date) : placeholder}</span>}
-        {isClearable && (
-          <X
-            className={cn("h-2 w-2 flex-shrink-0", clearIconClassName)}
-            onClick={(e) => {
-              e.stopPropagation();
-              onClear();
-            }}
-          />
-        )}
-      </div>
-    </Tooltip>
-  );
-};
-
-const BackgroundButton = (props: ButtonProps) => {
-  const {
-    className,
-    clearIconClassName,
-    date,
-    icon,
-    isClearable,
-    hideIcon = false,
-    hideText = false,
-    onClear,
-    placeholder,
-    tooltip,
-  } = props;
-
-  return (
-    <Tooltip
-      tooltipHeading={placeholder}
-      tooltipContent={date ? renderFormattedDate(date) : "None"}
-      disabled={!tooltip}
-    >
-      <div
-        className={cn(
-          "h-full flex items-center gap-1.5 rounded text-xs px-2 py-0.5 bg-neutral-component-surface-dark",
-          className
-        )}
-      >
-        {!hideIcon && icon}
-        {!hideText && <span className="flex-grow truncate">{date ? renderFormattedDate(date) : placeholder}</span>}
-        {isClearable && (
-          <X
-            className={cn("h-2 w-2 flex-shrink-0", clearIconClassName)}
-            onClick={(e) => {
-              e.stopPropagation();
-              onClear();
-            }}
-          />
-        )}
-      </div>
-    </Tooltip>
-  );
-};
-
-const TransparentButton = (props: ButtonProps) => {
-  const {
-    className,
-    clearIconClassName,
-    date,
-    icon,
-    isClearable,
-    hideIcon = false,
-    hideText = false,
-    onClear,
-    placeholder,
-    tooltip,
-  } = props;
-
-  return (
-    <Tooltip
-      tooltipHeading={placeholder}
-      tooltipContent={date ? renderFormattedDate(date) : "None"}
-      disabled={!tooltip}
-    >
-      <div
-        className={cn(
-          "h-full flex items-center gap-1.5 rounded text-xs px-2 py-0.5 hover:bg-neutral-component-surface-dark",
-          className
-        )}
-      >
-        {!hideIcon && icon}
-        {!hideText && <span className="flex-grow truncate">{date ? renderFormattedDate(date) : placeholder}</span>}
-        {isClearable && (
-          <X
-            className={cn("h-2 w-2 flex-shrink-0", clearIconClassName)}
-            onClick={(e) => {
-              e.stopPropagation();
-              onClear();
-            }}
-          />
-        )}
-      </div>
-    </Tooltip>
-  );
-};
-
-=======
->>>>>>> f9e187d8
 export const DateDropdown: React.FC<Props> = (props) => {
   const {
     buttonClassName = "",
