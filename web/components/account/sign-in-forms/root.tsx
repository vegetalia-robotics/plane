--- conflicted
+++ resolved
@@ -113,15 +113,11 @@
             <OAuthOptions handleSignInRedirection={handleRedirection} type="sign_in" />
             <p className="text-xs text-onboarding-text-300 text-center mt-6">
               Don{"'"}t have an account?{" "}
-<<<<<<< HEAD
-              <Link href="/accounts/sign-up" className="text-primary-text-subtle font-medium underline">
-=======
               <Link
                 href="/accounts/sign-up"
                 onClick={() => captureEvent(NAVIGATE_TO_SIGNUP, {})}
-                className="text-custom-primary-100 font-medium underline"
+                className="text-primary-text-subtle font-medium underline"
               >
->>>>>>> b86c6c90
                 Sign up
               </Link>
             </p>
