import { ChangeEvent, FC, useCallback, useEffect, useState } from "react";
import debounce from "lodash/debounce";
import { observer } from "mobx-react";
import { Controller, useForm } from "react-hook-form";
import { RichReadOnlyEditor, RichTextEditor } from "@plane/rich-text-editor";
import { TIssue } from "@plane/types";
// hooks
import { Loader, TextArea } from "@plane/ui";
import { useMention, useWorkspace } from "@/hooks/store";
import useReloadConfirmations from "@/hooks/use-reload-confirmation";
// components
// types
import { FileService } from "@/services/file.service";
import { TIssueOperations } from "./issue-detail";
// services

export interface IssueDescriptionFormValues {
  name: string;
  description_html: string;
}

export interface IssueDetailsProps {
  workspaceSlug: string;
  projectId: string;
  issueId: string;
  issue: {
    name: string;
    description_html: string;
    id: string;
    project_id?: string;
  };
  issueOperations: TIssueOperations;
  disabled: boolean;
  isSubmitting: "submitting" | "submitted" | "saved";
  setIsSubmitting: (value: "submitting" | "submitted" | "saved") => void;
}

const fileService = new FileService();

export const IssueDescriptionForm: FC<IssueDetailsProps> = observer((props) => {
  const { workspaceSlug, projectId, issueId, issue, issueOperations, disabled, isSubmitting, setIsSubmitting } = props;
  const workspaceStore = useWorkspace();
  const workspaceId = workspaceStore.getWorkspaceBySlug(workspaceSlug)?.id as string;
  // states
  const [characterLimit, setCharacterLimit] = useState(false);
  // hooks
  const { setShowAlert } = useReloadConfirmations();
  // store hooks
  const { mentionHighlights, mentionSuggestions } = useMention();
  // form info
  const {
    handleSubmit,
    watch,
    reset,
    control,
    formState: { errors },
  } = useForm<TIssue>({
    defaultValues: {
      name: issue?.name,
      description_html: issue?.description_html,
    },
  });

  const [localTitleValue, setLocalTitleValue] = useState("");
  const [localIssueDescription, setLocalIssueDescription] = useState({
    id: issue.id,
    description_html: issue.description_html,
  });

  const handleDescriptionFormSubmit = useCallback(
    async (formData: Partial<TIssue>) => {
      if (!formData?.name || formData?.name.length === 0 || formData?.name.length > 255) return;

      await issueOperations.update(workspaceSlug, projectId, issueId, {
        name: formData.name ?? "",
        description_html: formData.description_html ?? "<p></p>",
      });
    },
    [workspaceSlug, projectId, issueId, issueOperations]
  );

  useEffect(() => {
    if (isSubmitting === "submitted") {
      setShowAlert(false);
      setTimeout(async () => {
        setIsSubmitting("saved");
      }, 2000);
    } else if (isSubmitting === "submitting") {
      setShowAlert(true);
    }
  }, [isSubmitting, setShowAlert, setIsSubmitting]);

  // reset form values
  useEffect(() => {
    if (!issue) return;

    reset({
      ...issue,
    });
    setLocalIssueDescription({
      id: issue.id,
      description_html: issue.description_html === "" ? "<p></p>" : issue.description_html,
    });
    setLocalTitleValue(issue.name);
  }, [issue, issue.description_html, reset]);

  // ADDING handleDescriptionFormSubmit TO DEPENDENCY ARRAY PRODUCES ADVERSE EFFECTS
  // TODO: Verify the exhaustive-deps warning
  // eslint-disable-next-line react-hooks/exhaustive-deps
  const debouncedFormSave = useCallback(
    debounce(async () => {
      handleSubmit(handleDescriptionFormSubmit)().finally(() => setIsSubmitting("submitted"));
    }, 1500),
    [handleSubmit]
  );

  return (
    <div className="relative">
      <div className="relative">
        {!disabled ? (
          <Controller
            name="name"
            control={control}
            render={({ field: { onChange } }) => (
              <TextArea
                value={localTitleValue}
                id="name"
                name="name"
                placeholder="Enter issue name"
                onFocus={() => setCharacterLimit(true)}
                onChange={(e: ChangeEvent<HTMLTextAreaElement>) => {
                  setCharacterLimit(false);
                  setIsSubmitting("submitting");
                  setLocalTitleValue(e.target.value);
                  onChange(e.target.value);
                  debouncedFormSave();
                }}
                required
                className="block min-h-min w-full resize-none overflow-hidden rounded border-none bg-transparent px-3 py-2 text-2xl font-medium outline-none ring-0 focus:ring-1 focus:ring-custom-primary"
                hasError={Boolean(errors?.name)}
                role="textbox"
              />
            )}
          />
        ) : (
          <h4 className="break-words text-2xl font-semibold">{issue.name}</h4>
        )}
        {characterLimit && !disabled && (
          <div className="pointer-events-none absolute bottom-1 right-1 z-[2] rounded bg-custom-background-100 p-0.5 text-xs text-custom-text-200">
            <span className={`${watch("name").length === 0 || watch("name").length > 255 ? "text-red-500" : ""}`}>
              {watch("name").length}
            </span>
            /255
          </div>
        )}
      </div>
      <span>{errors.name ? errors.name.message : null}</span>
      <div className="relative">
<<<<<<< HEAD
        <Controller
          name="description_html"
          control={control}
          render={({ field: { onChange } }) =>
            !disabled ? (
              <RichTextEditor
                cancelUploadImage={fileService.cancelUpload}
                uploadFile={fileService.getUploadFileFunction(workspaceSlug, projectId, issueId)}
                deleteFile={fileService.getDeleteImageFunction(workspaceId)}
                restoreFile={fileService.getRestoreImageFunction(workspaceId)}
                getAsset={fileService.getAttachAssetToIssueFile(workspaceSlug, projectId, issueId)}
                value={localIssueDescription.description_html}
                rerenderOnPropsChange={localIssueDescription}
                setShouldShowAlert={setShowAlert}
                setIsSubmitting={setIsSubmitting}
                dragDropEnabled
                customClassName="min-h-[150px] shadow-sm"
                onChange={(description: Object, description_html: string) => {
                  setShowAlert(true);
                  setIsSubmitting("submitting");
                  onChange(description_html);
                  debouncedFormSave();
                }}
                mentionSuggestions={mentionSuggestions}
                mentionHighlights={mentionHighlights}
              />
            ) : (
              <RichReadOnlyEditor
                value={localIssueDescription.description_html}
                customClassName="!p-0 !pt-2 text-custom-text-200"
                noBorder={disabled}
                mentionHighlights={mentionHighlights}
              />
            )
          }
        />
=======
        {localIssueDescription.description_html ? (
          <Controller
            name="description_html"
            control={control}
            render={({ field: { onChange } }) =>
              !disabled ? (
                <RichTextEditor
                  cancelUploadImage={fileService.cancelUpload}
                  uploadFile={fileService.getUploadFileFunction(workspaceSlug)}
                  deleteFile={fileService.getDeleteImageFunction(workspaceId)}
                  restoreFile={fileService.getRestoreImageFunction(workspaceId)}
                  value={localIssueDescription.description_html}
                  rerenderOnPropsChange={localIssueDescription}
                  setShouldShowAlert={setShowAlert}
                  setIsSubmitting={setIsSubmitting}
                  dragDropEnabled
                  customClassName="min-h-[150px] shadow-sm"
                  onChange={(description: any, description_html: string) => {
                    setShowAlert(true);
                    setIsSubmitting("submitting");
                    onChange(description_html);
                    debouncedFormSave();
                  }}
                  mentionSuggestions={mentionSuggestions}
                  mentionHighlights={mentionHighlights}
                />
              ) : (
                <RichReadOnlyEditor
                  value={localIssueDescription.description_html}
                  customClassName="!p-0 !pt-2 text-custom-text-200"
                  noBorder={disabled}
                  mentionHighlights={mentionHighlights}
                />
              )
            }
          />
        ) : (
          <Loader>
            <Loader.Item height="150px" />
          </Loader>
        )}
>>>>>>> 061be85a
      </div>
    </div>
  );
});<|MERGE_RESOLUTION|>--- conflicted
+++ resolved
@@ -1,13 +1,13 @@
-import { ChangeEvent, FC, useCallback, useEffect, useState } from "react";
+import { RichReadOnlyEditor, RichTextEditor } from "@plane/rich-text-editor";
+import { TIssue } from "@plane/types";
 import debounce from "lodash/debounce";
 import { observer } from "mobx-react";
+import { ChangeEvent, FC, useCallback, useEffect, useState } from "react";
 import { Controller, useForm } from "react-hook-form";
-import { RichReadOnlyEditor, RichTextEditor } from "@plane/rich-text-editor";
-import { TIssue } from "@plane/types";
 // hooks
-import { Loader, TextArea } from "@plane/ui";
 import { useMention, useWorkspace } from "@/hooks/store";
 import useReloadConfirmations from "@/hooks/use-reload-confirmation";
+import { Loader, TextArea } from "@plane/ui";
 // components
 // types
 import { FileService } from "@/services/file.service";
@@ -156,44 +156,6 @@
       </div>
       <span>{errors.name ? errors.name.message : null}</span>
       <div className="relative">
-<<<<<<< HEAD
-        <Controller
-          name="description_html"
-          control={control}
-          render={({ field: { onChange } }) =>
-            !disabled ? (
-              <RichTextEditor
-                cancelUploadImage={fileService.cancelUpload}
-                uploadFile={fileService.getUploadFileFunction(workspaceSlug, projectId, issueId)}
-                deleteFile={fileService.getDeleteImageFunction(workspaceId)}
-                restoreFile={fileService.getRestoreImageFunction(workspaceId)}
-                getAsset={fileService.getAttachAssetToIssueFile(workspaceSlug, projectId, issueId)}
-                value={localIssueDescription.description_html}
-                rerenderOnPropsChange={localIssueDescription}
-                setShouldShowAlert={setShowAlert}
-                setIsSubmitting={setIsSubmitting}
-                dragDropEnabled
-                customClassName="min-h-[150px] shadow-sm"
-                onChange={(description: Object, description_html: string) => {
-                  setShowAlert(true);
-                  setIsSubmitting("submitting");
-                  onChange(description_html);
-                  debouncedFormSave();
-                }}
-                mentionSuggestions={mentionSuggestions}
-                mentionHighlights={mentionHighlights}
-              />
-            ) : (
-              <RichReadOnlyEditor
-                value={localIssueDescription.description_html}
-                customClassName="!p-0 !pt-2 text-custom-text-200"
-                noBorder={disabled}
-                mentionHighlights={mentionHighlights}
-              />
-            )
-          }
-        />
-=======
         {localIssueDescription.description_html ? (
           <Controller
             name="description_html"
@@ -235,7 +197,6 @@
             <Loader.Item height="150px" />
           </Loader>
         )}
->>>>>>> 061be85a
       </div>
     </div>
   );
