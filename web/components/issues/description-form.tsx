--- conflicted
+++ resolved
@@ -105,17 +105,10 @@
     });
     setLocalIssueDescription({
       id: issue.id,
-<<<<<<< HEAD
-      description_html: issue.description_html,
-    });
-    setLocalTitleValue(issue.name);
-  }, [issue, reset]);
-=======
       description_html: issue.description_html === "" ? "<p></p>" : issue.description_html,
     });
     setLocalTitleValue(issue.name);
   }, [issue, issue.description_html, reset]);
->>>>>>> 7628419a
 
   // ADDING handleDescriptionFormSubmit TO DEPENDENCY ARRAY PRODUCES ADVERSE EFFECTS
   // TODO: Verify the exhaustive-deps warning
