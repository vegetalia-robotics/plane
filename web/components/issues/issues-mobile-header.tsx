--- conflicted
+++ resolved
@@ -3,30 +3,15 @@
 import router from "next/router";
 // components
 import { Calendar, ChevronDown, Kanban, List } from "lucide-react";
-import { IIssueDisplayFilterOptions, IIssueDisplayProperties, IIssueFilterOptions, TIssueLayouts } from "@plane/types";
+import { IIssueDisplayFilterOptions, IIssueDisplayProperties, IIssueFilterOptions } from "@plane/types";
 import { CustomMenu } from "@plane/ui";
 // icons
 // constants
-<<<<<<< HEAD
-import { ProjectAnalyticsModal } from "components/analytics";
-import {
-  EIssueFilterType,
-  EIssueLayoutTypes,
-  EIssuesStoreType,
-  ISSUE_DISPLAY_FILTERS_BY_LAYOUT,
-  ISSUE_LAYOUTS,
-} from "constants/issue";
-=======
 import { ProjectAnalyticsModal } from "@/components/analytics";
-import { EIssueFilterType, EIssuesStoreType, ISSUE_DISPLAY_FILTERS_BY_LAYOUT, ISSUE_LAYOUTS } from "@/constants/issue";
->>>>>>> 1c3619a4
+import { EIssueFilterType, EIssuesStoreType, ISSUE_DISPLAY_FILTERS_BY_LAYOUT, ISSUE_LAYOUTS, EIssueLayoutTypes } from "@/constants/issue";
 // hooks
 import { useIssues, useLabel, useMember, useProject, useProjectState } from "@/hooks/store";
 // layouts
-<<<<<<< HEAD
-import { IIssueDisplayFilterOptions, IIssueDisplayProperties, IIssueFilterOptions } from "@plane/types";
-=======
->>>>>>> 1c3619a4
 import { DisplayFiltersSelection, FilterSelection, FiltersDropdown } from "./issue-layouts";
 
 export const IssuesMobileHeader = observer(() => {
