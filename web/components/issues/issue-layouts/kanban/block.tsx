--- conflicted
+++ resolved
@@ -136,21 +136,12 @@
           {...provided.dragHandleProps}
           ref={provided.innerRef}
         >
-<<<<<<< HEAD
-          {issue.tempId !== undefined && (
-            <div className="absolute left-0 top-0 z-[99999] h-full w-full animate-pulse bg-neutral-component-surface-light/20" />
-          )}
           <div
             className={cn(
-              "space-y-2 rounded border-[0.5px] border-neutral-border-medium bg-neutral-component-surface-light px-3 py-2 text-sm transition-all hover:border-neutral-border-strong",
-=======
-          <div
-            className={cn(
-              "rounded border-[0.5px] border-custom-border-200 bg-custom-background-100 px-3 py-2 text-sm transition-all hover:border-custom-border-400",
->>>>>>> 41a3cb70
+              "rounded border-[0.5px] border-neutral-border-medium bg-neutral-component-surface-light px-3 py-2 text-sm transition-all hover:border-neutral-border-strong",
               { "hover:cursor-grab": !isDragDisabled },
-              { "border-custom-primary-100": snapshot.isDragging },
-              { "border border-custom-primary-70 hover:border-custom-primary-70": peekIssueId === issue.id }
+              { "border-primary-border-subtle": snapshot.isDragging },
+              { "border border-primary-border-subtle hover:border-primary-border-subtle": peekIssueId === issue.id }
             )}
           >
             <RenderIfVisible
