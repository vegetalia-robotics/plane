import { useState, useRef } from "react";
import { observer } from "mobx-react";
import { MoreHorizontal } from "lucide-react";
import { TIssue } from "@plane/types";
// components
import { Tooltip, ControlLink } from "@plane/ui";
// hooks
import { cn } from "@/helpers/common.helper";
import { useAppRouter, useIssueDetail, useProject, useProjectState } from "@/hooks/store";
import useOutsideClickDetector from "@/hooks/use-outside-click-detector";
// helpers
// types
import { usePlatformOS } from "@/hooks/use-platform-os";
import { TRenderQuickActions } from "../list/list-view-types";

type Props = {
  issue: TIssue;
  quickActions: TRenderQuickActions;
  isDragging?: boolean;
};

export const CalendarIssueBlock: React.FC<Props> = observer((props) => {
  const { issue, quickActions, isDragging = false } = props;
  // states
  const [isMenuActive, setIsMenuActive] = useState(false);
  // refs
  const blockRef = useRef(null);
  const menuActionRef = useRef<HTMLDivElement | null>(null);
  // hooks
  const { workspaceSlug, projectId } = useAppRouter();
  const { getProjectIdentifierById } = useProject();
  const { getProjectStates } = useProjectState();
  const { getIsIssuePeeked, setPeekIssue } = useIssueDetail();
  const { isMobile } = usePlatformOS();

  const stateColor = getProjectStates(issue?.project_id)?.find((state) => state?.id == issue?.state_id)?.color || "";

  const handleIssuePeekOverview = (issue: TIssue) =>
    workspaceSlug &&
    issue &&
    issue.project_id &&
    issue.id &&
    !getIsIssuePeeked(issue.id) &&
    setPeekIssue({ workspaceSlug, projectId: issue.project_id, issueId: issue.id });

  useOutsideClickDetector(menuActionRef, () => setIsMenuActive(false));

  const customActionButton = (
    <div
      ref={menuActionRef}
      className={`w-full cursor-pointer rounded p-1 text-custom-sidebar-text-400 hover:bg-custom-background-80 ${
        isMenuActive ? "bg-custom-background-80 text-custom-text-100" : "text-custom-text-200"
      }`}
      onClick={() => setIsMenuActive(!isMenuActive)}
    >
      <MoreHorizontal className="h-3.5 w-3.5" />
    </div>
  );

  const isMenuActionRefAboveScreenBottom =
    menuActionRef?.current && menuActionRef?.current?.getBoundingClientRect().bottom < window.innerHeight - 220;

  const placement = isMenuActionRefAboveScreenBottom ? "bottom-end" : "top-end";

  return (
    <ControlLink
      id={`issue-${issue.id}`}
      href={`/${workspaceSlug}/projects/${projectId}/issues/${issue.id}`}
      target="_blank"
      onClick={() => handleIssuePeekOverview(issue)}
      className="w-full cursor-pointer text-sm text-custom-text-100"
      disabled={!!issue?.tempId}
    >
      <>
        {issue?.tempId !== undefined && (
          <div className="absolute left-0 top-0 z-[99999] h-full w-full animate-pulse bg-custom-background-100/20" />
        )}

        <div
          ref={blockRef}
          className={cn(
            "group/calendar-block flex h-10 w-full items-center justify-between gap-1.5 rounded border-b border-custom-border-200 px-4 py-1.5 hover:border-custom-border-400 md:h-8 md:border-[0.5px] md:px-1 ",
            {
<<<<<<< HEAD
              "border-custom-primary-100 bg-custom-background-90 shadow-custom-shadow-rg": isDragging,
            },
            { "bg-custom-background-100 hover:bg-custom-background-90": !isDragging },
            {
              "border border-custom-primary-70 hover:border-custom-primary-70": peekIssue?.issueId === issue.id,
=======
              "bg-custom-background-90 shadow-custom-shadow-rg border-custom-primary-100": isDragging,
              "bg-custom-background-100 hover:bg-custom-background-90": !isDragging,
              "border border-custom-primary-70 hover:border-custom-primary-70": getIsIssuePeeked(issue.id),
>>>>>>> 037ddd8b
            }
          )}
        >
          <div className="flex h-full items-center gap-1.5 truncate">
            <span
              className="h-full w-0.5 flex-shrink-0 rounded"
              style={{
                backgroundColor: stateColor,
              }}
            />
            <div className="flex-shrink-0 text-sm text-custom-text-300 md:text-xs">
              {getProjectIdentifierById(issue?.project_id)}-{issue.sequence_id}
            </div>
            <Tooltip tooltipContent={issue.name} isMobile={isMobile}>
              <div className="truncate text-sm font-medium md:text-xs md:font-normal">{issue.name}</div>
            </Tooltip>
          </div>
          <div
            className={`h-5 w-5 flex-shrink-0 group-hover/calendar-block:block md:hidden ${
              isMenuActive ? "!block" : ""
            }`}
            onClick={(e) => {
              e.preventDefault();
              e.stopPropagation();
            }}
          >
            {quickActions({
              issue,
              parentRef: blockRef,
              customActionButton,
              placement,
            })}
          </div>
        </div>
      </>
    </ControlLink>
  );
});<|MERGE_RESOLUTION|>--- conflicted
+++ resolved
@@ -81,17 +81,9 @@
           className={cn(
             "group/calendar-block flex h-10 w-full items-center justify-between gap-1.5 rounded border-b border-custom-border-200 px-4 py-1.5 hover:border-custom-border-400 md:h-8 md:border-[0.5px] md:px-1 ",
             {
-<<<<<<< HEAD
-              "border-custom-primary-100 bg-custom-background-90 shadow-custom-shadow-rg": isDragging,
-            },
-            { "bg-custom-background-100 hover:bg-custom-background-90": !isDragging },
-            {
-              "border border-custom-primary-70 hover:border-custom-primary-70": peekIssue?.issueId === issue.id,
-=======
               "bg-custom-background-90 shadow-custom-shadow-rg border-custom-primary-100": isDragging,
               "bg-custom-background-100 hover:bg-custom-background-90": !isDragging,
               "border border-custom-primary-70 hover:border-custom-primary-70": getIsIssuePeeked(issue.id),
->>>>>>> 037ddd8b
             }
           )}
         >
