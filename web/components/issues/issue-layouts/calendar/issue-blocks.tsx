--- conflicted
+++ resolved
@@ -13,11 +13,7 @@
   date: Date;
   issues: TIssueMap | undefined;
   issueIdList: string[] | null;
-<<<<<<< HEAD
-  quickActions: (issue: TIssue, customActionButton?: React.ReactElement) => React.ReactNode;
-=======
   quickActions: (issue: TIssue, customActionButton?: React.ReactElement, placement?: Placement) => React.ReactNode;
->>>>>>> 1c3619a4
   isDragDisabled?: boolean;
   enableQuickIssueCreate?: boolean;
   disableIssueCreation?: boolean;
@@ -34,11 +30,6 @@
 };
 
 export const CalendarIssueBlocks: React.FC<Props> = observer((props) => {
-<<<<<<< HEAD
-  const { issues, issueIdList, quickActions, isDragDisabled = false } = props;
-  // hooks
-=======
->>>>>>> 1c3619a4
   const {
     date,
     issues,
@@ -63,22 +54,9 @@
 
   return (
     <>
-<<<<<<< HEAD
-      {issueIdList?.map((issueId, index) => {
-        if (!issues?.[issueId]) return null;
-
-        const issue = issues?.[issueId];
-
-        const stateColor =
-          getProjectStates(issue?.project_id)?.find((state) => state?.id == issue?.state_id)?.color || "";
-
-        return (
-          <Draggable key={issue.id} draggableId={issue.id} index={index} isDragDisabled={isDragDisabled}>
-=======
-      {issueIdList?.slice(0, showAllIssues || isMobileView ? issueIdList.length : 4).map((issueId, index) =>
+      {issueIdList?.map((issueId, index) =>
         !isMobileView ? (
           <Draggable key={issueId} draggableId={issueId} index={index} isDragDisabled={isDragDisabled}>
->>>>>>> 1c3619a4
             {(provided, snapshot) => (
               <div
                 className="relative cursor-pointer p-1 px-2"
