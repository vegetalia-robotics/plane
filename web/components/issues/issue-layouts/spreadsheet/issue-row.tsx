--- conflicted
+++ resolved
@@ -104,9 +104,6 @@
         })}
       >
         {/* first column/ issue name and key column */}
-<<<<<<< HEAD
-        <td className="sticky group left-0 h-11  w-[28rem] flex items-center bg-neutral-component-surface-light text-sm after:absolute after:w-full after:bottom-[-1px] after:border after:border-l-0 after:border-neutral-border-subtle before:absolute before:h-full before:right-0 before:border before:border-l-0 before:border-neutral-border-subtle">
-=======
         <td
           className={cn(
             "sticky group left-0 h-11  w-[28rem] flex items-center bg-custom-background-100 text-sm after:absolute border-r-[0.5px] border-custom-border-200 focus:border-custom-primary-70",
@@ -116,7 +113,6 @@
           )}
           tabIndex={0}
         >
->>>>>>> f9e187d8
           <WithDisplayPropertiesHOC displayProperties={displayProperties} displayPropertyKey="key">
             <div
               className="flex min-w-min items-center gap-1.5 px-4 py-2.5 pr-0"
@@ -169,31 +165,6 @@
           </ControlLink>
         </td>
         {/* Rest of the columns */}
-<<<<<<< HEAD
-        {SPREADSHEET_PROPERTY_LIST.map((property) => {
-          const { Column } = SPREADSHEET_PROPERTY_DETAILS[property];
-
-          const shouldRenderProperty = property === "estimate" ? isEstimateEnabled : true;
-
-          return (
-            <WithDisplayPropertiesHOC
-              displayProperties={displayProperties}
-              displayPropertyKey={property}
-              shouldRenderProperty={shouldRenderProperty}
-            >
-              <td className="h-11 w-full min-w-[8rem] bg-neutral-component-surface-light text-sm after:absolute after:w-full after:bottom-[-1px] after:border after:border-neutral-border-subtle border-r-[1px] border-neutral-border-subtle">
-                <Column
-                  issue={issueDetail}
-                  onChange={(issue: TIssue, data: Partial<TIssue>) =>
-                    handleIssues({ ...issue, ...data }, EIssueActions.UPDATE)
-                  }
-                  disabled={disableUserActions}
-                />
-              </td>
-            </WithDisplayPropertiesHOC>
-          );
-        })}
-=======
         {SPREADSHEET_PROPERTY_LIST.map((property) => (
           <IssueColumn
             displayProperties={displayProperties}
@@ -204,7 +175,6 @@
             isEstimateEnabled={isEstimateEnabled}
           />
         ))}
->>>>>>> f9e187d8
       </tr>
 
       {isExpanded &&
