--- conflicted
+++ resolved
@@ -48,45 +48,22 @@
   const projectDetails = getProjectById(issue.project_id);
 
   return (
-<<<<<<< HEAD
-    <>
-      <div
-        className={cn(
-          "relative flex items-center gap-3 bg-neutral-component-surface-light p-3 text-sm border border-transparent border-b-custom-border-200",
-          {
-            "border border-custom-primary-70 hover:border-custom-primary-70":
-              peekIssue && peekIssue.issueId === issue.id,
-            "last:border-b-transparent": peekIssue?.issueId !== issue.id,
-          }
-        )}
-      >
-        {displayProperties && displayProperties?.key && (
-          <div className="flex-shrink-0 text-xs font-medium text-neutral-text-medium">
-            {projectDetails?.identifier}-{issue.sequence_id}
-          </div>
-        )}
-
-        {issue?.tempId !== undefined && (
-          <div className="absolute left-0 top-0 z-[99999] h-full w-full animate-pulse bg-neutral-component-surface-light/20" />
-        )}
-=======
     <div
-      className={cn("min-h-12 relative flex items-center gap-3 bg-custom-background-100 p-3 text-sm", {
-        "border border-custom-primary-70 hover:border-custom-primary-70":
-              peekIssue && peekIssue.issueId === issue.id,
-            "last:border-b-transparent": peekIssue?.issueId !== issue.id
+      className={cn("min-h-12 relative flex items-center gap-3 bg-neutral-component-surface-light p-3 text-sm", {
+        "border border-primary-border-subtle hover:border-primary-border-subtle":
+          peekIssue && peekIssue.issueId === issue.id,
+        "last:border-b-transparent": peekIssue?.issueId !== issue.id,
       })}
     >
       {displayProperties && displayProperties?.key && (
-        <div className="flex-shrink-0 text-xs font-medium text-custom-text-300">
+        <div className="flex-shrink-0 text-xs font-medium text-neutral-text-medium">
           {projectDetails?.identifier}-{issue.sequence_id}
         </div>
       )}
 
       {issue?.tempId !== undefined && (
-        <div className="absolute left-0 top-0 z-[99999] h-full w-full animate-pulse bg-custom-background-100/20" />
+        <div className="absolute left-0 top-0 z-[99999] h-full w-full animate-pulse bg-neutral-component-surface-light/20" />
       )}
->>>>>>> 41a3cb70
 
       {issue?.is_draft ? (
         <Tooltip tooltipHeading="Title" tooltipContent={issue.name}>
@@ -97,7 +74,7 @@
           href={`/${workspaceSlug}/projects/${projectId}/issues/${issueId}`}
           target="_blank"
           onClick={() => handleIssuePeekOverview(issue)}
-          className="w-full line-clamp-1 cursor-pointer text-sm text-custom-text-100"
+          className="w-full line-clamp-1 cursor-pointer text-sm text-neutral-text-strong"
         >
           <Tooltip tooltipHeading="Title" tooltipContent={issue.name}>
             <span>{issue.name}</span>
@@ -119,22 +96,9 @@
             {quickActions(issue)}
           </>
         ) : (
-<<<<<<< HEAD
-          <ControlLink
-            href={`/${workspaceSlug}/projects/${projectId}/issues/${issueId}`}
-            target="_blank"
-            onClick={() => handleIssuePeekOverview(issue)}
-            className="w-full line-clamp-1 cursor-pointer text-sm text-neutral-text-strong"
-          >
-            <Tooltip tooltipHeading="Title" tooltipContent={issue.name}>
-              <span>{issue.name}</span>
-            </Tooltip>
-          </ControlLink>
-=======
           <div className="h-4 w-4">
             <Spinner className="h-4 w-4" />
           </div>
->>>>>>> 41a3cb70
         )}
       </div>
     </div>
