--- conflicted
+++ resolved
@@ -37,11 +37,7 @@
     canEditPropertiesBasedOnProject,
     isCompletedCycle = false,
   } = props;
-<<<<<<< HEAD
-  // stores hooks
-=======
   // store hooks
->>>>>>> 90d3a16c
   const { issuesFilter, issues } = useIssues(storeType);
   const { updateIssue, removeIssue, removeIssueFromView, archiveIssue, restoreIssue } = useIssuesActions(storeType);
   const {
