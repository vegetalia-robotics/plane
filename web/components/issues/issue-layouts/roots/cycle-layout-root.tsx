import React, { useState } from "react";
import { useRouter } from "next/router";
import { observer } from "mobx-react-lite";
import useSWR from "swr";
// hooks
import { useCycle, useIssues } from "hooks/store";
// components
import {
  CycleAppliedFiltersRoot,
  CycleCalendarLayout,
  CycleEmptyState,
  CycleGanttLayout,
  CycleKanBanLayout,
  CycleListLayout,
  CycleSpreadsheetLayout,
  IssuePeekOverview,
} from "components/issues";
import { TransferIssues, TransferIssuesModal } from "components/cycles";
// ui
import { Spinner } from "@plane/ui";
// constants
import { EIssuesStoreType } from "constants/issue";

export const CycleLayoutRoot: React.FC = observer(() => {
  const router = useRouter();
  const { workspaceSlug, projectId, cycleId } = router.query;
  // store hooks
  const { issues, issuesFilter } = useIssues(EIssuesStoreType.CYCLE);
  const { getCycleById } = useCycle();
  // state
  const [transferIssuesModal, setTransferIssuesModal] = useState(false);

  useSWR(
    workspaceSlug && projectId && cycleId
      ? `CYCLE_ISSUES_${workspaceSlug.toString()}_${projectId.toString()}_${cycleId.toString()}`
      : null,
    async () => {
      if (workspaceSlug && projectId && cycleId) {
        await issuesFilter?.fetchFilters(workspaceSlug.toString(), projectId.toString(), cycleId.toString());
        await issues?.fetchIssues(
          workspaceSlug.toString(),
          projectId.toString(),
          issues?.groupedIssueIds ? "mutation" : "init-loader",
          cycleId.toString()
        );
      }
    }
  );

  const activeLayout = issuesFilter?.issueFilters?.displayFilters?.layout;

<<<<<<< HEAD
  const cycleDetails = cycleId ? getCycleById(cycleId.toString()) : undefined;
  const cycleStatus = cycleDetails?.status.toLocaleLowerCase() ?? "draft";
=======
  const cycleDetails = cycleId ? cycleStore?.cycle_details?.[cycleId.toString()] : undefined;
  const cycleStatus = cycleDetails?.status?.toLocaleLowerCase() ?? "draft";
>>>>>>> ee78b4fe

  if (!workspaceSlug || !projectId || !cycleId) return <></>;
  return (
    <>
      <TransferIssuesModal handleClose={() => setTransferIssuesModal(false)} isOpen={transferIssuesModal} />

      <div className="relative flex h-full w-full flex-col overflow-hidden">
        {cycleStatus === "completed" && <TransferIssues handleClick={() => setTransferIssuesModal(true)} />}
        <CycleAppliedFiltersRoot />

        {issues?.loader === "init-loader" ? (
          <div className="flex h-full w-full items-center justify-center">
            <Spinner />
          </div>
        ) : (
          <>
            {!issues?.groupedIssueIds ? (
              <CycleEmptyState
                workspaceSlug={workspaceSlug.toString()}
                projectId={projectId.toString()}
                cycleId={cycleId.toString()}
              />
            ) : (
              <>
                <div className="h-full w-full overflow-auto">
                  {activeLayout === "list" ? (
                    <CycleListLayout />
                  ) : activeLayout === "kanban" ? (
                    <CycleKanBanLayout />
                  ) : activeLayout === "calendar" ? (
                    <CycleCalendarLayout />
                  ) : activeLayout === "gantt_chart" ? (
                    <CycleGanttLayout />
                  ) : activeLayout === "spreadsheet" ? (
                    <CycleSpreadsheetLayout />
                  ) : null}
                </div>
                {/* peek overview */}
                <IssuePeekOverview />
              </>
            )}
          </>
        )}
      </div>
    </>
  );
});<|MERGE_RESOLUTION|>--- conflicted
+++ resolved
@@ -49,13 +49,8 @@
 
   const activeLayout = issuesFilter?.issueFilters?.displayFilters?.layout;
 
-<<<<<<< HEAD
   const cycleDetails = cycleId ? getCycleById(cycleId.toString()) : undefined;
-  const cycleStatus = cycleDetails?.status.toLocaleLowerCase() ?? "draft";
-=======
-  const cycleDetails = cycleId ? cycleStore?.cycle_details?.[cycleId.toString()] : undefined;
   const cycleStatus = cycleDetails?.status?.toLocaleLowerCase() ?? "draft";
->>>>>>> ee78b4fe
 
   if (!workspaceSlug || !projectId || !cycleId) return <></>;
   return (
