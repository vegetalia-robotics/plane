import React from "react";
import { observer } from "mobx-react-lite";
import { useRouter } from "next/router";
import useSWR from "swr";
import { IIssueFilterOptions } from "@plane/types";
// mobx store
// components
import {
  IssuePeekOverview,
  ModuleAppliedFiltersRoot,
  ModuleCalendarLayout,
  ModuleGanttLayout,
  ModuleKanBanLayout,
  ModuleListLayout,
  ModuleSpreadsheetLayout,
<<<<<<< HEAD
} from "components/issues";
// constants
import { EIssueLayoutTypes, EIssuesStoreType } from "constants/issue";
import { useIssues } from "hooks/store";
// types

const ModuleIssueLayout = (props: { activeLayout: EIssueLayoutTypes | undefined }) => {
  switch (props.activeLayout) {
    case EIssueLayoutTypes.LIST:
      return <ModuleListLayout />;
    case EIssueLayoutTypes.KANBAN:
      return <ModuleKanBanLayout />;
    case EIssueLayoutTypes.CALENDAR:
      return <ModuleCalendarLayout />;
    case EIssueLayoutTypes.GANTT:
      return <ModuleGanttLayout />;
    case EIssueLayoutTypes.SPREADSHEET:
      return <ModuleSpreadsheetLayout />;
    default:
      return null;
  }
};
=======
} from "@/components/issues";
import { ActiveLoader } from "@/components/ui";
// constants
import { EIssueFilterType, EIssuesStoreType } from "@/constants/issue";
import { useIssues } from "@/hooks/store";
// types
>>>>>>> 1c3619a4

export const ModuleLayoutRoot: React.FC = observer(() => {
  // router
  const router = useRouter();
  const { workspaceSlug, projectId, moduleId } = router.query;
  // hooks
  const { issues, issuesFilter } = useIssues(EIssuesStoreType.MODULE);

  useSWR(
    workspaceSlug && projectId && moduleId
      ? `MODULE_ISSUES_${workspaceSlug.toString()}_${projectId.toString()}_${moduleId.toString()}`
      : null,
    async () => {
      if (workspaceSlug && projectId && moduleId) {
        await issuesFilter?.fetchFilters(workspaceSlug.toString(), projectId.toString(), moduleId.toString());
      }
    },
    { revalidateIfStale: false, revalidateOnFocus: false }
  );

  if (!workspaceSlug || !projectId || !moduleId) return <></>;

  const activeLayout = issuesFilter?.issueFilters?.displayFilters?.layout || undefined;

  return (
    <div className="relative flex h-full w-full flex-col overflow-hidden">
      <ModuleAppliedFiltersRoot />
      <div className="h-full w-full overflow-auto">
        <ModuleIssueLayout activeLayout={activeLayout} />
      </div>
      {/* peek overview */}
      <IssuePeekOverview />
    </div>
  );
});<|MERGE_RESOLUTION|>--- conflicted
+++ resolved
@@ -2,7 +2,6 @@
 import { observer } from "mobx-react-lite";
 import { useRouter } from "next/router";
 import useSWR from "swr";
-import { IIssueFilterOptions } from "@plane/types";
 // mobx store
 // components
 import {
@@ -13,11 +12,10 @@
   ModuleKanBanLayout,
   ModuleListLayout,
   ModuleSpreadsheetLayout,
-<<<<<<< HEAD
-} from "components/issues";
+} from "@/components/issues";
 // constants
-import { EIssueLayoutTypes, EIssuesStoreType } from "constants/issue";
-import { useIssues } from "hooks/store";
+import { EIssueLayoutTypes, EIssuesStoreType } from "@/constants/issue";
+import { useIssues } from "@/hooks/store";
 // types
 
 const ModuleIssueLayout = (props: { activeLayout: EIssueLayoutTypes | undefined }) => {
@@ -36,21 +34,13 @@
       return null;
   }
 };
-=======
-} from "@/components/issues";
-import { ActiveLoader } from "@/components/ui";
-// constants
-import { EIssueFilterType, EIssuesStoreType } from "@/constants/issue";
-import { useIssues } from "@/hooks/store";
-// types
->>>>>>> 1c3619a4
 
 export const ModuleLayoutRoot: React.FC = observer(() => {
   // router
   const router = useRouter();
   const { workspaceSlug, projectId, moduleId } = router.query;
   // hooks
-  const { issues, issuesFilter } = useIssues(EIssuesStoreType.MODULE);
+  const { issuesFilter } = useIssues(EIssuesStoreType.MODULE);
 
   useSWR(
     workspaceSlug && projectId && moduleId
