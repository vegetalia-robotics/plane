import { useState } from "react";
import { observer } from "mobx-react-lite";
<<<<<<< HEAD
import { useRouter } from "next/router";
import size from "lodash/size";
=======
import { ISearchIssueResponse, TIssueLayouts } from "@plane/types";
>>>>>>> 1c3619a4
// hooks
// ui
import { TOAST_TYPE, setToast } from "@plane/ui";
// ui
// components
import { ExistingIssuesListModal } from "@/components/core";
import { EmptyState } from "@/components/empty-state";
// types
<<<<<<< HEAD
import { IIssueFilterOptions, ISearchIssueResponse } from "@plane/types";
// constants
import { EIssueFilterType, EIssuesStoreType } from "constants/issue";
import { EmptyStateType } from "constants/empty-state";
=======
// constants
import { EmptyStateType } from "@/constants/empty-state";
import { EIssuesStoreType } from "@/constants/issue";
import { useApplication, useEventTracker, useIssues } from "@/hooks/store";
>>>>>>> 1c3619a4

export const ModuleEmptyState: React.FC = observer(() => {
  // router
  const router = useRouter();
  const { workspaceSlug, projectId, moduleId } = router.query;
  // states
  const [moduleIssuesListModal, setModuleIssuesListModal] = useState(false);
  // store hooks
  const { issues, issuesFilter } = useIssues(EIssuesStoreType.MODULE);
  const {
    commandPalette: { toggleCreateIssueModal },
  } = useApplication();
  const { setTrackElement } = useEventTracker();

  const userFilters = issuesFilter?.issueFilters?.filters;
  const activeLayout = issuesFilter?.issueFilters?.displayFilters?.layout;

  const handleAddIssuesToModule = async (data: ISearchIssueResponse[]) => {
    if (!workspaceSlug || !projectId || !moduleId) return;

    const issueIds = data.map((i) => i.id);
    await issues
      .addIssuesToModule(workspaceSlug.toString(), projectId?.toString(), moduleId.toString(), issueIds)
      .then(() =>
        setToast({
          type: TOAST_TYPE.SUCCESS,
          title: "Success!",
          message: "Issues added to the module successfully.",
        })
      )
      .catch(() =>
        setToast({
          type: TOAST_TYPE.ERROR,
          title: "Error!",
          message: "Selected issues could not be added to the module. Please try again.",
        })
      );
  };

  const issueFilterCount = size(
    Object.fromEntries(
      Object.entries(userFilters ?? {}).filter(([, value]) => value && Array.isArray(value) && value.length > 0)
    )
  );

  const handleClearAllFilters = () => {
    if (!workspaceSlug || !projectId || !moduleId) return;
    const newFilters: IIssueFilterOptions = {};
    Object.keys(userFilters ?? {}).forEach((key) => {
      newFilters[key as keyof IIssueFilterOptions] = null;
    });
    issuesFilter.updateFilters(
      workspaceSlug.toString(),
      projectId.toString(),
      EIssueFilterType.FILTERS,
      {
        ...newFilters,
      },
      moduleId.toString()
    );
  };

  const isEmptyFilters = issueFilterCount > 0;
  const emptyStateType = isEmptyFilters ? EmptyStateType.PROJECT_EMPTY_FILTER : EmptyStateType.PROJECT_MODULE_ISSUES;
  const additionalPath = activeLayout ?? "list";

  return (
    <div className="relative h-full w-full overflow-y-auto">
      <ExistingIssuesListModal
        workspaceSlug={workspaceSlug?.toString()}
        projectId={projectId?.toString()}
        isOpen={moduleIssuesListModal}
        handleClose={() => setModuleIssuesListModal(false)}
        searchParams={{ module: moduleId != undefined ? moduleId.toString() : "" }}
        handleOnSubmit={handleAddIssuesToModule}
      />
      <div className="grid h-full w-full place-items-center">
        <EmptyState
          type={emptyStateType}
          additionalPath={additionalPath}
          primaryButtonOnClick={
            isEmptyFilters
              ? undefined
              : () => {
                  setTrackElement("Module issue empty state");
                  toggleCreateIssueModal(true, EIssuesStoreType.MODULE);
                }
          }
          secondaryButtonOnClick={isEmptyFilters ? handleClearAllFilters : () => setModuleIssuesListModal(true)}
        />
      </div>
    </div>
  );
});<|MERGE_RESOLUTION|>--- conflicted
+++ resolved
@@ -1,30 +1,19 @@
 import { useState } from "react";
+import size from "lodash/size";
 import { observer } from "mobx-react-lite";
-<<<<<<< HEAD
 import { useRouter } from "next/router";
-import size from "lodash/size";
-=======
-import { ISearchIssueResponse, TIssueLayouts } from "@plane/types";
->>>>>>> 1c3619a4
 // hooks
+// types
+import { IIssueFilterOptions, ISearchIssueResponse } from "@plane/types";
 // ui
 import { TOAST_TYPE, setToast } from "@plane/ui";
-// ui
 // components
 import { ExistingIssuesListModal } from "@/components/core";
 import { EmptyState } from "@/components/empty-state";
-// types
-<<<<<<< HEAD
-import { IIssueFilterOptions, ISearchIssueResponse } from "@plane/types";
-// constants
-import { EIssueFilterType, EIssuesStoreType } from "constants/issue";
-import { EmptyStateType } from "constants/empty-state";
-=======
 // constants
 import { EmptyStateType } from "@/constants/empty-state";
-import { EIssuesStoreType } from "@/constants/issue";
+import { EIssueFilterType, EIssuesStoreType } from "@/constants/issue";
 import { useApplication, useEventTracker, useIssues } from "@/hooks/store";
->>>>>>> 1c3619a4
 
 export const ModuleEmptyState: React.FC = observer(() => {
   // router
