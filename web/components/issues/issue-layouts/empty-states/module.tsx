import { useState } from "react";
import { observer } from "mobx-react-lite";
import { PlusIcon } from "lucide-react";
import { useTheme } from "next-themes";
// hooks
import { useApplication, useEventTracker, useIssues, useUser } from "hooks/store";
import useToast from "hooks/use-toast";
// components
import { ExistingIssuesListModal } from "components/core";
import { EmptyState, getEmptyStateImagePath } from "components/empty-state";
// types
import { ISearchIssueResponse, TIssueLayouts } from "@plane/types";
// constants
import { EUserProjectRoles } from "constants/project";
import { EIssuesStoreType } from "constants/issue";
import { EMPTY_FILTER_STATE_DETAILS, MODULE_EMPTY_STATE_DETAILS } from "constants/empty-state";

type Props = {
  workspaceSlug: string | undefined;
  projectId: string | undefined;
  moduleId: string | undefined;
  activeLayout: TIssueLayouts | undefined;
  handleClearAllFilters: () => void;
  isEmptyFilters?: boolean;
};

interface EmptyStateProps {
  title: string;
  image: string;
  description?: string;
  comicBox?: { title: string; description: string };
  primaryButton?: { text: string; icon?: React.ReactNode; onClick: () => void };
  secondaryButton?: { text: string; icon?: React.ReactNode; onClick: () => void };
  size?: "lg" | "sm" | undefined;
  disabled?: boolean | undefined;
}

export const ModuleEmptyState: React.FC<Props> = observer((props) => {
  const { workspaceSlug, projectId, moduleId, activeLayout, handleClearAllFilters, isEmptyFilters = false } = props;
  // states
  const [moduleIssuesListModal, setModuleIssuesListModal] = useState(false);
  // theme
  const { resolvedTheme } = useTheme();
  // store hooks
  const { issues } = useIssues(EIssuesStoreType.MODULE);
  const {
    commandPalette: { toggleCreateIssueModal },
  } = useApplication();
  const { setTrackElement } = useEventTracker();
  const {
    membership: { currentProjectRole: userRole },
    currentUser,
  } = useUser();
  // toast alert
  const { setToastAlert } = useToast();

  const handleAddIssuesToModule = async (data: ISearchIssueResponse[]) => {
    if (!workspaceSlug || !projectId || !moduleId) return;

    const issueIds = data.map((i) => i.id);
    await issues
      .addIssuesToModule(workspaceSlug.toString(), projectId?.toString(), moduleId.toString(), issueIds)
      .catch(() =>
        setToastAlert({
          type: "error",
          title: "Error!",
          message: "Selected issues could not be added to the module. Please try again.",
        })
      );
  };

  const emptyStateDetail = MODULE_EMPTY_STATE_DETAILS["no-issues"];

  const isLightMode = resolvedTheme ? resolvedTheme === "light" : currentUser?.theme.theme === "light";
  const currentLayoutEmptyStateImagePath = getEmptyStateImagePath("empty-filters", activeLayout ?? "list", isLightMode);
  const emptyStateImage = getEmptyStateImagePath("module-issues", activeLayout ?? "list", isLightMode);

  const isEditingAllowed = !!userRole && userRole >= EUserProjectRoles.MEMBER;

  const emptyStateProps: EmptyStateProps = isEmptyFilters
    ? {
        title: EMPTY_FILTER_STATE_DETAILS["project"].title,
        image: currentLayoutEmptyStateImagePath,
        secondaryButton: {
          text: EMPTY_FILTER_STATE_DETAILS["project"].secondaryButton.text,
          onClick: handleClearAllFilters,
        },
      }
    : {
        title: emptyStateDetail.title,
        description: emptyStateDetail.description,
        image: emptyStateImage,
        primaryButton: {
          text: emptyStateDetail.primaryButton.text,
          icon: <PlusIcon className="h-3 w-3" strokeWidth={2} />,
          onClick: () => {
            setTrackElement("Module issue empty state");
            toggleCreateIssueModal(true, EIssuesStoreType.MODULE);
          },
        },
        secondaryButton: {
          text: emptyStateDetail.secondaryButton.text,
          icon: <PlusIcon className="h-3 w-3" strokeWidth={2} />,
          onClick: () => setModuleIssuesListModal(true),
        },
        disabled: !isEditingAllowed,
      };

  return (
    <>
      <ExistingIssuesListModal
        workspaceSlug={workspaceSlug}
        projectId={projectId}
        isOpen={moduleIssuesListModal}
        handleClose={() => setModuleIssuesListModal(false)}
        searchParams={{ module: moduleId != undefined ? moduleId.toString() : "" }}
        handleOnSubmit={handleAddIssuesToModule}
      />
      <div className="grid h-full w-full place-items-center">
<<<<<<< HEAD
        <EmptyState
          title="Module issues will appear here"
          description="Issues help you track individual pieces of work. With Issues, keep track of what's going on, who is working on it, and what's done."
          image={emptyIssue}
          primaryButton={{
            text: "New issue",
            icon: <PlusIcon className="h-3 w-3" strokeWidth={2} />,
            onClick: () => {
              setTrackElement("Module issue empty state");
              toggleCreateIssueModal(true, EIssuesStoreType.MODULE);
            },
          }}
          secondaryButton={
            <Button
              variant="outline-neutral"
              prependIcon={<PlusIcon className="h-3 w-3" strokeWidth={2} />}
              onClick={() => setModuleIssuesListModal(true)}
              disabled={!isEditingAllowed}
            >
              Add an existing issue
            </Button>
          }
          disabled={!isEditingAllowed}
        />
=======
        <EmptyState {...emptyStateProps} />
>>>>>>> 41e812a8
      </div>
    </>
  );
});<|MERGE_RESOLUTION|>--- conflicted
+++ resolved
@@ -117,34 +117,7 @@
         handleOnSubmit={handleAddIssuesToModule}
       />
       <div className="grid h-full w-full place-items-center">
-<<<<<<< HEAD
-        <EmptyState
-          title="Module issues will appear here"
-          description="Issues help you track individual pieces of work. With Issues, keep track of what's going on, who is working on it, and what's done."
-          image={emptyIssue}
-          primaryButton={{
-            text: "New issue",
-            icon: <PlusIcon className="h-3 w-3" strokeWidth={2} />,
-            onClick: () => {
-              setTrackElement("Module issue empty state");
-              toggleCreateIssueModal(true, EIssuesStoreType.MODULE);
-            },
-          }}
-          secondaryButton={
-            <Button
-              variant="outline-neutral"
-              prependIcon={<PlusIcon className="h-3 w-3" strokeWidth={2} />}
-              onClick={() => setModuleIssuesListModal(true)}
-              disabled={!isEditingAllowed}
-            >
-              Add an existing issue
-            </Button>
-          }
-          disabled={!isEditingAllowed}
-        />
-=======
         <EmptyState {...emptyStateProps} />
->>>>>>> 41e812a8
       </div>
     </>
   );
