import React, { useState } from "react";
import { observer } from "mobx-react-lite";
// hooks
import { useIssueDetail } from "hooks/store";
// components
import { ModuleDropdown } from "components/dropdowns";
// ui
import { Spinner } from "@plane/ui";
// helpers
import { cn } from "helpers/common.helper";
// types
import type { TIssueOperations } from "./root";

type TIssueModuleSelect = {
  className?: string;
  workspaceSlug: string;
  projectId: string;
  issueId: string;
  issueOperations: TIssueOperations;
  disabled?: boolean;
};

export const IssueModuleSelect: React.FC<TIssueModuleSelect> = observer((props) => {
  const { className = "", workspaceSlug, projectId, issueId, issueOperations, disabled = false } = props;
  // states
  const [isUpdating, setIsUpdating] = useState(false);
  // store hooks
  const {
    issue: { getIssueById },
  } = useIssueDetail();
  // derived values
  const issue = getIssueById(issueId);
  const disableSelect = disabled || isUpdating;

  const handleIssueModuleChange = async (moduleIds: string[]) => {
    if (!issue || !issue.module_ids) return;

    setIsUpdating(true);

    if (moduleIds.length === 0)
      await issueOperations.removeModulesFromIssue?.(workspaceSlug, projectId, issueId, issue.module_ids);
    else if (moduleIds.length > issue.module_ids.length) {
      const newModuleIds = moduleIds.filter((m) => !issue.module_ids?.includes(m));
      await issueOperations.addModulesToIssue?.(workspaceSlug, projectId, issueId, newModuleIds);
    } else if (moduleIds.length < issue.module_ids.length) {
      const removedModuleIds = issue.module_ids.filter((m) => !moduleIds.includes(m));
      await issueOperations.removeModulesFromIssue?.(workspaceSlug, projectId, issueId, removedModuleIds);
    }

    setIsUpdating(false);
  };

  return (
    <div className={cn(`flex items-center gap-1 h-full`, className)}>
      <ModuleDropdown
        projectId={projectId}
        value={issue?.module_ids ?? []}
        onChange={handleIssueModuleChange}
        placeholder="No module"
        disabled={disableSelect}
        className="w-full h-full group"
        buttonContainerClassName="w-full"
        buttonClassName={`min-h-8 text-sm justify-between ${issue?.module_ids?.length ? "" : "text-custom-text-400"}`}
        buttonVariant="transparent-with-text"
        hideIcon
        dropdownArrow
        dropdownArrowClassName="h-3.5 w-3.5 hidden group-hover:inline"
        showTooltip
        multiple
      />
<<<<<<< HEAD
      {/* <CustomSearchSelect
        value={issue?.module_id}
        onChange={(value: any) => handleIssueModuleChange(value)}
        options={options}
        customButton={
          <div>
            <Tooltip position="left" tooltipContent={`${issueModule?.name ?? "No module"}`}>
              <button
                type="button"
                className={`flex w-full items-center rounded bg-neutral-component-surface-dark px-2.5 py-0.5 text-xs ${
                  disableSelect ? "cursor-not-allowed" : ""
                } max-w-[10rem]`}
              >
                <span
                  className={`flex items-center gap-1.5 truncate ${
                    issueModule ? "text-custom-text-100" : "text-custom-text-200"
                  }`}
                >
                  <span className="flex-shrink-0">{issueModule && <DiceIcon className="h-3.5 w-3.5" />}</span>
                  <span className="truncate">{issueModule?.name ?? "No module"}</span>
                </span>
              </button>
            </Tooltip>
          </div>
        }
        noChevron
        disabled={disableSelect}
      /> */}
=======
>>>>>>> f9e187d8
      {isUpdating && <Spinner className="h-4 w-4" />}
    </div>
  );
});<|MERGE_RESOLUTION|>--- conflicted
+++ resolved
@@ -68,37 +68,6 @@
         showTooltip
         multiple
       />
-<<<<<<< HEAD
-      {/* <CustomSearchSelect
-        value={issue?.module_id}
-        onChange={(value: any) => handleIssueModuleChange(value)}
-        options={options}
-        customButton={
-          <div>
-            <Tooltip position="left" tooltipContent={`${issueModule?.name ?? "No module"}`}>
-              <button
-                type="button"
-                className={`flex w-full items-center rounded bg-neutral-component-surface-dark px-2.5 py-0.5 text-xs ${
-                  disableSelect ? "cursor-not-allowed" : ""
-                } max-w-[10rem]`}
-              >
-                <span
-                  className={`flex items-center gap-1.5 truncate ${
-                    issueModule ? "text-custom-text-100" : "text-custom-text-200"
-                  }`}
-                >
-                  <span className="flex-shrink-0">{issueModule && <DiceIcon className="h-3.5 w-3.5" />}</span>
-                  <span className="truncate">{issueModule?.name ?? "No module"}</span>
-                </span>
-              </button>
-            </Tooltip>
-          </div>
-        }
-        noChevron
-        disabled={disableSelect}
-      /> */}
-=======
->>>>>>> f9e187d8
       {isUpdating && <Spinner className="h-4 w-4" />}
     </div>
   );
