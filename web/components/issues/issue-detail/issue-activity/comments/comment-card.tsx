--- conflicted
+++ resolved
@@ -18,6 +18,7 @@
 const fileService = new FileService();
 
 type TIssueCommentCard = {
+  workspaceSlug: string;
   commentId: string;
   activityOperations: TActivityOperations;
   ends: "top" | "bottom" | undefined;
@@ -25,11 +26,7 @@
 };
 
 export const IssueCommentCard: FC<TIssueCommentCard> = (props) => {
-<<<<<<< HEAD
-  const { commentId, activityOperations, ends, showAccessSpecifier = false } = props;
-=======
   const { workspaceSlug, commentId, activityOperations, ends, showAccessSpecifier = true } = props;
->>>>>>> 8c63a9d7
   // hooks
   const {
     comment: { getCommentById },
