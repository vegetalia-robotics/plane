import { FC } from "react";
import { observer } from "mobx-react-lite";
// hooks
import { useIssueDetail } from "@/hooks/store";
// components
import { TActivityOperations } from "../root";
import { IssueCommentCard } from "./comment-card";
// types

type TIssueCommentRoot = {
  projectId: string;
  workspaceSlug: string;
  issueId: string;
  activityOperations: TActivityOperations;
  showAccessSpecifier?: boolean;
};

export const IssueCommentRoot: FC<TIssueCommentRoot> = observer((props) => {
  const { workspaceSlug, projectId, issueId, activityOperations, showAccessSpecifier } = props;
  // hooks
  const {
    comment: { getCommentsByIssueId },
  } = useIssueDetail();

  const commentIds = getCommentsByIssueId(issueId);
  if (!commentIds) return <></>;

  return (
    <div>
      {commentIds.map((commentId, index) => (
        <IssueCommentCard
<<<<<<< HEAD
          projectId={projectId}
=======
          key={commentId}
>>>>>>> ea728a38
          workspaceSlug={workspaceSlug}
          commentId={commentId}
          ends={index === 0 ? "top" : index === commentIds.length - 1 ? "bottom" : undefined}
          activityOperations={activityOperations}
          showAccessSpecifier={showAccessSpecifier}
        />
      ))}
    </div>
  );
});<|MERGE_RESOLUTION|>--- conflicted
+++ resolved
@@ -29,11 +29,7 @@
     <div>
       {commentIds.map((commentId, index) => (
         <IssueCommentCard
-<<<<<<< HEAD
-          projectId={projectId}
-=======
           key={commentId}
->>>>>>> ea728a38
           workspaceSlug={workspaceSlug}
           commentId={commentId}
           ends={index === 0 ? "top" : index === commentIds.length - 1 ? "bottom" : undefined}
