import { FC } from "react";
import Link from "next/link";
import { MinusCircle } from "lucide-react";
// component
import { IssueParentSiblings } from "./siblings";
// ui
import { CustomMenu } from "@plane/ui";
// hooks
import { useIssues, useProject, useProjectState } from "hooks/store";
// types
import { TIssueOperations } from "../root";
import { TIssue } from "@plane/types";

export type TIssueParentDetail = {
  workspaceSlug: string;
  projectId: string;
  issueId: string;
  issue: TIssue;
  issueOperations: TIssueOperations;
};

export const IssueParentDetail: FC<TIssueParentDetail> = (props) => {
  const { workspaceSlug, projectId, issueId, issue, issueOperations } = props;
  // hooks
  const { issueMap } = useIssues();
  const { getProjectById } = useProject();
  const { getProjectStates } = useProjectState();

  const parentIssue = issueMap?.[issue.parent_id || ""] || undefined;

  const issueParentState = getProjectStates(parentIssue?.project_id)?.find(
    (state) => state?.id === parentIssue?.state_id
  );
  const stateColor = issueParentState?.color || undefined;

  if (!parentIssue) return <></>;

  return (
    <>
<<<<<<< HEAD
      <div className="mb-5 flex w-min items-center gap-3 whitespace-nowrap rounded-md border border-neutral-border-medium bg-neutral-component-surface-dark px-2.5 py-1 text-xs">
        <Link href={`/${peekIssue?.workspaceSlug}/projects/${parentIssue?.project_id}/issues/${parentIssue.id}`}>
=======
      <div className="mb-5 flex w-min items-center gap-3 whitespace-nowrap rounded-md border border-custom-border-300 bg-custom-background-80 px-2.5 py-1 text-xs">
        <Link href={`/${workspaceSlug}/projects/${parentIssue?.project_id}/issues/${parentIssue.id}`}>
>>>>>>> 41e812a8
          <div className="flex items-center gap-3">
            <div className="flex items-center gap-2.5">
              <span className="block h-2 w-2 rounded-full" style={{ backgroundColor: stateColor }} />
              <span className="flex-shrink-0 text-neutral-text-medium">
                {getProjectById(parentIssue.project_id)?.identifier}-{parentIssue?.sequence_id}
              </span>
            </div>
            <span className="truncate text-neutral-text-strong">{(parentIssue?.name ?? "").substring(0, 50)}</span>
          </div>
        </Link>

        <CustomMenu ellipsis optionsClassName="p-1.5">
          <div className="border-b border-neutral-border-medium text-xs font-medium text-neutral-text-medium">
            Sibling issues
          </div>

          <IssueParentSiblings currentIssue={issue} parentIssue={parentIssue} />

          <CustomMenu.MenuItem
            onClick={() => issueOperations.update(workspaceSlug, projectId, issueId, { parent_id: null })}
            className="flex items-center gap-2 py-2 text-danger-text-medium"
          >
            <MinusCircle className="h-4 w-4" />
            <span> Remove Parent Issue</span>
          </CustomMenu.MenuItem>
        </CustomMenu>
      </div>
    </>
  );
};<|MERGE_RESOLUTION|>--- conflicted
+++ resolved
@@ -37,13 +37,8 @@
 
   return (
     <>
-<<<<<<< HEAD
-      <div className="mb-5 flex w-min items-center gap-3 whitespace-nowrap rounded-md border border-neutral-border-medium bg-neutral-component-surface-dark px-2.5 py-1 text-xs">
-        <Link href={`/${peekIssue?.workspaceSlug}/projects/${parentIssue?.project_id}/issues/${parentIssue.id}`}>
-=======
       <div className="mb-5 flex w-min items-center gap-3 whitespace-nowrap rounded-md border border-custom-border-300 bg-custom-background-80 px-2.5 py-1 text-xs">
         <Link href={`/${workspaceSlug}/projects/${parentIssue?.project_id}/issues/${parentIssue.id}`}>
->>>>>>> 41e812a8
           <div className="flex items-center gap-3">
             <div className="flex items-center gap-2.5">
               <span className="block h-2 w-2 rounded-full" style={{ backgroundColor: stateColor }} />
