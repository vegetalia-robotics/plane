import { FC, useMemo } from "react";
import { useRouter } from "next/router";
// components
import { IssuePeekOverview } from "components/issues";
import { IssueMainContent } from "./main-content";
import { IssueDetailsSidebar } from "./sidebar";
// ui
import { EmptyState } from "components/common";
// images
import emptyIssue from "public/empty-state/issue.svg";
// hooks
import { useApplication, useEventTracker, useIssueDetail, useIssues, useUser } from "hooks/store";
import useToast from "hooks/use-toast";
// types
import { TIssue } from "@plane/types";
// constants
import { EUserProjectRoles } from "constants/project";
import { EIssuesStoreType } from "constants/issue";
<<<<<<< HEAD
import { ISSUE_UPDATED, ISSUE_DELETED } from "constants/event-tracker";
=======
import { observer } from "mobx-react";
>>>>>>> 042ed04a

export type TIssueOperations = {
  fetch: (workspaceSlug: string, projectId: string, issueId: string) => Promise<void>;
  update: (
    workspaceSlug: string,
    projectId: string,
    issueId: string,
    data: Partial<TIssue>,
    showToast?: boolean
  ) => Promise<void>;
  remove: (workspaceSlug: string, projectId: string, issueId: string) => Promise<void>;
  addIssueToCycle?: (workspaceSlug: string, projectId: string, cycleId: string, issueIds: string[]) => Promise<void>;
  removeIssueFromCycle?: (workspaceSlug: string, projectId: string, cycleId: string, issueId: string) => Promise<void>;
  addModulesToIssue?: (workspaceSlug: string, projectId: string, issueId: string, moduleIds: string[]) => Promise<void>;
  removeIssueFromModule?: (
    workspaceSlug: string,
    projectId: string,
    moduleId: string,
    issueId: string
  ) => Promise<void>;
  removeModulesFromIssue?: (
    workspaceSlug: string,
    projectId: string,
    issueId: string,
    moduleIds: string[]
  ) => Promise<void>;
};

export type TIssueDetailRoot = {
  workspaceSlug: string;
  projectId: string;
  issueId: string;
  is_archived?: boolean;
};

export const IssueDetailRoot: FC<TIssueDetailRoot> = observer((props) => {
  const { workspaceSlug, projectId, issueId, is_archived = false } = props;
  // router
  const router = useRouter();
  // hooks
  const {
    issue: { getIssueById },
    fetchIssue,
    updateIssue,
    removeIssue,
    addIssueToCycle,
    removeIssueFromCycle,
    addModulesToIssue,
    removeIssueFromModule,
    removeModulesFromIssue,
  } = useIssueDetail();
  const {
    issues: { removeIssue: removeArchivedIssue },
  } = useIssues(EIssuesStoreType.ARCHIVED);
  const { captureIssueEvent } = useEventTracker();
  const { setToastAlert } = useToast();
  const {
    membership: { currentProjectRole },
  } = useUser();
  const { theme: themeStore } = useApplication();

  const issueOperations: TIssueOperations = useMemo(
    () => ({
      fetch: async (workspaceSlug: string, projectId: string, issueId: string) => {
        try {
          await fetchIssue(workspaceSlug, projectId, issueId);
        } catch (error) {
          console.error("Error fetching the parent issue");
        }
      },
      update: async (
        workspaceSlug: string,
        projectId: string,
        issueId: string,
        data: Partial<TIssue>,
        showToast: boolean = true
      ) => {
        try {
          const response = await updateIssue(workspaceSlug, projectId, issueId, data);
          if (showToast) {
            setToastAlert({
              title: "Issue updated successfully",
              type: "success",
              message: "Issue updated successfully",
            });
          }
          captureIssueEvent({
            eventName: ISSUE_UPDATED,
            payload: { ...response, state: "SUCCESS", element: "Issue detail page" },
            updates: {
              changed_property: Object.keys(data).join(","),
              change_details: Object.values(data).join(","),
            },
            path: router.asPath,
          });
        } catch (error) {
          captureIssueEvent({
            eventName: ISSUE_UPDATED,
            payload: { state: "FAILED", element: "Issue detail page" },
            updates: {
              changed_property: Object.keys(data).join(","),
              change_details: Object.values(data).join(","),
            },
            path: router.asPath,
          });
          setToastAlert({
            title: "Issue update failed",
            type: "error",
            message: "Issue update failed",
          });
        }
      },
      remove: async (workspaceSlug: string, projectId: string, issueId: string) => {
        try {
          let response;
          if (is_archived) response = await removeArchivedIssue(workspaceSlug, projectId, issueId);
          else response = await removeIssue(workspaceSlug, projectId, issueId);
          setToastAlert({
            title: "Issue deleted successfully",
            type: "success",
            message: "Issue deleted successfully",
          });
          captureIssueEvent({
            eventName: ISSUE_DELETED,
            payload: { id: issueId, state: "SUCCESS", element: "Issue detail page" },
            path: router.asPath,
          });
        } catch (error) {
          setToastAlert({
            title: "Issue delete failed",
            type: "error",
            message: "Issue delete failed",
          });
          captureIssueEvent({
            eventName: ISSUE_DELETED,
            payload: { id: issueId, state: "FAILED", element: "Issue detail page" },
            path: router.asPath,
          });
        }
      },
      addIssueToCycle: async (workspaceSlug: string, projectId: string, cycleId: string, issueIds: string[]) => {
        try {
          const response = await addIssueToCycle(workspaceSlug, projectId, cycleId, issueIds);
          setToastAlert({
            title: "Cycle added to issue successfully",
            type: "success",
            message: "Issue added to issue successfully",
          });
          captureIssueEvent({
            eventName: ISSUE_UPDATED,
            payload: { ...response, state: "SUCCESS", element: "Issue detail page" },
            updates: {
              changed_property: "cycle_id",
              change_details: cycleId,
            },
            path: router.asPath,
          });
        } catch (error) {
          captureIssueEvent({
            eventName: ISSUE_UPDATED,
            payload: { state: "FAILED", element: "Issue detail page" },
            updates: {
              changed_property: "cycle_id",
              change_details: cycleId,
            },
            path: router.asPath,
          });
          setToastAlert({
            title: "Cycle add to issue failed",
            type: "error",
            message: "Cycle add to issue failed",
          });
        }
      },
      removeIssueFromCycle: async (workspaceSlug: string, projectId: string, cycleId: string, issueId: string) => {
        try {
          const response = await removeIssueFromCycle(workspaceSlug, projectId, cycleId, issueId);
          setToastAlert({
            title: "Cycle removed from issue successfully",
            type: "success",
            message: "Cycle removed from issue successfully",
          });
          captureIssueEvent({
            eventName: ISSUE_UPDATED,
            payload: { ...response, state: "SUCCESS", element: "Issue detail page" },
            updates: {
              changed_property: "cycle_id",
              change_details: "",
            },
            path: router.asPath,
          });
        } catch (error) {
          captureIssueEvent({
            eventName: ISSUE_UPDATED,
            payload: { state: "FAILED", element: "Issue detail page" },
            updates: {
              changed_property: "cycle_id",
              change_details: "",
            },
            path: router.asPath,
          });
          setToastAlert({
            title: "Cycle remove from issue failed",
            type: "error",
            message: "Cycle remove from issue failed",
          });
        }
      },
      addModulesToIssue: async (workspaceSlug: string, projectId: string, issueId: string, moduleIds: string[]) => {
        try {
          const response = await addModulesToIssue(workspaceSlug, projectId, issueId, moduleIds);
          setToastAlert({
            title: "Module added to issue successfully",
            type: "success",
            message: "Module added to issue successfully",
          });
          captureIssueEvent({
            eventName: ISSUE_UPDATED,
            payload: { ...response, state: "SUCCESS", element: "Issue detail page" },
            updates: {
              changed_property: "module_id",
              change_details: moduleIds,
            },
            path: router.asPath,
          });
        } catch (error) {
          captureIssueEvent({
            eventName: ISSUE_UPDATED,
            payload: { id: issueId, state: "FAILED", element: "Issue detail page" },
            updates: {
              changed_property: "module_id",
              change_details: moduleIds,
            },
            path: router.asPath,
          });
          setToastAlert({
            title: "Module add to issue failed",
            type: "error",
            message: "Module add to issue failed",
          });
        }
      },
      removeIssueFromModule: async (workspaceSlug: string, projectId: string, moduleId: string, issueId: string) => {
        try {
          await removeIssueFromModule(workspaceSlug, projectId, moduleId, issueId);
          setToastAlert({
            title: "Module removed from issue successfully",
            type: "success",
            message: "Module removed from issue successfully",
          });
          captureIssueEvent({
            eventName: ISSUE_UPDATED,
            payload: { id: issueId, state: "SUCCESS", element: "Issue detail page" },
            updates: {
              changed_property: "module_id",
              change_details: "",
            },
            path: router.asPath,
          });
        } catch (error) {
          captureIssueEvent({
            eventName: ISSUE_UPDATED,
            payload: { id: issueId, state: "FAILED", element: "Issue detail page" },
            updates: {
              changed_property: "module_id",
              change_details: "",
            },
            path: router.asPath,
          });
          setToastAlert({
            title: "Module remove from issue failed",
            type: "error",
            message: "Module remove from issue failed",
          });
        }
      },
      removeModulesFromIssue: async (
        workspaceSlug: string,
        projectId: string,
        issueId: string,
        moduleIds: string[]
      ) => {
        try {
          await removeModulesFromIssue(workspaceSlug, projectId, issueId, moduleIds);
          setToastAlert({
            type: "success",
            title: "Successful!",
            message: "Issue removed from module successfully.",
          });
        } catch (error) {
          setToastAlert({
            type: "error",
            title: "Error!",
            message: "Issue could not be removed from module. Please try again.",
          });
        }
      },
    }),
    [
      is_archived,
      fetchIssue,
      updateIssue,
      removeIssue,
      removeArchivedIssue,
      addIssueToCycle,
      removeIssueFromCycle,
      addModulesToIssue,
      removeIssueFromModule,
      removeModulesFromIssue,
      setToastAlert,
    ]
  );

  // issue details
  const issue = getIssueById(issueId);
  // checking if issue is editable, based on user role
  const is_editable = !!currentProjectRole && currentProjectRole >= EUserProjectRoles.MEMBER;

  return (
    <>
      {!issue ? (
        <EmptyState
          image={emptyIssue}
          title="Issue does not exist"
          description="The issue you are looking for does not exist, has been archived, or has been deleted."
          primaryButton={{
            text: "View other issues",
            onClick: () => router.push(`/${workspaceSlug}/projects/${projectId}/issues`),
          }}
        />
      ) : (
        <div className="flex w-full h-full overflow-hidden">
          <div className="h-full w-full max-w-2/3 space-y-5 divide-y-2 divide-custom-border-300 overflow-y-auto p-5">
            <IssueMainContent
              workspaceSlug={workspaceSlug}
              projectId={projectId}
              issueId={issueId}
              issueOperations={issueOperations}
              is_editable={!is_archived && is_editable}
            />
          </div>
          <div className="h-full w-full sm:w-1/2 md:w-1/3 space-y-5 overflow-hidden border-l border-custom-border-300 py-5 fixed md:relative bg-custom-sidebar-background-100 right-0 z-[5]"
            style={themeStore.issueDetailSidebarCollapsed ? { right: `-${window?.innerWidth || 0}px` } : {}}
          >
            <IssueDetailsSidebar
              workspaceSlug={workspaceSlug}
              projectId={projectId}
              issueId={issueId}
              issueOperations={issueOperations}
              is_archived={is_archived}
              is_editable={!is_archived && is_editable}
            />
          </div>
        </div>
      )}

      {/* peek overview */}
      <IssuePeekOverview />
    </>
  );
});<|MERGE_RESOLUTION|>--- conflicted
+++ resolved
@@ -16,11 +16,8 @@
 // constants
 import { EUserProjectRoles } from "constants/project";
 import { EIssuesStoreType } from "constants/issue";
-<<<<<<< HEAD
 import { ISSUE_UPDATED, ISSUE_DELETED } from "constants/event-tracker";
-=======
 import { observer } from "mobx-react";
->>>>>>> 042ed04a
 
 export type TIssueOperations = {
   fetch: (workspaceSlug: string, projectId: string, issueId: string) => Promise<void>;
@@ -362,7 +359,8 @@
               is_editable={!is_archived && is_editable}
             />
           </div>
-          <div className="h-full w-full sm:w-1/2 md:w-1/3 space-y-5 overflow-hidden border-l border-custom-border-300 py-5 fixed md:relative bg-custom-sidebar-background-100 right-0 z-[5]"
+          <div
+            className="h-full w-full sm:w-1/2 md:w-1/3 space-y-5 overflow-hidden border-l border-custom-border-300 py-5 fixed md:relative bg-custom-sidebar-background-100 right-0 z-[5]"
             style={themeStore.issueDetailSidebarCollapsed ? { right: `-${window?.innerWidth || 0}px` } : {}}
           >
             <IssueDetailsSidebar
