import Link from "next/link";
import { useRouter } from "next/router";

import useSWR, { mutate } from "swr";

// services
import issuesService from "services/issues.service";
// hooks
import useUserAuth from "hooks/use-user-auth";
import useToast from "hooks/use-toast";
import useProjectDetails from "hooks/use-project-details";
// contexts
import { useProjectMyMembership } from "contexts/project-member.context";
// components
import {
  AddComment,
  IssueActivitySection,
  IssueAttachmentUpload,
  IssueAttachments,
  IssueDescriptionForm,
  IssueReaction,
} from "components/issues";
import { SubIssuesRoot } from "./sub-issues";
// ui
import { CustomMenu } from "components/ui";
// icons
import { LayerDiagonalIcon } from "components/icons";
import { MinusCircleIcon } from "@heroicons/react/24/outline";
// types
import { IIssue, IIssueComment } from "types";
// fetch-keys
import { PROJECT_ISSUES_ACTIVITY, SUB_ISSUES } from "constants/fetch-keys";

type Props = {
  issueDetails: IIssue;
  submitChanges: (formData: Partial<IIssue>) => Promise<void>;
  uneditable?: boolean;
};

export const IssueMainContent: React.FC<Props> = ({
  issueDetails,
  submitChanges,
  uneditable = false,
}) => {
  const router = useRouter();
  const { workspaceSlug, projectId, issueId } = router.query;

  const { setToastAlert } = useToast();

  const { user } = useUserAuth();
  const { memberRole } = useProjectMyMembership();

  const { projectDetails } = useProjectDetails();

  const { data: siblingIssues } = useSWR(
    workspaceSlug && projectId && issueDetails?.parent ? SUB_ISSUES(issueDetails.parent) : null,
    workspaceSlug && projectId && issueDetails?.parent
      ? () =>
          issuesService.subIssues(
            workspaceSlug as string,
            projectId as string,
            issueDetails.parent ?? ""
          )
      : null
  );
  const siblingIssuesList = siblingIssues?.sub_issues.filter((i) => i.id !== issueDetails.id);

  const { data: issueActivity, mutate: mutateIssueActivity } = useSWR(
    workspaceSlug && projectId && issueId ? PROJECT_ISSUES_ACTIVITY(issueId.toString()) : null,
    workspaceSlug && projectId && issueId
      ? () =>
          issuesService.getIssueActivities(
            workspaceSlug.toString(),
            projectId.toString(),
            issueId.toString()
          )
      : null
  );

  const handleCommentUpdate = async (commentId: string, data: Partial<IIssueComment>) => {
    if (!workspaceSlug || !projectId || !issueId) return;

    await issuesService
      .patchIssueComment(
        workspaceSlug as string,
        projectId as string,
        issueId as string,
        commentId,
        data,
        user
      )
      .then(() => mutateIssueActivity());
  };

  const handleCommentDelete = async (commentId: string) => {
    if (!workspaceSlug || !projectId || !issueId) return;

    mutateIssueActivity((prevData: any) => prevData?.filter((p: any) => p.id !== commentId), false);

    await issuesService
      .deleteIssueComment(
        workspaceSlug as string,
        projectId as string,
        issueId as string,
        commentId,
        user
      )
      .then(() => mutateIssueActivity());
  };

  const handleAddComment = async (formData: IIssueComment) => {
    if (!workspaceSlug || !issueDetails) return;

    await issuesService
      .createIssueComment(
        workspaceSlug.toString(),
        issueDetails.project,
        issueDetails.id,
        formData,
        user
      )
      .then(() => {
        mutate(PROJECT_ISSUES_ACTIVITY(issueDetails.id));
      })
      .catch(() =>
        setToastAlert({
          type: "error",
          title: "Error!",
          message: "Comment could not be posted. Please try again.",
        })
      );
  };

  return (
    <>
      <div className="rounded-lg">
        {issueDetails?.parent ? (
          <div className="mb-5 flex w-min items-center gap-3 whitespace-nowrap rounded-md bg-custom-background-80 border border-custom-border-300 py-1 px-2.5 text-xs">
            <Link
              href={`/${workspaceSlug}/projects/${issueDetails.parent_detail?.project_detail.id}/issues/${issueDetails.parent}`}
            >
              <a className="flex items-center gap-3">
                <div className="flex items-center gap-2.5">
                  <span
                    className="block h-2 w-2 rounded-full"
                    style={{
                      backgroundColor: issueDetails.parent_detail?.state_detail.color,
                    }}
                  />
                  <span className="flex-shrink-0 text-custom-text-200">
                    {issueDetails.parent_detail?.project_detail.identifier}-
                    {issueDetails.parent_detail?.sequence_id}
                  </span>
                </div>
                <span className="truncate text-custom-text-100">
                  {issueDetails.parent_detail?.name.substring(0, 50)}
                </span>
              </a>
            </Link>

            <CustomMenu position="left" ellipsis optionsClassName="px-1.5">
              {siblingIssuesList ? (
                siblingIssuesList.length > 0 ? (
                  <>
                    <h2 className="mb-1 text-custom-text-200 text-xs font-medium px-2 pb-1 border-b border-custom-border-300">
                      Sibling issues
                    </h2>
                    {siblingIssuesList.map((issue) => (
                      <CustomMenu.MenuItem
                        key={issue.id}
                        renderAs="a"
                        href={`/${workspaceSlug}/projects/${projectId as string}/issues/${
                          issue.id
                        }`}
                        className="flex items-center gap-2 py-2"
                      >
                        <LayerDiagonalIcon className="h-4 w-4" />
                        {issueDetails.project_detail.identifier}-{issue.sequence_id}
                      </CustomMenu.MenuItem>
                    ))}
                  </>
                ) : (
                  <p className="flex items-center gap-2 whitespace-nowrap px-1 text-left text-xs text-custom-text-200 py-1">
                    No sibling issues
                  </p>
                )
              ) : null}
              <CustomMenu.MenuItem
                renderAs="button"
                onClick={() => submitChanges({ parent: null })}
                className="flex items-center gap-2 text-red-500 py-2"
              >
                <MinusCircleIcon className="h-4 w-4" />
                <span> Remove Parent Issue</span>
              </CustomMenu.MenuItem>
            </CustomMenu>
          </div>
        ) : null}
        <IssueDescriptionForm
          workspaceSlug={workspaceSlug as string}
          issue={issueDetails}
          handleFormSubmit={submitChanges}
          isAllowed={memberRole.isMember || memberRole.isOwner || !uneditable}
        />

        <IssueReaction workspaceSlug={workspaceSlug} issueId={issueId} projectId={projectId} />

        <div className="mt-2 space-y-2">
<<<<<<< HEAD
          <SubIssuesRoot parentIssue={issueDetails} user={user} editable={uneditable} />
=======
          <SubIssuesRoot parentIssue={issueDetails} user={user} />
>>>>>>> 02060f65
        </div>
      </div>
      <div className="flex flex-col gap-3 py-3">
        <h3 className="text-lg">Attachments</h3>
        <div className="grid  grid-cols-1 gap-3 sm:grid-cols-2 xl:grid-cols-3 2xl:grid-cols-4">
          <IssueAttachmentUpload disabled={uneditable} />
          <IssueAttachments />
        </div>
      </div>
      <div className="space-y-5 pt-3">
        <h3 className="text-lg text-custom-text-100">Comments/Activity</h3>
        <IssueActivitySection
          activity={issueActivity}
          handleCommentUpdate={handleCommentUpdate}
          handleCommentDelete={handleCommentDelete}
          showAccessSpecifier={projectDetails && projectDetails.is_deployed}
        />
        <AddComment
          onSubmit={handleAddComment}
          disabled={uneditable}
          showAccessSpecifier={projectDetails && projectDetails.is_deployed}
        />
      </div>
    </>
  );
};<|MERGE_RESOLUTION|>--- conflicted
+++ resolved
@@ -206,11 +206,7 @@
         <IssueReaction workspaceSlug={workspaceSlug} issueId={issueId} projectId={projectId} />
 
         <div className="mt-2 space-y-2">
-<<<<<<< HEAD
-          <SubIssuesRoot parentIssue={issueDetails} user={user} editable={uneditable} />
-=======
           <SubIssuesRoot parentIssue={issueDetails} user={user} />
->>>>>>> 02060f65
         </div>
       </div>
       <div className="flex flex-col gap-3 py-3">
