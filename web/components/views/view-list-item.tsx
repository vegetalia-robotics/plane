--- conflicted
+++ resolved
@@ -1,11 +1,5 @@
-<<<<<<< HEAD
-import React, { useState } from "react";
-import { observer } from "mobx-react";
-import Link from "next/link";
-=======
 import { FC, useRef } from "react";
 import { observer } from "mobx-react-lite";
->>>>>>> 037ddd8b
 import { useRouter } from "next/router";
 // types
 import { IProjectView } from "@plane/types";
