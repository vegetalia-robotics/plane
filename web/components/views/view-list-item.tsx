import React, { useState } from "react";
import { observer } from "mobx-react-lite";
import Link from "next/link";
import { useRouter } from "next/router";
import { LinkIcon, PencilIcon, StarIcon, TrashIcon } from "lucide-react";
// ui
import { CustomMenu, TOAST_TYPE, setToast } from "@plane/ui";
// components
import { CreateUpdateProjectViewModal, DeleteProjectViewModal, ViewAppliedFilters } from "components/views";
// constants
import { EUserProjectRoles } from "constants/project";
// helpers
// import { calculateTotalFilters } from "helpers/filter.helper";
import { copyUrlToClipboard } from "helpers/string.helper";
// hooks
import { useProjectView, useUser } from "hooks/store";
// types
import { IProjectView } from "@plane/types";

type Props = {
  view: IProjectView;
};

export const ProjectViewListItem: React.FC<Props> = observer((props) => {
  const { view } = props;
  // states
  const [createUpdateViewModal, setCreateUpdateViewModal] = useState(false);
  const [deleteViewModal, setDeleteViewModal] = useState(false);
  // router
  const router = useRouter();
  const { workspaceSlug, projectId } = router.query;
  // store hooks
  const {
    membership: { currentProjectRole },
  } = useUser();
  const { addViewToFavorites, removeViewFromFavorites } = useProjectView();

  const handleAddToFavorites = () => {
    if (!workspaceSlug || !projectId) return;

    addViewToFavorites(workspaceSlug.toString(), projectId.toString(), view.id);
  };

  const handleRemoveFromFavorites = () => {
    if (!workspaceSlug || !projectId) return;

    removeViewFromFavorites(workspaceSlug.toString(), projectId.toString(), view.id);
  };

  const handleCopyText = (e: React.MouseEvent<HTMLButtonElement>) => {
    e.stopPropagation();
    e.preventDefault();
    copyUrlToClipboard(`${workspaceSlug}/projects/${projectId}/views/${view.id}`).then(() => {
      setToast({
        type: TOAST_TYPE.SUCCESS,
        title: "Link Copied!",
        message: "View link copied to clipboard.",
      });
    });
  };

<<<<<<< HEAD
  // const totalFilters = calculateTotalFilters(view.filters ?? {});
=======
  // @ts-expect-error key types are not compatible
  const totalFilters = calculateTotalFilters(view.filters ?? {});
>>>>>>> 80761d35

  const isEditingAllowed = !!currentProjectRole && currentProjectRole >= EUserProjectRoles.MEMBER;

  return (
    <>
      {workspaceSlug && projectId && view && (
        <CreateUpdateProjectViewModal
          isOpen={createUpdateViewModal}
          onClose={() => setCreateUpdateViewModal(false)}
          workspaceSlug={workspaceSlug.toString()}
          projectId={projectId.toString()}
          data={view}
        />
      )}
      <DeleteProjectViewModal data={view} isOpen={deleteViewModal} onClose={() => setDeleteViewModal(false)} />
      <div className="group border-b border-custom-border-200 hover:bg-custom-background-90">
        <Link href={`/${workspaceSlug}/projects/${projectId}/views/${view.id}`}>
          <div className="relative rounded p-4 min-h-[52px] flex w-full items-center justify-between overflow-hidden gap-2">
            <div className="flex-shrink-0 flex items-center gap-4 overflow-hidden">
              <div className="flex flex-col overflow-hidden ">
                <p className="truncate break-all text-sm font-medium  leading-4">{view.name}</p>
                {view?.description && <p className="break-all text-xs text-custom-text-200">{view.description}</p>}
              </div>
            </div>

            <div className="relative flex items-center gap-4 overflow-hidden">
              {workspaceSlug && projectId && (
                <ViewAppliedFilters
                  workspaceSlug={workspaceSlug?.toString()}
                  projectId={projectId?.toString()}
                  filters={view.filters || {}}
                />
              )}

              {isEditingAllowed &&
                (view.is_favorite ? (
                  <button
                    type="button"
                    onClick={(e) => {
                      e.preventDefault();
                      e.stopPropagation();
                      handleRemoveFromFavorites();
                    }}
                    className="grid place-items-center"
                  >
                    <StarIcon className="h-3.5 w-3.5 fill-orange-400 text-orange-400" strokeWidth={2} />
                  </button>
                ) : (
                  <button
                    type="button"
                    onClick={(e) => {
                      e.preventDefault();
                      e.stopPropagation();
                      handleAddToFavorites();
                    }}
                    className="grid place-items-center"
                  >
                    <StarIcon size={14} strokeWidth={2} />
                  </button>
                ))}
              <CustomMenu ellipsis>
                {isEditingAllowed && (
                  <>
                    <CustomMenu.MenuItem
                      onClick={(e) => {
                        e.preventDefault();
                        e.stopPropagation();
                        setCreateUpdateViewModal(true);
                      }}
                    >
                      <span className="flex items-center justify-start gap-2">
                        <PencilIcon size={14} strokeWidth={2} />
                        <span>Edit View</span>
                      </span>
                    </CustomMenu.MenuItem>
                    <CustomMenu.MenuItem
                      onClick={(e) => {
                        e.preventDefault();
                        e.stopPropagation();
                        setDeleteViewModal(true);
                      }}
                    >
                      <span className="flex items-center justify-start gap-2">
                        <TrashIcon size={14} strokeWidth={2} />
                        <span>Delete View</span>
                      </span>
                    </CustomMenu.MenuItem>
                  </>
                )}
                <CustomMenu.MenuItem onClick={handleCopyText}>
                  <span className="flex items-center justify-start gap-2">
                    <LinkIcon className="h-3 w-3" />
                    <span>Copy view link</span>
                  </span>
                </CustomMenu.MenuItem>
              </CustomMenu>
            </div>
          </div>
        </Link>
      </div>
    </>
  );
});<|MERGE_RESOLUTION|>--- conflicted
+++ resolved
@@ -4,13 +4,12 @@
 import { useRouter } from "next/router";
 import { LinkIcon, PencilIcon, StarIcon, TrashIcon } from "lucide-react";
 // ui
-import { CustomMenu, TOAST_TYPE, setToast } from "@plane/ui";
+import { CustomMenu } from "@plane/ui";
 // components
 import { CreateUpdateProjectViewModal, DeleteProjectViewModal, ViewAppliedFilters } from "components/views";
 // constants
 import { EUserProjectRoles } from "constants/project";
 // helpers
-// import { calculateTotalFilters } from "helpers/filter.helper";
 import { copyUrlToClipboard } from "helpers/string.helper";
 // hooks
 import { useProjectView, useUser } from "hooks/store";
@@ -58,13 +57,6 @@
       });
     });
   };
-
-<<<<<<< HEAD
-  // const totalFilters = calculateTotalFilters(view.filters ?? {});
-=======
-  // @ts-expect-error key types are not compatible
-  const totalFilters = calculateTotalFilters(view.filters ?? {});
->>>>>>> 80761d35
 
   const isEditingAllowed = !!currentProjectRole && currentProjectRole >= EUserProjectRoles.MEMBER;
 
