--- conflicted
+++ resolved
@@ -204,11 +204,7 @@
                 </Tooltip>
               </div>
 
-<<<<<<< HEAD
-              <button onClick={openCycleOverview} className="invisible z-10 flex-shrink-0 group-hover:visible">
-=======
               <button onClick={openCycleOverview} className="flex-shrink-0 z-[5] invisible group-hover:visible">
->>>>>>> 4b67a41b
                 <Info className="h-4 w-4 text-custom-text-400" />
               </button>
             </div>
