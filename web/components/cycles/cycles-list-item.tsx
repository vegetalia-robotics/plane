--- conflicted
+++ resolved
@@ -159,17 +159,10 @@
         projectId={projectId}
       />
       <Link href={`/${workspaceSlug}/projects/${projectId}/cycles/${cycleDetails.id}`}>
-<<<<<<< HEAD
-        <div className="group flex h-16 w-full items-center justify-between gap-5 border-b border-neutral-border-subtle bg-neutral-component-surface-light px-5 py-6 text-sm hover:bg-neutral-component-surface-medium">
-          <div className="flex w-full items-center gap-3 truncate">
-            <div className="flex items-center gap-4 truncate">
-              <span className="flex-shrink-0">
-=======
         <div className="group flex flex-col md:flex-row w-full items-center justify-between gap-5 border-b border-custom-border-100 bg-custom-background-100 px-5 py-6 text-sm hover:bg-custom-background-90">
           <div className="relative w-full flex items-center justify-between gap-3 overflow-hidden">
             <div className="relative w-full flex items-center gap-3 overflow-hidden">
               <div className="flex-shrink-0">
->>>>>>> f9e187d8
                 <CircularProgressIndicator size={38} percentage={progress}>
                   {isCompleted ? (
                     progress === 100 ? (
@@ -218,33 +211,6 @@
               {renderDate && `${renderFormattedDate(startDate) ?? `_ _`} - ${renderFormattedDate(endDate) ?? `_ _`}`}
             </div>
 
-<<<<<<< HEAD
-            <Tooltip tooltipContent={`${cycleDetails.assignees.length} Members`}>
-              <div className="flex w-16 cursor-default items-center justify-center gap-1">
-                {cycleDetails.assignees.length > 0 ? (
-                  <AvatarGroup showTooltip={false}>
-                    {cycleDetails.assignees.map((assignee) => (
-                      <Avatar key={assignee.id} name={assignee.display_name} src={assignee.avatar} />
-                    ))}
-                  </AvatarGroup>
-                ) : (
-                  <span className="flex h-5 w-5 items-end justify-center rounded-full border border-dashed border-custom-text-400 bg-neutral-component-surface-dark">
-                    <User2 className="h-4 w-4 text-custom-text-400" />
-                  </span>
-                )}
-              </div>
-            </Tooltip>
-            {isEditingAllowed &&
-              (cycleDetails.is_favorite ? (
-                <button type="button" onClick={handleRemoveFromFavorites}>
-                  <Star className="h-3.5 w-3.5 fill-current text-amber-500" />
-                </button>
-              ) : (
-                <button type="button" onClick={handleAddToFavorites}>
-                  <Star className="h-3.5 w-3.5 text-custom-text-200" />
-                </button>
-              ))}
-=======
             <div className="flex-shrink-0 relative flex items-center gap-3">
               <Tooltip tooltipContent={`${cycleDetails.assignees.length} Members`}>
                 <div className="flex w-10 cursor-default items-center justify-center">
@@ -261,7 +227,6 @@
                   )}
                 </div>
               </Tooltip>
->>>>>>> f9e187d8
 
               {isEditingAllowed && (
                 <>
