--- conflicted
+++ resolved
@@ -2,24 +2,14 @@
 import { observer } from "mobx-react-lite";
 import { useRouter } from "next/router";
 import { ICycle } from "@plane/types";
+// components
+import { CycleGanttBlock } from "@/components/cycles";
+import { GanttChartRoot, IBlockUpdateData, CycleGanttSidebar, ChartDataType } from "@/components/gantt-chart";
+import { getMonthChartItemPositionWidthInMonth } from "@/components/gantt-chart/views";
+// helpers
+import { getDate } from "@/helpers/date-time.helper";
 // hooks
-<<<<<<< HEAD
-import { CycleGanttBlock } from "components/cycles";
-import { GanttChartRoot, IBlockUpdateData, CycleGanttSidebar, ChartDataType } from "components/gantt-chart";
-import { useCycle } from "hooks/store";
-// components
-// types
-import { ICycle } from "@plane/types";
-import { getMonthChartItemPositionWidthInMonth } from "components/gantt-chart/views";
-=======
-import { CycleGanttBlock } from "@/components/cycles";
-import { GanttChartRoot, IBlockUpdateData, CycleGanttSidebar } from "@/components/gantt-chart";
-import { getDate } from "@/helpers/date-time.helper";
 import { useCycle } from "@/hooks/store";
-// components
-// types
->>>>>>> 1c3619a4
-// constants
 
 type Props = {
   workspaceSlug: string;
@@ -41,8 +31,8 @@
         data: cycle,
         id: cycle?.id ?? "",
         sort_order: cycle?.sort_order ?? 0,
-        start_date: cycle?.start_date ? new Date(cycle?.start_date) : undefined,
-        target_date: cycle?.end_date ? new Date(cycle?.end_date) : undefined,
+        start_date: getDate(cycle?.start_date),
+        target_date: getDate(cycle?.end_date),
       };
 
       if (currentViewData) {
@@ -65,25 +55,6 @@
     await updateCycleDetails(workspaceSlug.toString(), cycle.project_id, cycle.id, payload);
   };
 
-<<<<<<< HEAD
-=======
-  const blockFormat = (blocks: (ICycle | null)[]) => {
-    if (!blocks) return [];
-
-    const filteredBlocks = blocks.filter((b) => b !== null && b.start_date && b.end_date);
-
-    const structuredBlocks = filteredBlocks.map((block) => ({
-      data: block,
-      id: block?.id ?? "",
-      sort_order: block?.sort_order ?? 0,
-      start_date: getDate(block?.start_date),
-      target_date: getDate(block?.end_date),
-    }));
-
-    return structuredBlocks;
-  };
-
->>>>>>> 1c3619a4
   return (
     <div className="h-full w-full overflow-y-auto">
       <GanttChartRoot
