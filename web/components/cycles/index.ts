--- conflicted
+++ resolved
@@ -1,14 +1,11 @@
-<<<<<<< HEAD
 export * from "./cycles-view";
 export * from "./active-cycle-details";
 export * from "./active-cycle-info";
 export * from "./active-cycle-stats";
-=======
 export * from "./active-cycle";
 export * from "./applied-filters";
 export * from "./board/";
 export * from "./dropdowns";
->>>>>>> bca3e132
 export * from "./gantt-chart";
 export * from "./list";
 export * from "./cycle-peek-overview";
