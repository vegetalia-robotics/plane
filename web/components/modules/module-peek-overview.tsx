import React, { useEffect } from "react";
import { useRouter } from "next/router";
import { observer } from "mobx-react-lite";
// hooks
import { useModule } from "hooks/store";
// components
import { ModuleDetailsSidebar } from "./sidebar";

type Props = {
  projectId: string;
  workspaceSlug: string;
};

export const ModulePeekOverview: React.FC<Props> = observer(({ projectId, workspaceSlug }) => {
  // router
  const router = useRouter();
  const { peekModule } = router.query;
  // refs
  const ref = React.useRef(null);
  // store hooks
  const { fetchModuleDetails } = useModule();

  const handleClose = () => {
    delete router.query.peekModule;
    router.push({
      pathname: router.pathname,
      query: { ...router.query },
    });
  };

  useEffect(() => {
    if (!peekModule) return;

    fetchModuleDetails(workspaceSlug, projectId, peekModule.toString());
  }, [fetchModuleDetails, peekModule, projectId, workspaceSlug]);

  return (
    <>
      {peekModule && (
        <div
          ref={ref}
<<<<<<< HEAD
          className="flex h-full w-[24rem] flex-shrink-0 flex-col gap-3.5 overflow-y-auto border-l border-neutral-border-subtle bg-sidebar-neutral-component-surface-light px-6 py-3.5 duration-300"
=======
          className="flex h-full w-full max-w-[24rem] flex-shrink-0 flex-col gap-3.5 overflow-y-auto border-l border-custom-border-100 bg-custom-sidebar-background-100 px-6 py-3.5 duration-300 absolute md:relative right-0 z-[9]"
>>>>>>> 41e812a8
          style={{
            boxShadow:
              "0px 1px 4px 0px rgba(0, 0, 0, 0.06), 0px 2px 4px 0px rgba(16, 24, 40, 0.06), 0px 1px 8px -1px rgba(16, 24, 40, 0.06)",
          }}
        >
          <ModuleDetailsSidebar moduleId={peekModule?.toString() ?? ""} handleClose={handleClose} />
        </div>
      )}
    </>
  );
});<|MERGE_RESOLUTION|>--- conflicted
+++ resolved
@@ -39,11 +39,7 @@
       {peekModule && (
         <div
           ref={ref}
-<<<<<<< HEAD
-          className="flex h-full w-[24rem] flex-shrink-0 flex-col gap-3.5 overflow-y-auto border-l border-neutral-border-subtle bg-sidebar-neutral-component-surface-light px-6 py-3.5 duration-300"
-=======
           className="flex h-full w-full max-w-[24rem] flex-shrink-0 flex-col gap-3.5 overflow-y-auto border-l border-custom-border-100 bg-custom-sidebar-background-100 px-6 py-3.5 duration-300 absolute md:relative right-0 z-[9]"
->>>>>>> 41e812a8
           style={{
             boxShadow:
               "0px 1px 4px 0px rgba(0, 0, 0, 0.06), 0px 2px 4px 0px rgba(16, 24, 40, 0.06), 0px 1px 8px -1px rgba(16, 24, 40, 0.06)",
