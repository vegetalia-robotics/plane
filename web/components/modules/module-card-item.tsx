--- conflicted
+++ resolved
@@ -147,8 +147,8 @@
     ? !moduleTotalIssues || moduleTotalIssues === 0
       ? "0 Issue"
       : moduleTotalIssues === moduleDetails.completed_issues
-        ? `${moduleTotalIssues} Issue${moduleTotalIssues > 1 ? "s" : ""}`
-        : `${moduleDetails.completed_issues}/${moduleTotalIssues} Issues`
+      ? `${moduleTotalIssues} Issue${moduleTotalIssues > 1 ? "s" : ""}`
+      : `${moduleDetails.completed_issues}/${moduleTotalIssues} Issues`
     : "0 Issue";
 
   return (
@@ -164,11 +164,7 @@
       )}
       <DeleteModuleModal data={moduleDetails} isOpen={deleteModal} onClose={() => setDeleteModal(false)} />
       <Link href={`/${workspaceSlug}/projects/${moduleDetails.project}/modules/${moduleDetails.id}`}>
-<<<<<<< HEAD
-        <div className="flex h-44 w-full min-w-[250px] flex-col justify-between rounded  border border-neutral-border-subtle bg-neutral-component-surface-light p-4 text-sm hover:shadow-md">
-=======
         <div className="flex h-44 w-full flex-col justify-between rounded  border border-custom-border-100 bg-custom-background-100 p-4 text-sm hover:shadow-md">
->>>>>>> 41e812a8
           <div>
             <div className="flex items-center justify-between gap-2">
               <Tooltip tooltipContent={moduleDetails.name} position="top">
