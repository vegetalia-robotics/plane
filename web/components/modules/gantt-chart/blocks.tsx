import { useRouter } from "next/router";
import { observer } from "mobx-react";
// hooks
import { useApplication, useModule } from "hooks/store";
// ui
import { Tooltip, ModuleStatusIcon } from "@plane/ui";
// helpers
import { renderFormattedDate } from "helpers/date-time.helper";
// constants
import { MODULE_STATUS } from "constants/module";

type Props = {
  moduleId: string;
};

export const ModuleGanttBlock: React.FC<Props> = observer((props) => {
  const { moduleId } = props;
  // router
  const router = useRouter();
  // store hooks
  const {
    router: { workspaceSlug },
  } = useApplication();
  const { getModuleById } = useModule();
  // derived values
  const moduleDetails = getModuleById(moduleId);

  return (
    <div
      className="relative flex h-full w-full items-center rounded"
      style={{ backgroundColor: MODULE_STATUS.find((s) => s.value === moduleDetails?.status)?.color }}
      onClick={() => router.push(`/${workspaceSlug}/projects/${moduleDetails?.project}/modules/${moduleDetails?.id}`)}
    >
      <div className="absolute left-0 top-0 h-full w-full bg-neutral-component-surface-light/50" />
      <Tooltip
        tooltipContent={
          <div className="space-y-1">
            <h5>{moduleDetails?.name}</h5>
            <div>
              {renderFormattedDate(moduleDetails?.start_date ?? "")} to{" "}
              {renderFormattedDate(moduleDetails?.target_date ?? "")}
            </div>
          </div>
        }
        position="top-left"
      >
<<<<<<< HEAD
        <div className="relative w-full truncate px-2.5 py-1 text-sm text-neutral-text-strong">{data?.name}</div>
=======
        <div className="relative w-full truncate px-2.5 py-1 text-sm text-custom-text-100">{moduleDetails?.name}</div>
>>>>>>> 41e812a8
      </Tooltip>
    </div>
  );
});

export const ModuleGanttSidebarBlock: React.FC<Props> = observer((props) => {
  const { moduleId } = props;
  // router
  const router = useRouter();
  // store hooks
  const {
    router: { workspaceSlug },
  } = useApplication();
  const { getModuleById } = useModule();
  // derived values
  const moduleDetails = getModuleById(moduleId);

  return (
    <div
      className="relative flex h-full w-full items-center gap-2"
      onClick={() => router.push(`/${workspaceSlug}/projects/${moduleDetails?.project}/modules/${moduleDetails?.id}`)}
    >
      <ModuleStatusIcon status={moduleDetails?.status ?? "backlog"} height="16px" width="16px" />
      <h6 className="flex-grow truncate text-sm font-medium">{moduleDetails?.name}</h6>
    </div>
  );
});<|MERGE_RESOLUTION|>--- conflicted
+++ resolved
@@ -44,11 +44,9 @@
         }
         position="top-left"
       >
-<<<<<<< HEAD
-        <div className="relative w-full truncate px-2.5 py-1 text-sm text-neutral-text-strong">{data?.name}</div>
-=======
-        <div className="relative w-full truncate px-2.5 py-1 text-sm text-custom-text-100">{moduleDetails?.name}</div>
->>>>>>> 41e812a8
+        <div className="relative w-full truncate px-2.5 py-1 text-sm text-neutral-text-strong">
+          {moduleDetails?.name}
+        </div>
       </Tooltip>
     </div>
   );
