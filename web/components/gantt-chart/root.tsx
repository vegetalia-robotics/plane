import { FC } from "react";
// components
<<<<<<< HEAD
import { ChartDataType, ChartViewRoot, IBlockUpdateData, IGanttBlock } from "components/gantt-chart";
=======
import { ChartViewRoot, IBlockUpdateData, IGanttBlock } from "@/components/gantt-chart";
>>>>>>> 1c3619a4
// context
import { GanttStoreProvider } from "@/components/gantt-chart/contexts";

type GanttChartRootProps = {
  border?: boolean;
  title: string;
  loaderTitle: string;
  blockIds: string[];
  blockUpdateHandler: (block: any, payload: IBlockUpdateData) => void;
  blockToRender: (data: any) => React.ReactNode;
  sidebarToRender: (props: any) => React.ReactNode;
  quickAdd?: React.JSX.Element | undefined;
  getBlockById: (id: string, currentViewData?: ChartDataType | undefined) => IGanttBlock;
  canLoadMoreBlocks?: boolean;
  loadMoreBlocks?: () => void;
  enableBlockLeftResize?: boolean;
  enableBlockRightResize?: boolean;
  enableBlockMove?: boolean;
  enableReorder?: boolean;
  enableAddBlock?: boolean;
  bottomSpacing?: boolean;
  showAllBlocks?: boolean;
};

export const GanttChartRoot: FC<GanttChartRootProps> = (props) => {
  const {
    border = true,
    title,
    blockIds,
    loaderTitle = "blocks",
    blockUpdateHandler,
    sidebarToRender,
    blockToRender,
    getBlockById,
    loadMoreBlocks,
    canLoadMoreBlocks,
    enableBlockLeftResize = false,
    enableBlockRightResize = false,
    enableBlockMove = false,
    enableReorder = false,
    enableAddBlock = false,
    bottomSpacing = false,
    showAllBlocks = false,
    quickAdd,
  } = props;

  return (
    <GanttStoreProvider>
      <ChartViewRoot
        border={border}
        title={title}
        blockIds={blockIds}
        getBlockById={getBlockById}
        loadMoreBlocks={loadMoreBlocks}
        canLoadMoreBlocks={canLoadMoreBlocks}
        loaderTitle={loaderTitle}
        blockUpdateHandler={blockUpdateHandler}
        sidebarToRender={sidebarToRender}
        blockToRender={blockToRender}
        enableBlockLeftResize={enableBlockLeftResize}
        enableBlockRightResize={enableBlockRightResize}
        enableBlockMove={enableBlockMove}
        enableReorder={enableReorder}
        enableAddBlock={enableAddBlock}
        bottomSpacing={bottomSpacing}
        showAllBlocks={showAllBlocks}
        quickAdd={quickAdd}
      />
    </GanttStoreProvider>
  );
};<|MERGE_RESOLUTION|>--- conflicted
+++ resolved
@@ -1,10 +1,6 @@
 import { FC } from "react";
 // components
-<<<<<<< HEAD
-import { ChartDataType, ChartViewRoot, IBlockUpdateData, IGanttBlock } from "components/gantt-chart";
-=======
-import { ChartViewRoot, IBlockUpdateData, IGanttBlock } from "@/components/gantt-chart";
->>>>>>> 1c3619a4
+import { ChartDataType, ChartViewRoot, IBlockUpdateData, IGanttBlock } from "@/components/gantt-chart";
 // context
 import { GanttStoreProvider } from "@/components/gantt-chart/contexts";
 
