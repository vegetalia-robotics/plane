--- conflicted
+++ resolved
@@ -2,11 +2,6 @@
 import { combine } from "@atlaskit/pragmatic-drag-and-drop/combine";
 import { autoScrollForElements } from "@atlaskit/pragmatic-drag-and-drop-auto-scroll/element";
 import { observer } from "mobx-react";
-<<<<<<< HEAD
-// edition-specific
-import { IssueBulkOperationsRoot } from "@plane/bulk-operations";
-=======
->>>>>>> 90d3a16c
 // components
 import { MultipleSelectGroup } from "@/components/core";
 import {
@@ -41,7 +36,6 @@
   enableBlockMove: boolean;
   enableBlockRightResize: boolean;
   enableReorder: boolean;
-  enableSelection: boolean;
   enableAddBlock: boolean;
   enableSelection: boolean;
   itemsContainerWidth: number;
@@ -168,11 +162,7 @@
               )}
             </div>
           </div>
-<<<<<<< HEAD
-          <IssueBulkOperationsRoot selectionHelpers={helpers} />
-=======
           <IssueBulkOperationsRoot />
->>>>>>> 90d3a16c
         </>
       )}
     </MultipleSelectGroup>
