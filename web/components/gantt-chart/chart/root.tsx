--- conflicted
+++ resolved
@@ -64,23 +64,6 @@
   const { currentView, currentViewData, renderView, updateCurrentView, updateCurrentViewData, updateRenderView } =
     useGanttChart();
 
-<<<<<<< HEAD
-=======
-  // rendering the block structure
-  const renderBlockStructure = (view: ChartDataType, blocks: IGanttBlock[] | null) =>
-    blocks
-      ? blocks.map((block: IGanttBlock) => ({
-          ...block,
-          position: getMonthChartItemPositionWidthInMonth(view, block),
-        }))
-      : [];
-
-  useEffect(() => {
-    if (!currentViewData || !blocks) return;
-    setChartBlocks(() => renderBlockStructure(currentViewData, blocks));
-  }, [currentViewData, blocks]);
-
->>>>>>> 1c3619a4
   const updateCurrentViewRenderPayload = (side: null | "left" | "right", view: TGanttViews) => {
     const selectedCurrentView: TGanttViews = view;
     const selectedCurrentViewData: ChartDataType | undefined =
