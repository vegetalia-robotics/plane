--- conflicted
+++ resolved
@@ -82,29 +82,6 @@
     >
       {blocks &&
         blocks.length > 0 &&
-<<<<<<< HEAD
-        blocks.map(
-          (block) =>
-            block.start_date &&
-            block.target_date && (
-              <div
-                key={`block-${block.id}`}
-                className={`h-11 ${activeBlock?.id === block.id ? "bg-neutral-component-surface-dark" : ""}`}
-                onMouseEnter={() => updateActiveBlock(block)}
-                onMouseLeave={() => updateActiveBlock(null)}
-              >
-                <ChartDraggable
-                  block={block}
-                  blockToRender={blockToRender}
-                  handleBlock={(...args) => handleChartBlockPosition(block, ...args)}
-                  enableBlockLeftResize={enableBlockLeftResize}
-                  enableBlockRightResize={enableBlockRightResize}
-                  enableBlockMove={enableBlockMove}
-                />
-              </div>
-            )
-        )}
-=======
         blocks.map((block) => {
           // hide the block if it doesn't have start and target dates and showAllBlocks is false
           if (!showAllBlocks && !(block.start_date && block.target_date)) return;
@@ -137,7 +114,6 @@
             </div>
           );
         })}
->>>>>>> f9e187d8
     </div>
   );
 };