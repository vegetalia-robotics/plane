import React from "react";
import Link from "next/link";
import { useRouter } from "next/router";
import { observer } from "mobx-react-lite";
<<<<<<< HEAD
import { BarChart2, Briefcase, CheckCircle, LayoutGrid, SendToBack } from "lucide-react";
=======
>>>>>>> be62662b
// hooks
import { useApplication, useUser } from "hooks/store";
// components
import { NotificationPopover } from "components/notifications";
// ui
import { Tooltip } from "@plane/ui";
// constants
import { EUserWorkspaceRoles } from "constants/workspace";
<<<<<<< HEAD

const workspaceLinks = (workspaceSlug: string) => [
  {
    Icon: LayoutGrid,
    name: "Dashboard",
    href: `/${workspaceSlug}`,
  },
  {
    Icon: BarChart2,
    name: "Analytics",
    href: `/${workspaceSlug}/analytics`,
  },
  {
    Icon: Briefcase,
    name: "Projects",
    href: `/${workspaceSlug}/projects`,
  },
  {
    Icon: CheckCircle,
    name: "All Issues",
    href: `/${workspaceSlug}/workspace-views/all-issues`,
  },
  {
    Icon: SendToBack,
    name: "Active cycles",
    href: `/${workspaceSlug}/active-cycles`,
  },
];
=======
import { SIDEBAR_MENU_ITEMS } from "constants/dashboard";
>>>>>>> be62662b

export const WorkspaceSidebarMenu = observer(() => {
  // store hooks
  const { theme: themeStore } = useApplication();
  const {
    membership: { currentWorkspaceRole },
  } = useUser();
  // router
  const router = useRouter();
  const { workspaceSlug } = router.query;
  // computed
<<<<<<< HEAD
  const isAuthorizedUser = !!currentWorkspaceRole && currentWorkspaceRole >= EUserWorkspaceRoles.MEMBER;
=======
  const workspaceMemberInfo = currentWorkspaceRole || EUserWorkspaceRoles.GUEST;
>>>>>>> be62662b

  return (
    <div className="w-full cursor-pointer space-y-2 p-4">
      {SIDEBAR_MENU_ITEMS.map(
        (link) =>
          workspaceMemberInfo >= link.access && (
            <Link key={link.key} href={`/${workspaceSlug}${link.href}`}>
              <span className="block w-full my-1">
                <Tooltip
                  tooltipContent={link.label}
                  position="right"
                  className="ml-2"
                  disabled={!themeStore?.sidebarCollapsed}
                >
<<<<<<< HEAD
                  {<link.Icon className="h-4 w-4" />}
                  {!themeStore?.sidebarCollapsed && link.name}
                  {link.name === "Active Cycles" && (
                    <span
                      className="flex items-center justify-center px-3.5 py-0.5 text-xs leading-4 rounded-xl"
                      style={{
                        color: "#F59E0B",
                        backgroundColor: "#F59E0B20",
                      }}
                    >
                      Beta
                    </span>
                  )}
                </div>
              </Tooltip>
            </span>
          </Link>
        );
      })}
=======
                  <div
                    className={`group flex w-full items-center gap-2.5 rounded-md px-3 py-2 text-sm font-medium outline-none ${
                      link.highlight(router.asPath, `/${workspaceSlug}`)
                        ? "bg-custom-primary-100/10 text-custom-primary-100"
                        : "text-custom-sidebar-text-200 hover:bg-custom-sidebar-background-80 focus:bg-custom-sidebar-background-80"
                    } ${themeStore?.sidebarCollapsed ? "justify-center" : ""}`}
                  >
                    {<link.Icon className="h-4 w-4" />}
                    {!themeStore?.sidebarCollapsed && link.label}
                  </div>
                </Tooltip>
              </span>
            </Link>
          )
      )}
>>>>>>> be62662b
      <NotificationPopover />
    </div>
  );
});<|MERGE_RESOLUTION|>--- conflicted
+++ resolved
@@ -2,10 +2,6 @@
 import Link from "next/link";
 import { useRouter } from "next/router";
 import { observer } from "mobx-react-lite";
-<<<<<<< HEAD
-import { BarChart2, Briefcase, CheckCircle, LayoutGrid, SendToBack } from "lucide-react";
-=======
->>>>>>> be62662b
 // hooks
 import { useApplication, useUser } from "hooks/store";
 // components
@@ -14,38 +10,7 @@
 import { Tooltip } from "@plane/ui";
 // constants
 import { EUserWorkspaceRoles } from "constants/workspace";
-<<<<<<< HEAD
-
-const workspaceLinks = (workspaceSlug: string) => [
-  {
-    Icon: LayoutGrid,
-    name: "Dashboard",
-    href: `/${workspaceSlug}`,
-  },
-  {
-    Icon: BarChart2,
-    name: "Analytics",
-    href: `/${workspaceSlug}/analytics`,
-  },
-  {
-    Icon: Briefcase,
-    name: "Projects",
-    href: `/${workspaceSlug}/projects`,
-  },
-  {
-    Icon: CheckCircle,
-    name: "All Issues",
-    href: `/${workspaceSlug}/workspace-views/all-issues`,
-  },
-  {
-    Icon: SendToBack,
-    name: "Active cycles",
-    href: `/${workspaceSlug}/active-cycles`,
-  },
-];
-=======
 import { SIDEBAR_MENU_ITEMS } from "constants/dashboard";
->>>>>>> be62662b
 
 export const WorkspaceSidebarMenu = observer(() => {
   // store hooks
@@ -57,11 +22,7 @@
   const router = useRouter();
   const { workspaceSlug } = router.query;
   // computed
-<<<<<<< HEAD
-  const isAuthorizedUser = !!currentWorkspaceRole && currentWorkspaceRole >= EUserWorkspaceRoles.MEMBER;
-=======
   const workspaceMemberInfo = currentWorkspaceRole || EUserWorkspaceRoles.GUEST;
->>>>>>> be62662b
 
   return (
     <div className="w-full cursor-pointer space-y-2 p-4">
@@ -76,27 +37,6 @@
                   className="ml-2"
                   disabled={!themeStore?.sidebarCollapsed}
                 >
-<<<<<<< HEAD
-                  {<link.Icon className="h-4 w-4" />}
-                  {!themeStore?.sidebarCollapsed && link.name}
-                  {link.name === "Active Cycles" && (
-                    <span
-                      className="flex items-center justify-center px-3.5 py-0.5 text-xs leading-4 rounded-xl"
-                      style={{
-                        color: "#F59E0B",
-                        backgroundColor: "#F59E0B20",
-                      }}
-                    >
-                      Beta
-                    </span>
-                  )}
-                </div>
-              </Tooltip>
-            </span>
-          </Link>
-        );
-      })}
-=======
                   <div
                     className={`group flex w-full items-center gap-2.5 rounded-md px-3 py-2 text-sm font-medium outline-none ${
                       link.highlight(router.asPath, `/${workspaceSlug}`)
@@ -112,7 +52,6 @@
             </Link>
           )
       )}
->>>>>>> be62662b
       <NotificationPopover />
     </div>
   );
