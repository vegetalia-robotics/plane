"use client";

import React from "react";
import { observer } from "mobx-react";
import Link from "next/link";
<<<<<<< HEAD
import { useRouter } from "next/router";
=======
import { useParams, usePathname } from "next/navigation";
import { Crown } from "lucide-react";
>>>>>>> a0e16692
// ui
import { Tooltip } from "@plane/ui";
// components
import { NotificationPopover } from "@/components/notifications";
// constants
import { SIDEBAR_MENU_ITEMS } from "@/constants/dashboard";
import { SIDEBAR_CLICKED } from "@/constants/event-tracker";
import { EUserWorkspaceRoles } from "@/constants/workspace";
// helper
import { cn } from "@/helpers/common.helper";
// hooks
import { useAppTheme, useEventTracker, useUser } from "@/hooks/store";
import { usePlatformOS } from "@/hooks/use-platform-os";

export const WorkspaceSidebarMenu = observer(() => {
  // store hooks
  const { toggleSidebar, sidebarCollapsed } = useAppTheme();
  const { captureEvent } = useEventTracker();
  const { isMobile } = usePlatformOS();
  const {
    membership: { currentWorkspaceRole },
  } = useUser();
  // router params
  const { workspaceSlug } = useParams();
  // pathname
  const pathname = usePathname();
  // computed
  const workspaceMemberInfo = currentWorkspaceRole || EUserWorkspaceRoles.GUEST;

  const handleLinkClick = (itemKey: string) => {
    if (window.innerWidth < 768) {
      toggleSidebar();
    }
    captureEvent(SIDEBAR_CLICKED, {
      destination: itemKey,
    });
  };

  return (
    <div className="w-full cursor-pointer space-y-2 p-4">
      {SIDEBAR_MENU_ITEMS.map(
        (link) =>
          workspaceMemberInfo >= link.access && (
            <Link key={link.key} href={`/${workspaceSlug}${link.href}`} onClick={() => handleLinkClick(link.key)}>
              <span className="my-1 block w-full">
                <Tooltip
                  tooltipContent={link.label}
                  position="right"
                  className="ml-2"
                  disabled={!sidebarCollapsed}
                  isMobile={isMobile}
                >
                  <div
                    className={`group flex w-full items-center gap-2.5 rounded-md px-3 py-2 text-sm font-medium outline-none ${
                      link.highlight(pathname, `/${workspaceSlug}`)
                        ? "bg-custom-primary-100/10 text-custom-primary-100"
                        : "text-custom-sidebar-text-200 hover:bg-custom-sidebar-background-80 focus:bg-custom-sidebar-background-80"
                    } ${sidebarCollapsed ? "justify-center" : ""}`}
                  >
                    {
                      <link.Icon
                        className={cn("h-4 w-4", {
                          "rotate-180": link.key === "active-cycles",
                        })}
                      />
                    }
                    {!sidebarCollapsed && <p className="leading-5">{link.label}</p>}
                    {!sidebarCollapsed && link.key === "active-cycles" && (
                      <span className="flex items-center justify-center px-3.5 py-0.5 text-xs leading-4 rounded-xl text-orange-500 bg-orange-500/20">
                        Beta
                      </span>
                    )}
                  </div>
                </Tooltip>
              </span>
            </Link>
          )
      )}
      <NotificationPopover />
    </div>
  );
});<|MERGE_RESOLUTION|>--- conflicted
+++ resolved
@@ -3,12 +3,7 @@
 import React from "react";
 import { observer } from "mobx-react";
 import Link from "next/link";
-<<<<<<< HEAD
-import { useRouter } from "next/router";
-=======
 import { useParams, usePathname } from "next/navigation";
-import { Crown } from "lucide-react";
->>>>>>> a0e16692
 // ui
 import { Tooltip } from "@plane/ui";
 // components
