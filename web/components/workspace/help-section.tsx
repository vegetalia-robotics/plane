--- conflicted
+++ resolved
@@ -10,12 +10,8 @@
 import { DiscordIcon, GithubIcon, Tooltip, Button } from "@plane/ui";
 // assets
 import packageJson from "package.json";
-<<<<<<< HEAD
 // components
 import { ProPlanModal } from "components/license";
-import useSize from "hooks/use-window-size";
-=======
->>>>>>> 34301e43
 
 const helpOptions = [
   {
@@ -113,11 +109,7 @@
           <button
             type="button"
             className="grid place-items-center rounded-md p-1.5 text-custom-text-200 outline-none hover:bg-custom-background-90 hover:text-custom-text-100 md:hidden"
-<<<<<<< HEAD
-            onClick={() => (windowWidth <= 768 ? toggleMobileSidebar() : toggleSidebar())}
-=======
             onClick={() => toggleSidebar()}
->>>>>>> 34301e43
           >
             <MoveLeft className="h-3.5 w-3.5" />
           </button>
@@ -128,11 +120,7 @@
               className={`hidden place-items-center rounded-md p-1.5 text-custom-text-200 outline-none hover:bg-custom-background-90 hover:text-custom-text-100 md:grid ${
                 isCollapsed ? "w-full" : ""
               }`}
-<<<<<<< HEAD
-              onClick={() => (windowWidth <= 768 ? toggleMobileSidebar() : toggleSidebar())}
-=======
               onClick={() => toggleSidebar()}
->>>>>>> 34301e43
             >
               <MoveLeft className={`h-3.5 w-3.5 duration-300 ${isCollapsed ? "rotate-180" : ""}`} />
             </button>
