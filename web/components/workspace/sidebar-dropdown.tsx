import { Fragment, useState } from "react";
import { useRouter } from "next/router";
import { observer } from "mobx-react-lite";
import Link from "next/link";
import { useTheme } from "next-themes";
import { Menu, Transition } from "@headlessui/react";
import { mutate } from "swr";
import { Check, ChevronDown, CircleUserRound, LogOut, Mails, PlusSquare, Settings, UserCircle2 } from "lucide-react";
import { usePopper } from "react-popper";
// hooks
import { useApplication, useEventTracker, useUser, useWorkspace } from "hooks/store";
// hooks
import useToast from "hooks/use-toast";
// ui
import { Avatar, Loader } from "@plane/ui";
// types
import { IWorkspace } from "@plane/types";
// Static Data
const userLinks = (workspaceSlug: string, userId: string) => [
  {
    key: "workspace_invites",
    name: "Workspace invites",
    href: "/invitations",
    icon: Mails,
  },
  {
    key: "view_profile",
    name: "View profile",
    href: `/${workspaceSlug}/profile/${userId}`,
    icon: CircleUserRound,
  },
  {
    key: "settings",
    name: "Settings",
    href: `/${workspaceSlug}/settings`,
    icon: Settings,
  },
];
const profileLinks = (workspaceSlug: string, userId: string) => [
  {
    name: "View profile",
    icon: UserCircle2,
    link: `/${workspaceSlug}/profile/${userId}`,
  },
  {
    name: "Settings",
    icon: Settings,
    link: "/profile",
  },
];
export const WorkspaceSidebarDropdown = observer(() => {
  // router
  const router = useRouter();
  const { workspaceSlug } = router.query;
  // store hooks
  const {
    theme: { sidebarCollapsed, toggleSidebar },
  } = useApplication();
  const { setTrackElement } = useEventTracker();
  const { currentUser, updateCurrentUser, isUserInstanceAdmin, signOut } = useUser();
  const { currentWorkspace: activeWorkspace, workspaces } = useWorkspace();
  // hooks
  const { setToastAlert } = useToast();
  const { setTheme } = useTheme();
  // popper-js refs
  const [referenceElement, setReferenceElement] = useState<HTMLButtonElement | null>(null);
  const [popperElement, setPopperElement] = useState<HTMLDivElement | null>(null);
  // popper-js init
  const { styles, attributes } = usePopper(referenceElement, popperElement, {
    placement: "right",
    modifiers: [
      {
        name: "preventOverflow",
        options: {
          padding: 12,
        },
      },
    ],
  });
  const handleWorkspaceNavigation = (workspace: IWorkspace) =>
    updateCurrentUser({
      last_workspace_id: workspace?.id,
    });
  const handleSignOut = async () => {
    await signOut()
      .then(() => {
        mutate("CURRENT_USER_DETAILS", null);
        setTheme("system");
        router.push("/");
      })
      .catch(() =>
        setToastAlert({
          type: "error",
          title: "Error!",
          message: "Failed to sign out. Please try again.",
        })
      );
  };
  const handleItemClick = () => {
    if (window.innerWidth < 768) {
      toggleSidebar();
    }
  };
  const workspacesList = Object.values(workspaces ?? {});
  // TODO: fix workspaces list scroll
  return (
    <div className="flex items-center gap-x-3 gap-y-2 px-4 pt-4">
      <Menu as="div" className="relative h-full flex-grow truncate text-left">
        {({ open }) => (
          <>
            <Menu.Button className="group/menu-button h-full w-full truncate rounded-md text-sm font-medium text-custom-sidebar-text-200 hover:bg-sidebar-neutral-component-surface-dark focus:outline-none">
              <div
                className={`flex items-center  gap-x-2 truncate rounded p-1 ${
                  sidebarCollapsed ? "justify-center" : "justify-between"
                }`}
              >
                <div className="flex items-center gap-2 truncate">
                  <div
                    className={`relative grid h-6 w-6 flex-shrink-0 place-items-center uppercase ${
                      !activeWorkspace?.logo && "rounded bg-custom-primary-500 text-white"
                    }`}
                  >
                    {activeWorkspace?.logo && activeWorkspace.logo !== "" ? (
                      <img
                        src={activeWorkspace.logo}
                        className="absolute left-0 top-0 h-full w-full rounded object-cover"
                        alt="Workspace Logo"
                      />
                    ) : (
                      activeWorkspace?.name?.charAt(0) ?? "..."
                    )}
                  </div>
                  {!sidebarCollapsed && (
                    <h4 className="truncate text-base font-medium text-custom-text-100">
                      {activeWorkspace?.name ? activeWorkspace.name : "Loading..."}
                    </h4>
                  )}
                </div>
                {!sidebarCollapsed && (
                  <ChevronDown
                    className={`mx-1 hidden h-4 w-4 flex-shrink-0 group-hover/menu-button:block ${
                      open ? "rotate-180" : ""
                    } text-custom-sidebar-text-400 duration-300`}
                  />
                )}
              </div>
            </Menu.Button>
            <Transition
              as={Fragment}
              enter="transition ease-out duration-100"
              enterFrom="transform opacity-0 scale-95"
              enterTo="transform opacity-100 scale-100"
              leave="transition ease-in duration-75"
              leaveFrom="transform opacity-100 scale-100"
              leaveTo="transform opacity-0 scale-95"
            >
              <Menu.Items as={Fragment}>
                <div className="fixed left-4 z-20 mt-1 flex w-full max-w-[19rem] origin-top-left flex-col rounded-md border-[0.5px] border-sidebar-neutral-border-medium bg-sidebar-neutral-component-surface-light shadow-custom-shadow-rg divide-y divide-neutral-border-subtle outline-none">
                  <div className="flex max-h-96 flex-col items-start justify-start gap-2 overflow-y-scroll mb-2 px-4">
                    <h6 className="sticky top-0 z-10 h-full w-full bg-neutral-component-surface-light pt-3 text-sm font-medium text-custom-sidebar-text-400">
                      {currentUser?.email}
                    </h6>
                    {workspacesList ? (
                      <div className="flex h-full w-full flex-col items-start justify-start gap-1.5">
                        {workspacesList.length > 0 &&
                          workspacesList.map((workspace) => (
                            <Link
                              key={workspace.id}
                              href={`/${workspace.slug}`}
                              onClick={() => {
                                handleWorkspaceNavigation(workspace);
                                handleItemClick();
                              }}
                              className="w-full"
                            >
                              <Menu.Item
                                as="div"
                                className="flex items-center justify-between gap-1 rounded p-1 text-sm text-custom-sidebar-text-100 hover:bg-sidebar-neutral-component-surface-dark"
                              >
                                <div className="flex items-center justify-start gap-2.5 truncate">
                                  <span
                                    className={`relative flex h-6 w-6 flex-shrink-0 items-center  justify-center p-2 text-xs uppercase ${
                                      !workspace?.logo && "rounded bg-custom-primary-500 text-white"
                                    }`}
                                  >
                                    {workspace?.logo && workspace.logo !== "" ? (
                                      <img
                                        src={workspace.logo}
                                        className="absolute left-0 top-0 h-full w-full rounded object-cover"
                                        alt="Workspace Logo"
                                      />
                                    ) : (
                                      workspace?.name?.charAt(0) ?? "..."
                                    )}
                                  </span>
                                  <h5
                                    className={`truncate text-sm font-medium ${
                                      workspaceSlug === workspace.slug ? "" : "text-custom-text-200"
                                    }`}
                                  >
                                    {workspace.name}
                                  </h5>
                                </div>
                                {workspace.id === activeWorkspace?.id && (
                                  <span className="flex-shrink-0 p-1">
                                    <Check className="h-5 w-5 text-custom-sidebar-text-100" />
                                  </span>
                                )}
                              </Menu.Item>
                            </Link>
                          ))}
                      </div>
                    ) : (
                      <div className="w-full">
                        <Loader className="space-y-2">
                          <Loader.Item height="30px" />
                          <Loader.Item height="30px" />
                        </Loader>
                      </div>
                    )}
                  </div>
                  <div className="flex w-full flex-col items-start justify-start gap-2 px-4 py-2 text-sm">
                    <Link
                      href="/create-workspace"
                      onClick={() => setTrackElement("APP_SIDEBAR_WORKSPACE_DROPDOWN")}
                      className="w-full"
                    >
                      <Menu.Item
                        as="div"
                        className="flex items-center gap-2 rounded px-2 py-1 text-sm text-custom-sidebar-text-100 hover:bg-sidebar-neutral-component-surface-dark font-medium"
                      >
                        <PlusSquare strokeWidth={1.75} className="h-4 w-4 flex-shrink-0" />
                        Create workspace
                      </Menu.Item>
                    </Link>
                    {userLinks(workspaceSlug?.toString() ?? "", currentUser?.id ?? "").map((link, index) => (
                      <Link
                        key={link.key}
                        href={link.href}
                        className="w-full"
                        onClick={() => {
                          if (index > 0) handleItemClick();
                        }}
                      >
                        <Menu.Item
                          as="div"
                          className="flex items-center gap-2 rounded px-2 py-1 text-sm text-custom-sidebar-text-200 hover:bg-sidebar-neutral-component-surface-dark font-medium"
                        >
                          <link.icon className="h-4 w-4 flex-shrink-0" />
                          {link.name}
                        </Menu.Item>
                      </Link>
                    ))}
                  </div>
                  <div className="w-full px-4 py-2">
                    <Menu.Item
                      as="button"
                      type="button"
                      className="w-full flex items-center gap-2 rounded px-2 py-1 text-sm text-red-600 hover:bg-sidebar-neutral-component-surface-dark font-medium"
                      onClick={handleSignOut}
                    >
                      <LogOut className="h-4 w-4 flex-shrink-0" />
                      Sign out
                    </Menu.Item>
                  </div>
                </div>
              </Menu.Items>
            </Transition>
          </>
        )}
      </Menu>
      {!sidebarCollapsed && (
        <Menu as="div" className="relative flex-shrink-0">
          <Menu.Button className="grid place-items-center outline-none" ref={setReferenceElement}>
            <Avatar
              name={currentUser?.display_name}
              src={currentUser?.avatar}
              size={24}
              shape="square"
              className="!text-base"
            />
          </Menu.Button>
          <Transition
            as={Fragment}
            enter="transition ease-out duration-100"
            enterFrom="transform opacity-0 scale-95"
            enterTo="transform opacity-100 scale-100"
            leave="transition ease-in duration-75"
            leaveFrom="transform opacity-100 scale-100"
            leaveTo="transform opacity-0 scale-95"
          >
            <Menu.Items
              className="absolute left-0 z-20 mt-1 flex w-52 origin-top-left  flex-col divide-y
<<<<<<< HEAD
              divide-sidebar-neutral-border-medium rounded-md border border-sidebar-neutral-border-medium bg-sidebar-neutral-component-surface-light px-1 py-2 text-xs shadow-lg outline-none"
=======
          divide-custom-sidebar-border-200 rounded-md border border-custom-sidebar-border-200 bg-custom-sidebar-background-100 px-1 py-2 text-xs shadow-lg outline-none"
              ref={setPopperElement}
              style={styles.popper}
              {...attributes.popper}
>>>>>>> f9e187d8
            >
              <div className="flex flex-col gap-2.5 pb-2">
                <span className="px-2 text-custom-sidebar-text-200">{currentUser?.email}</span>
                {profileLinks(workspaceSlug?.toString() ?? "", currentUser?.id ?? "").map((link, index) => (
                  <Link
                    key={index}
                    href={link.link}
                    onClick={() => {
                      if (index == 0) handleItemClick();
                    }}
                  >
                    <Menu.Item key={index} as="div">
                      <span className="flex w-full items-center gap-2 rounded px-2 py-1 hover:bg-sidebar-neutral-component-surface-dark">
                        <link.icon className="h-4 w-4 stroke-[1.5]" />
                        {link.name}
                      </span>
                    </Menu.Item>
                  </Link>
                ))}
              </div>
              <div className={`pt-2 ${isUserInstanceAdmin ? "pb-2" : ""}`}>
                <Menu.Item
                  as="button"
                  type="button"
                  className="flex w-full items-center gap-2 rounded px-2 py-1 hover:bg-sidebar-neutral-component-surface-dark"
                  onClick={handleSignOut}
                >
                  <LogOut className="h-4 w-4 stroke-[1.5]" />
                  Sign out
                </Menu.Item>
              </div>
              {isUserInstanceAdmin && (
                <div className="p-2 pb-0">
                  <Link href="/god-mode">
                    <Menu.Item as="button" type="button" className="w-full">
                      <span className="flex w-full items-center justify-center rounded bg-custom-primary-100/20 px-2 py-1 text-sm font-medium text-custom-primary-100 hover:bg-custom-primary-100/30 hover:text-custom-primary-200">
                        Enter God Mode
                      </span>
                    </Menu.Item>
                  </Link>
                </div>
              )}
            </Menu.Items>
          </Transition>
        </Menu>
      )}
    </div>
  );
});<|MERGE_RESOLUTION|>--- conflicted
+++ resolved
@@ -291,14 +291,10 @@
           >
             <Menu.Items
               className="absolute left-0 z-20 mt-1 flex w-52 origin-top-left  flex-col divide-y
-<<<<<<< HEAD
-              divide-sidebar-neutral-border-medium rounded-md border border-sidebar-neutral-border-medium bg-sidebar-neutral-component-surface-light px-1 py-2 text-xs shadow-lg outline-none"
-=======
           divide-custom-sidebar-border-200 rounded-md border border-custom-sidebar-border-200 bg-custom-sidebar-background-100 px-1 py-2 text-xs shadow-lg outline-none"
               ref={setPopperElement}
               style={styles.popper}
               {...attributes.popper}
->>>>>>> f9e187d8
             >
               <div className="flex flex-col gap-2.5 pb-2">
                 <span className="px-2 text-custom-sidebar-text-200">{currentUser?.email}</span>
