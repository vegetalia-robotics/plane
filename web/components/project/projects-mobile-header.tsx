import { useCallback } from "react";
import { observer } from "mobx-react";
// icons
import { ChevronDown, ListFilter } from "lucide-react";
// types
import { TProjectFilters } from "@plane/types";
// hooks
<<<<<<< HEAD
import { useAppRouter, useMember, useProjectFilter } from "@/hooks/store";
// components
import { FiltersDropdown } from "../issues";
import { ProjectFiltersSelection, ProjectOrderByDropdown } from "./dropdowns";
=======
import { FiltersDropdown } from "@/components/issues/issue-layouts";
import { ProjectFiltersSelection, ProjectOrderByDropdown } from "@/components/project/dropdowns";
// helpers
import { calculateTotalFilters } from "@/helpers/filter.helper";
// hooks
import { useApplication, useMember, useProjectFilter } from "@/hooks/store";
>>>>>>> f09dd3d7

const ProjectsMobileHeader = observer(() => {
  const {
    currentWorkspaceDisplayFilters: displayFilters,
    currentWorkspaceFilters: filters,
    updateDisplayFilters,
    updateFilters,
  } = useProjectFilter();

  const { workspaceSlug } = useAppRouter();

  const {
    workspace: { workspaceMemberIds },
  } = useMember();

  const handleFilters = useCallback(
    (key: keyof TProjectFilters, value: string | string[]) => {
      if (!workspaceSlug) return;
      const newValues = filters?.[key] ?? [];
      if (Array.isArray(value))
        value.forEach((val) => {
          if (!newValues.includes(val)) newValues.push(val);
          else newValues.splice(newValues.indexOf(val), 1);
        });
      else {
        if (filters?.[key]?.includes(value)) newValues.splice(newValues.indexOf(value), 1);
        else newValues.push(value);
      }
      updateFilters(workspaceSlug, { [key]: newValues });
    },
    [filters, updateFilters, workspaceSlug]
  );

  const isFiltersApplied = calculateTotalFilters(filters ?? {}) !== 0;

  return (
    <div className="flex py-2 border-b border-custom-border-200 md:hidden bg-custom-background-100 w-full">
      <ProjectOrderByDropdown
        value={displayFilters?.order_by}
        onChange={(val) => {
          if (!workspaceSlug || val === displayFilters?.order_by) return;
          updateDisplayFilters(workspaceSlug, {
            order_by: val,
          });
        }}
        isMobile
      />
      <div className="border-l border-custom-border-200 flex justify-around w-full">
        <FiltersDropdown
          icon={<ListFilter className="h-3 w-3" />}
          title="Filters"
          placement="bottom-end"
          menuButton={
            <div className="flex text-sm items-center gap-2 neutral-primary text-custom-text-200">
              <ListFilter className="h-3 w-3" />
              Filters
              <ChevronDown className="h-3 w-3" strokeWidth={2} />
            </div>
          }
          isFiltersApplied={isFiltersApplied}
        >
          <ProjectFiltersSelection
            displayFilters={displayFilters ?? {}}
            filters={filters ?? {}}
            handleFiltersUpdate={handleFilters}
            handleDisplayFiltersUpdate={(val) => {
              if (!workspaceSlug) return;
              updateDisplayFilters(workspaceSlug, val);
            }}
            memberIds={workspaceMemberIds ?? undefined}
          />
        </FiltersDropdown>
      </div>
    </div>
  );
});

export default ProjectsMobileHeader;<|MERGE_RESOLUTION|>--- conflicted
+++ resolved
@@ -5,19 +5,12 @@
 // types
 import { TProjectFilters } from "@plane/types";
 // hooks
-<<<<<<< HEAD
-import { useAppRouter, useMember, useProjectFilter } from "@/hooks/store";
-// components
-import { FiltersDropdown } from "../issues";
-import { ProjectFiltersSelection, ProjectOrderByDropdown } from "./dropdowns";
-=======
 import { FiltersDropdown } from "@/components/issues/issue-layouts";
 import { ProjectFiltersSelection, ProjectOrderByDropdown } from "@/components/project/dropdowns";
 // helpers
 import { calculateTotalFilters } from "@/helpers/filter.helper";
 // hooks
-import { useApplication, useMember, useProjectFilter } from "@/hooks/store";
->>>>>>> f09dd3d7
+import { useAppRouter, useMember, useProjectFilter } from "@/hooks/store";
 
 const ProjectsMobileHeader = observer(() => {
   const {
