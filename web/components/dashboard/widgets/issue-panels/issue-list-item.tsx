import isToday from "date-fns/isToday";
import { observer } from "mobx-react-lite";
// hooks
// ui
import { Avatar, AvatarGroup, ControlLink, PriorityIcon } from "@plane/ui";
// helpers
<<<<<<< HEAD
import { findTotalDaysInRange, renderFormattedDate } from "helpers/date-time.helper";
import { useIssueDetail, useMember, useProject } from "hooks/store";
=======
import { findTotalDaysInRange, getDate, renderFormattedDate } from "helpers/date-time.helper";
>>>>>>> 1a462711
// types
import { TIssue, TWidgetIssue } from "@plane/types";

export type IssueListItemProps = {
  issueId: string;
  onClick: (issue: TIssue) => void;
  workspaceSlug: string;
};

export const AssignedUpcomingIssueListItem: React.FC<IssueListItemProps> = observer((props) => {
  const { issueId, onClick, workspaceSlug } = props;
  // store hooks
  const { getProjectById } = useProject();
  const {
    issue: { getIssueById },
  } = useIssueDetail();
  // derived values
  const issueDetails = getIssueById(issueId) as TWidgetIssue | undefined;

  if (!issueDetails) return null;

  const projectDetails = getProjectById(issueDetails.project_id);

  const blockedByIssues = issueDetails.issue_relation?.filter((issue) => issue.relation_type === "blocked_by") ?? [];

  const blockedByIssueProjectDetails =
    blockedByIssues.length === 1 ? getProjectById(blockedByIssues[0]?.project_id ?? "") : null;

  const targetDate = getDate(issueDetails.target_date);

  return (
    <ControlLink
      href={`/${workspaceSlug}/projects/${issueDetails.project_id}/issues/${issueDetails.id}`}
      onClick={() => onClick(issueDetails)}
      className="py-2 px-3 hover:bg-custom-background-80 rounded grid grid-cols-6 gap-1"
    >
      <div className="col-span-4 flex items-center gap-3">
        <PriorityIcon priority={issueDetails.priority} withContainer />
        <span className="text-xs font-medium flex-shrink-0">
          {projectDetails?.identifier} {issueDetails.sequence_id}
        </span>
        <h6 className="text-sm flex-grow truncate">{issueDetails.name}</h6>
      </div>
      <div className="text-xs text-center">
        {targetDate ? (isToday(targetDate) ? "Today" : renderFormattedDate(targetDate)) : "-"}
      </div>
      <div className="text-xs text-center">
        {blockedByIssues.length > 0
          ? blockedByIssues.length > 1
            ? `${blockedByIssues.length} blockers`
            : `${blockedByIssueProjectDetails?.identifier} ${blockedByIssues[0]?.sequence_id}`
          : "-"}
      </div>
    </ControlLink>
  );
});

export const AssignedOverdueIssueListItem: React.FC<IssueListItemProps> = observer((props) => {
  const { issueId, onClick, workspaceSlug } = props;
  // store hooks
  const { getProjectById } = useProject();
  const {
    issue: { getIssueById },
  } = useIssueDetail();
  // derived values
  const issueDetails = getIssueById(issueId) as TWidgetIssue | undefined;

  if (!issueDetails) return null;

  const projectDetails = getProjectById(issueDetails.project_id);
  const blockedByIssues = issueDetails.issue_relation?.filter((issue) => issue.relation_type === "blocked_by") ?? [];

  const blockedByIssueProjectDetails =
    blockedByIssues.length === 1 ? getProjectById(blockedByIssues[0]?.project_id ?? "") : null;

  const dueBy = findTotalDaysInRange(getDate(issueDetails.target_date), new Date(), false) ?? 0;

  return (
    <ControlLink
      href={`/${workspaceSlug}/projects/${issueDetails.project_id}/issues/${issueDetails.id}`}
      onClick={() => onClick(issueDetails)}
      className="py-2 px-3 hover:bg-custom-background-80 rounded grid grid-cols-6 gap-1"
    >
      <div className="col-span-4 flex items-center gap-3">
        <PriorityIcon priority={issueDetails.priority} withContainer />
        <span className="text-xs font-medium flex-shrink-0">
          {projectDetails?.identifier} {issueDetails.sequence_id}
        </span>
        <h6 className="text-sm flex-grow truncate">{issueDetails.name}</h6>
      </div>
      <div className="text-xs text-center">
        {dueBy} {`day${dueBy > 1 ? "s" : ""}`}
      </div>
      <div className="text-xs text-center">
        {blockedByIssues.length > 0
          ? blockedByIssues.length > 1
            ? `${blockedByIssues.length} blockers`
            : `${blockedByIssueProjectDetails?.identifier} ${blockedByIssues[0]?.sequence_id}`
          : "-"}
      </div>
    </ControlLink>
  );
});

export const AssignedCompletedIssueListItem: React.FC<IssueListItemProps> = observer((props) => {
  const { issueId, onClick, workspaceSlug } = props;
  // store hooks
  const {
    issue: { getIssueById },
  } = useIssueDetail();
  const { getProjectById } = useProject();
  // derived values
  const issueDetails = getIssueById(issueId);

  if (!issueDetails) return null;

  const projectDetails = getProjectById(issueDetails.project_id);

  return (
    <ControlLink
      href={`/${workspaceSlug}/projects/${issueDetails.project_id}/issues/${issueDetails.id}`}
      onClick={() => onClick(issueDetails)}
      className="py-2 px-3 hover:bg-custom-background-80 rounded grid grid-cols-6 gap-1"
    >
      <div className="col-span-6 flex items-center gap-3">
        <PriorityIcon priority={issueDetails.priority} withContainer />
        <span className="text-xs font-medium flex-shrink-0">
          {projectDetails?.identifier} {issueDetails.sequence_id}
        </span>
        <h6 className="text-sm flex-grow truncate">{issueDetails.name}</h6>
      </div>
    </ControlLink>
  );
});

export const CreatedUpcomingIssueListItem: React.FC<IssueListItemProps> = observer((props) => {
  const { issueId, onClick, workspaceSlug } = props;
  // store hooks
  const { getUserDetails } = useMember();
  const {
    issue: { getIssueById },
  } = useIssueDetail();
  const { getProjectById } = useProject();
  // derived values
  const issue = getIssueById(issueId);

  if (!issue) return null;

  const projectDetails = getProjectById(issue.project_id);

  return (
    <ControlLink
      href={`/${workspaceSlug}/projects/${issue.project_id}/issues/${issue.id}`}
      onClick={() => onClick(issue)}
      className="py-2 px-3 hover:bg-custom-background-80 rounded grid grid-cols-6 gap-1"
    >
      <div className="col-span-4 flex items-center gap-3">
        <PriorityIcon priority={issue.priority} withContainer />
        <span className="text-xs font-medium flex-shrink-0">
          {projectDetails?.identifier} {issue.sequence_id}
        </span>
        <h6 className="text-sm flex-grow truncate">{issue.name}</h6>
      </div>
      <div className="text-xs text-center">
        {issue.target_date
          ? isToday(new Date(issue.target_date))
            ? "Today"
            : renderFormattedDate(issue.target_date)
          : "-"}
      </div>
      <div className="text-xs flex justify-center">
        {issue.assignee_ids && issue.assignee_ids?.length > 0 ? (
          <AvatarGroup>
            {issue.assignee_ids?.map((assigneeId) => {
              const userDetails = getUserDetails(assigneeId);

              if (!userDetails) return null;

              return <Avatar key={assigneeId} src={userDetails.avatar} name={userDetails.display_name} />;
            })}
          </AvatarGroup>
        ) : (
          "-"
        )}
      </div>
    </ControlLink>
  );
});

export const CreatedOverdueIssueListItem: React.FC<IssueListItemProps> = observer((props) => {
  const { issueId, onClick, workspaceSlug } = props;
  // store hooks
  const { getUserDetails } = useMember();
  const {
    issue: { getIssueById },
  } = useIssueDetail();
  const { getProjectById } = useProject();
  // derived values
  const issue = getIssueById(issueId);

  if (!issue) return null;

  const projectDetails = getProjectById(issue.project_id);

  const dueBy = findTotalDaysInRange(getDate(issue.target_date), new Date(), false) ?? 0;

  return (
    <ControlLink
      href={`/${workspaceSlug}/projects/${issue.project_id}/issues/${issue.id}`}
      onClick={() => onClick(issue)}
      className="py-2 px-3 hover:bg-custom-background-80 rounded grid grid-cols-6 gap-1"
    >
      <div className="col-span-4 flex items-center gap-3">
        <PriorityIcon priority={issue.priority} withContainer />
        <span className="text-xs font-medium flex-shrink-0">
          {projectDetails?.identifier} {issue.sequence_id}
        </span>
        <h6 className="text-sm flex-grow truncate">{issue.name}</h6>
      </div>
      <div className="text-xs text-center">
        {dueBy} {`day${dueBy > 1 ? "s" : ""}`}
      </div>
      <div className="text-xs flex justify-center">
        {issue.assignee_ids.length > 0 ? (
          <AvatarGroup>
            {issue.assignee_ids?.map((assigneeId) => {
              const userDetails = getUserDetails(assigneeId);

              if (!userDetails) return null;

              return <Avatar key={assigneeId} src={userDetails.avatar} name={userDetails.display_name} />;
            })}
          </AvatarGroup>
        ) : (
          "-"
        )}
      </div>
    </ControlLink>
  );
});

export const CreatedCompletedIssueListItem: React.FC<IssueListItemProps> = observer((props) => {
  const { issueId, onClick, workspaceSlug } = props;
  // store hooks
  const { getUserDetails } = useMember();
  const {
    issue: { getIssueById },
  } = useIssueDetail();
  const { getProjectById } = useProject();
  // derived values
  const issue = getIssueById(issueId);

  if (!issue) return null;

  const projectDetails = getProjectById(issue.project_id);

  return (
    <ControlLink
      href={`/${workspaceSlug}/projects/${issue.project_id}/issues/${issue.id}`}
      onClick={() => onClick(issue)}
      className="py-2 px-3 hover:bg-custom-background-80 rounded grid grid-cols-6 gap-1"
    >
      <div className="col-span-5 flex items-center gap-3">
        <PriorityIcon priority={issue.priority} withContainer />
        <span className="text-xs font-medium flex-shrink-0">
          {projectDetails?.identifier} {issue.sequence_id}
        </span>
        <h6 className="text-sm flex-grow truncate">{issue.name}</h6>
      </div>
      <div className="text-xs flex justify-center">
        {issue.assignee_ids.length > 0 ? (
          <AvatarGroup>
            {issue.assignee_ids?.map((assigneeId) => {
              const userDetails = getUserDetails(assigneeId);

              if (!userDetails) return null;

              return <Avatar key={assigneeId} src={userDetails.avatar} name={userDetails.display_name} />;
            })}
          </AvatarGroup>
        ) : (
          "-"
        )}
      </div>
    </ControlLink>
  );
});<|MERGE_RESOLUTION|>--- conflicted
+++ resolved
@@ -4,12 +4,8 @@
 // ui
 import { Avatar, AvatarGroup, ControlLink, PriorityIcon } from "@plane/ui";
 // helpers
-<<<<<<< HEAD
-import { findTotalDaysInRange, renderFormattedDate } from "helpers/date-time.helper";
 import { useIssueDetail, useMember, useProject } from "hooks/store";
-=======
 import { findTotalDaysInRange, getDate, renderFormattedDate } from "helpers/date-time.helper";
->>>>>>> 1a462711
 // types
 import { TIssue, TWidgetIssue } from "@plane/types";
 
