import { useState } from "react";
import Image from "next/image";
import { observer } from "mobx-react-lite";
import { X } from "lucide-react";
// hooks
import { useApplication, useEventTracker, useUser } from "hooks/store";
// components
import { TourSidebar } from "components/onboarding";
// ui
import { Button } from "@plane/ui";
// assets
import PlaneWhiteLogo from "public/plane-logos/white-horizontal.svg";
import IssuesTour from "public/onboarding/issues.webp";
import CyclesTour from "public/onboarding/cycles.webp";
import ModulesTour from "public/onboarding/modules.webp";
import ViewsTour from "public/onboarding/views.webp";
import PagesTour from "public/onboarding/pages.webp";
// constants
import { PRODUCT_TOUR_SKIPPED, PRODUCT_TOUR_STARTED } from "constants/event-tracker";

type Props = {
  onComplete: () => void;
};

export type TTourSteps = "welcome" | "issues" | "cycles" | "modules" | "views" | "pages";

const TOUR_STEPS: {
  key: TTourSteps;
  title: string;
  description: string;
  image: any;
  prevStep?: TTourSteps;
  nextStep?: TTourSteps;
}[] = [
  {
    key: "issues",
    title: "Plan with issues",
    description:
      "The issue is the building block of the Plane. Most concepts in Plane are either associated with issues and their properties.",
    image: IssuesTour,
    nextStep: "cycles",
  },
  {
    key: "cycles",
    title: "Move with cycles",
    description:
      "Cycles help you and your team to progress faster, similar to the sprints commonly used in agile development.",
    image: CyclesTour,
    prevStep: "issues",
    nextStep: "modules",
  },
  {
    key: "modules",
    title: "Break into modules",
    description: "Modules break your big thing into Projects or Features, to help you organize better.",
    image: ModulesTour,
    prevStep: "cycles",
    nextStep: "views",
  },
  {
    key: "views",
    title: "Views",
    description:
      "Create custom filters to display only the issues that matter to you. Save and share your filters in just a few clicks.",
    image: ViewsTour,
    prevStep: "modules",
    nextStep: "pages",
  },
  {
    key: "pages",
    title: "Document with pages",
    description: "Use Pages to quickly jot down issues when you're in a meeting or starting a day.",
    image: PagesTour,
    prevStep: "views",
  },
];

export const TourRoot: React.FC<Props> = observer((props) => {
  const { onComplete } = props;
  // states
  const [step, setStep] = useState<TTourSteps>("welcome");
  // store hooks
  const { commandPalette: commandPaletteStore } = useApplication();
  const { setTrackElement, captureEvent } = useEventTracker();
  const { currentUser } = useUser();

  const currentStepIndex = TOUR_STEPS.findIndex((tourStep) => tourStep.key === step);
  const currentStep = TOUR_STEPS[currentStepIndex];

  return (
    <>
      {step === "welcome" ? (
        <div className="h-3/4 w-4/5 overflow-hidden rounded-[10px] bg-neutral-component-surface-light md:w-1/2 lg:w-2/5">
          <div className="h-full overflow-hidden">
            <div className="grid h-3/5 place-items-center bg-custom-primary-100">
              <Image src={PlaneWhiteLogo} alt="Plane White Logo" />
            </div>
            <div className="flex h-2/5 flex-col overflow-y-auto p-6">
              <h3 className="font-semibold sm:text-xl">
                Welcome to Plane, {currentUser?.first_name} {currentUser?.last_name}
              </h3>
              <p className="mt-3 text-sm text-neutral-text-medium">
                We{"'"}re glad that you decided to try out Plane. You can now manage your projects with ease. Get
                started by creating a project.
              </p>
              <div className="flex h-full items-end">
                <div className="mt-8 flex items-center gap-6">
                  <Button
                    variant="primary"
                    onClick={() => {
                      captureEvent(PRODUCT_TOUR_STARTED);
                      setStep("issues");
                    }}
                  >
                    Take a Product Tour
                  </Button>
                  <button
                    type="button"
<<<<<<< HEAD
                    className="bg-transparent text-xs font-medium text-primary-text-subtle outline-custom-text-100"
                    onClick={onComplete}
=======
                    className="bg-transparent text-xs font-medium text-custom-primary-100 outline-custom-text-100"
                    onClick={() => {
                      captureEvent(PRODUCT_TOUR_SKIPPED);
                      onComplete();
                    }}
>>>>>>> b86c6c90
                  >
                    No thanks, I will explore it myself
                  </button>
                </div>
              </div>
            </div>
          </div>
        </div>
      ) : (
        <div className="relative grid h-3/5 w-4/5 grid-cols-10 overflow-hidden rounded-[10px] bg-neutral-component-surface-light sm:h-3/4 md:w-1/2 lg:w-3/5">
          <button
            type="button"
            className="fixed right-[9%] top-[19%] z-10 -translate-y-1/2 translate-x-1/2 cursor-pointer rounded-full border border-custom-text-100 p-1 sm:top-[11.5%] md:right-[24%] lg:right-[19%]"
            onClick={onComplete}
          >
            <X className="h-3 w-3 text-neutral-text-strong" />
          </button>
          <TourSidebar step={step} setStep={setStep} />
          <div className="col-span-10 h-full overflow-hidden lg:col-span-7">
            <div
              className={`flex h-1/2 items-end overflow-hidden bg-custom-primary-100 sm:h-3/5 ${
                currentStepIndex % 2 === 0 ? "justify-end" : "justify-start"
              }`}
            >
              <Image src={currentStep?.image} alt={currentStep?.title} />
            </div>
            <div className="flex h-1/2 flex-col overflow-y-auto p-4 sm:h-2/5">
              <h3 className="font-semibold sm:text-xl">{currentStep?.title}</h3>
              <p className="mt-3 text-sm text-neutral-text-medium">{currentStep?.description}</p>
              <div className="mt-3 flex h-full items-end justify-between gap-4">
                <div className="flex items-center gap-4">
                  {currentStep?.prevStep && (
                    <Button variant="outline-neutral" onClick={() => setStep(currentStep.prevStep ?? "welcome")}>
                      Back
                    </Button>
                  )}
                  {currentStep?.nextStep && (
                    <Button variant="primary" onClick={() => setStep(currentStep.nextStep ?? "issues")}>
                      Next
                    </Button>
                  )}
                </div>
                {currentStepIndex === TOUR_STEPS.length - 1 && (
                  <Button
                    variant="primary"
                    onClick={() => {
                      setTrackElement("Product tour");
                      onComplete();
                      commandPaletteStore.toggleCreateProjectModal(true);
                    }}
                  >
                    Create my first project
                  </Button>
                )}
              </div>
            </div>
          </div>
        </div>
      )}
    </>
  );
});<|MERGE_RESOLUTION|>--- conflicted
+++ resolved
@@ -116,16 +116,11 @@
                   </Button>
                   <button
                     type="button"
-<<<<<<< HEAD
                     className="bg-transparent text-xs font-medium text-primary-text-subtle outline-custom-text-100"
-                    onClick={onComplete}
-=======
-                    className="bg-transparent text-xs font-medium text-custom-primary-100 outline-custom-text-100"
                     onClick={() => {
                       captureEvent(PRODUCT_TOUR_SKIPPED);
                       onComplete();
                     }}
->>>>>>> b86c6c90
                   >
                     No thanks, I will explore it myself
                   </button>
