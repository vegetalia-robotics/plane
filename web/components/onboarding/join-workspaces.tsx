import React from "react";
// hooks
import useUser from "hooks/use-user";
// components
import Invitations from "./invitations";
import DummySidebar from "components/account/sidebar";
import OnboardingStepIndicator from "components/account/step-indicator";
import { Workspace } from "./workspace";
// types
<<<<<<< HEAD
import { IWorkspace, TOnboardingSteps } from "types";
// react-hook-form
import { Controller, useForm } from "react-hook-form";
=======
import { IWorkspaceMemberInvitation, TOnboardingSteps } from "types";
// fetch-keys
import { USER_WORKSPACES, USER_WORKSPACE_INVITATIONS } from "constants/fetch-keys";
// constants
import { ROLE } from "constants/workspace";
import { trackEvent } from "helpers/event-tracker.helper";
>>>>>>> 6595a387

type Props = {
  finishOnboarding: () => Promise<void>;
  stepChange: (steps: Partial<TOnboardingSteps>) => Promise<void>;
  setTryDiffAccount: () => void;
};

export const JoinWorkspaces: React.FC<Props> = ({ stepChange, setTryDiffAccount }) => {
  const { user } = useUser();
  const {
    handleSubmit,
    control,
    setValue,
    watch,
    formState: { errors, isSubmitting, isValid },
  } = useForm<IWorkspace>({
    defaultValues: {
      name: "",
      slug: `${window.location.host}/`,
    },
    mode: "onChange",
  });

  const handleNextStep = async () => {
    if (!user) return;
<<<<<<< HEAD
    await stepChange({ workspace_join: true, workspace_create: true });
  };

  return (
    <div className="flex h-full w-full">
      <div className="hidden lg:block w-3/12">
        <Controller
          control={control}
          name="name"
          render={({ field: { value } }) => (
            <DummySidebar
              watch={watch}
              setValue={setValue}
              control={control}
              showProject={false}
              workspaceName={value.length > 0 ? value : "New Workspace"}
            />
          )}
        />
=======

    await stepChange({ workspace_join: true });

    if (user.onboarding_step.workspace_create && user.onboarding_step.workspace_invite) await finishOnboarding();
  };

  const submitInvitations = async () => {
    if (invitationsRespond.length <= 0) return;

    setIsJoiningWorkspaces(true);

    await workspaceService
      .joinWorkspaces({ invitations: invitationsRespond })
      .then(async (res) => {
        trackEvent(
          'WORKSPACE_USER_INVITE_ACCEPT',
          res
        )
        await mutateInvitations();
        await mutate(USER_WORKSPACES);
        await updateLastWorkspace();

        await handleNextStep();
      })
      .finally(() => setIsJoiningWorkspaces(false));
  };

  return (
    <div className="w-full space-y-7 sm:space-y-10">
      <h5 className="sm:text-lg">We see that someone has invited you to</h5>
      <h4 className="text-xl sm:text-2xl font-semibold">Join a workspace</h4>
      <div className="max-h-[37vh] overflow-y-auto md:w-3/5 space-y-4">
        {invitations &&
          invitations.map((invitation) => {
            const isSelected = invitationsRespond.includes(invitation.id);

            return (
              <div
                key={invitation.id}
                className={`flex cursor-pointer items-center gap-2 border py-5 px-3.5 rounded ${isSelected ? "border-custom-primary-100" : "border-custom-border-200 hover:bg-custom-background-80"
                  }`}
                onClick={() => handleInvitation(invitation, isSelected ? "withdraw" : "accepted")}
              >
                <div className="flex-shrink-0">
                  <div className="grid place-items-center h-9 w-9 rounded">
                    {invitation.workspace.logo && invitation.workspace.logo !== "" ? (
                      <img
                        src={invitation.workspace.logo}
                        height="100%"
                        width="100%"
                        className="rounded"
                        alt={invitation.workspace.name}
                      />
                    ) : (
                      <span className="grid place-items-center h-9 w-9 py-1.5 px-3 rounded bg-gray-700 uppercase text-white">
                        {invitation.workspace.name[0]}
                      </span>
                    )}
                  </div>
                </div>
                <div className="min-w-0 flex-1">
                  <div className="text-sm font-medium">{truncateText(invitation.workspace.name, 30)}</div>
                  <p className="text-xs text-custom-text-200">{ROLE[invitation.role]}</p>
                </div>
                <span className={`flex-shrink-0 ${isSelected ? "text-custom-primary-100" : "text-custom-text-200"}`}>
                  <CheckCircle className="h-5 w-5" />
                </span>
              </div>
            );
          })}
>>>>>>> 6595a387
      </div>

      <div className="w-full lg:w-1/2 md:w-4/5 md:px-0 px-7  my-16 mx-auto">
        <div className="flex justify-between items-center">
          <p className="font-semibold text-onboarding-text-200 text-xl sm:text-2xl">What will your workspace </p>
          <OnboardingStepIndicator step={1} />
        </div>
        <Workspace
          stepChange={stepChange}
          user={user}
          control={control}
          handleSubmit={handleSubmit}
          setValue={setValue}
          errors={errors}
          isSubmitting={isSubmitting}
        />
        <div className="flex  md:w-4/5 items-center my-8">
          <hr className="border-onboarding-border-100 w-full" />
          <p className="text-center text-sm text-custom-text-400 mx-3 flex-shrink-0">Or</p>
          <hr className="border-onboarding-border-100 w-full" />
        </div>
        <div className="w-full">
          <Invitations setTryDiffAccount={setTryDiffAccount} handleNextStep={handleNextStep} />
        </div>
      </div>
    </div>
  );
};<|MERGE_RESOLUTION|>--- conflicted
+++ resolved
@@ -7,18 +7,12 @@
 import OnboardingStepIndicator from "components/account/step-indicator";
 import { Workspace } from "./workspace";
 // types
-<<<<<<< HEAD
-import { IWorkspace, TOnboardingSteps } from "types";
-// react-hook-form
-import { Controller, useForm } from "react-hook-form";
-=======
 import { IWorkspaceMemberInvitation, TOnboardingSteps } from "types";
 // fetch-keys
 import { USER_WORKSPACES, USER_WORKSPACE_INVITATIONS } from "constants/fetch-keys";
 // constants
 import { ROLE } from "constants/workspace";
 import { trackEvent } from "helpers/event-tracker.helper";
->>>>>>> 6595a387
 
 type Props = {
   finishOnboarding: () => Promise<void>;
@@ -44,27 +38,6 @@
 
   const handleNextStep = async () => {
     if (!user) return;
-<<<<<<< HEAD
-    await stepChange({ workspace_join: true, workspace_create: true });
-  };
-
-  return (
-    <div className="flex h-full w-full">
-      <div className="hidden lg:block w-3/12">
-        <Controller
-          control={control}
-          name="name"
-          render={({ field: { value } }) => (
-            <DummySidebar
-              watch={watch}
-              setValue={setValue}
-              control={control}
-              showProject={false}
-              workspaceName={value.length > 0 ? value : "New Workspace"}
-            />
-          )}
-        />
-=======
 
     await stepChange({ workspace_join: true });
 
@@ -135,7 +108,6 @@
               </div>
             );
           })}
->>>>>>> 6595a387
       </div>
 
       <div className="w-full lg:w-1/2 md:w-4/5 md:px-0 px-7  my-16 mx-auto">
