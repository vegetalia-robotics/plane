--- conflicted
+++ resolved
@@ -5,11 +5,6 @@
 // plane editor
 import { CoreEditorExtensionsWithoutProps, DocumentEditorExtensionsWithoutProps } from "@plane/editor/lib";
 
-<<<<<<< HEAD
-const DOCUMENT_EDITOR_EXTENSIONS = [...CoreEditorExtensionsWithoutProps, ...DocumentEditorExtensionsWithoutProps];
-const documentEditorSchema = getSchema(DOCUMENT_EDITOR_EXTENSIONS);
-
-=======
 export const DOCUMENT_EDITOR_EXTENSIONS = [
   ...CoreEditorExtensionsWithoutProps,
   ...DocumentEditorExtensionsWithoutProps,
@@ -27,7 +22,6 @@
   return textMatch || "";
 };
 
->>>>>>> 29ad29e6
 export const getAllDocumentFormatsFromBinaryData = (
   description: Uint8Array
 ): {
@@ -43,13 +37,10 @@
   // convert to JSON
   const type = yDoc.getXmlFragment("default");
   const contentJSON = yXmlFragmentToProseMirrorRootNode(type, documentEditorSchema).toJSON();
-<<<<<<< HEAD
-=======
 
   const title = yDoc.getXmlFragment("title");
   const titleJSON = yXmlFragmentToProseMirrorRootNode(title, documentEditorSchema).toJSON();
   const titleHTML = extractTextFromHTML(generateHTML(titleJSON, DOCUMENT_EDITOR_EXTENSIONS));
->>>>>>> 29ad29e6
   // convert to HTML
   const contentHTML = generateHTML(contentJSON, DOCUMENT_EDITOR_EXTENSIONS);
 
