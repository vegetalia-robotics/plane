--- conflicted
+++ resolved
@@ -5,11 +5,7 @@
 urlpatterns = [
     path(
         "workspaces/<str:slug>/projects/<uuid:project_id>/members/",
-<<<<<<< HEAD
-        ProjectMemberAPIEndpoint.as_view(http_method_names=["get"]),
-=======
         ProjectMemberAPIEndpoint.as_view(http_method_names=["get", "post"]),
->>>>>>> c7a7e83b
         name="project-members",
     ),
     path(
