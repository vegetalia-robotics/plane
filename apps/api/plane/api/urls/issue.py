from django.urls import path

from plane.api.views import (
    IssueListCreateAPIEndpoint,
    IssueDetailAPIEndpoint,
    LabelListCreateAPIEndpoint,
    LabelDetailAPIEndpoint,
    IssueLinkListCreateAPIEndpoint,
    IssueLinkDetailAPIEndpoint,
    IssueCommentListCreateAPIEndpoint,
    IssueCommentDetailAPIEndpoint,
    IssueActivityListAPIEndpoint,
    IssueActivityDetailAPIEndpoint,
    IssueAttachmentListCreateAPIEndpoint,
    IssueAttachmentDetailAPIEndpoint,
    WorkspaceIssueAPIEndpoint,
<<<<<<< HEAD
=======
    IssueAttachmentServerEndpoint,
>>>>>>> 03a9eeb2
    IssueSearchEndpoint,
)

urlpatterns = [
    path(
        "workspaces/<str:slug>/issues/search/",
        IssueSearchEndpoint.as_view(http_method_names=["get"]),
        name="issue-search",
    ),
    path(
        "workspaces/<str:slug>/issues/<str:project_identifier>-<str:issue_identifier>/",
        WorkspaceIssueAPIEndpoint.as_view(http_method_names=["get"]),
        name="issue-by-identifier",
    ),
    path(
        "workspaces/<str:slug>/projects/<uuid:project_id>/issues/",
        IssueListCreateAPIEndpoint.as_view(http_method_names=["get", "post"]),
        name="issue",
    ),
    path(
        "workspaces/<str:slug>/projects/<uuid:project_id>/issues/<uuid:pk>/",
        IssueDetailAPIEndpoint.as_view(http_method_names=["get", "patch", "delete"]),
        name="issue",
    ),
    path(
        "workspaces/<str:slug>/projects/<uuid:project_id>/labels/",
        LabelListCreateAPIEndpoint.as_view(http_method_names=["get", "post"]),
        name="label",
    ),
    path(
        "workspaces/<str:slug>/projects/<uuid:project_id>/labels/<uuid:pk>/",
        LabelDetailAPIEndpoint.as_view(http_method_names=["get", "patch", "delete"]),
        name="label",
    ),
    path(
        "workspaces/<str:slug>/projects/<uuid:project_id>/issues/<uuid:issue_id>/links/",
        IssueLinkListCreateAPIEndpoint.as_view(http_method_names=["get", "post"]),
        name="link",
    ),
    path(
        "workspaces/<str:slug>/projects/<uuid:project_id>/issues/<uuid:issue_id>/links/<uuid:pk>/",
        IssueLinkDetailAPIEndpoint.as_view(
            http_method_names=["get", "patch", "delete"]
        ),
        name="link",
    ),
    path(
        "workspaces/<str:slug>/projects/<uuid:project_id>/issues/<uuid:issue_id>/comments/",
        IssueCommentListCreateAPIEndpoint.as_view(http_method_names=["get", "post"]),
        name="comment",
    ),
    path(
        "workspaces/<str:slug>/projects/<uuid:project_id>/issues/<uuid:issue_id>/comments/<uuid:pk>/",
        IssueCommentDetailAPIEndpoint.as_view(
            http_method_names=["get", "patch", "delete"]
        ),
        name="comment",
    ),
    path(
        "workspaces/<str:slug>/projects/<uuid:project_id>/issues/<uuid:issue_id>/activities/",
        IssueActivityListAPIEndpoint.as_view(http_method_names=["get"]),
        name="activity",
    ),
    path(
        "workspaces/<str:slug>/projects/<uuid:project_id>/issues/<uuid:issue_id>/activities/<uuid:pk>/",
        IssueActivityDetailAPIEndpoint.as_view(http_method_names=["get"]),
        name="activity",
    ),
    path(
        "workspaces/<str:slug>/projects/<uuid:project_id>/issues/<uuid:issue_id>/issue-attachments/",
        IssueAttachmentListCreateAPIEndpoint.as_view(http_method_names=["get", "post"]),
        name="attachment",
    ),
    path(
        "workspaces/<str:slug>/projects/<uuid:project_id>/issues/<uuid:issue_id>/issue-attachments/<uuid:pk>/",
        IssueAttachmentDetailAPIEndpoint.as_view(http_method_names=["get", "delete"]),
        name="issue-attachment",
    ),
    path(
        "workspaces/<str:slug>/projects/<uuid:project_id>/issues/<uuid:issue_id>/issue-attachments/server/",
        IssueAttachmentServerEndpoint.as_view(),
        name="attachment",
    ),
    path(
        "workspaces/<str:slug>/projects/<uuid:project_id>/issues/<uuid:issue_id>/issue-attachments/<uuid:pk>/server/",
        IssueAttachmentServerEndpoint.as_view(),
        name="attachment",
    ),
]<|MERGE_RESOLUTION|>--- conflicted
+++ resolved
@@ -14,10 +14,7 @@
     IssueAttachmentListCreateAPIEndpoint,
     IssueAttachmentDetailAPIEndpoint,
     WorkspaceIssueAPIEndpoint,
-<<<<<<< HEAD
-=======
     IssueAttachmentServerEndpoint,
->>>>>>> 03a9eeb2
     IssueSearchEndpoint,
 )
 
