--- conflicted
+++ resolved
@@ -149,8 +149,6 @@
         Retrieve all workflow states for a project.
         Returns paginated results when listing all states.
         """
-<<<<<<< HEAD
-=======
 
         external_id = request.GET.get("external_id")
         external_source = request.GET.get("external_source")
@@ -166,7 +164,6 @@
                 StateSerializer(state, fields=self.fields, expand=self.expand).data,
                 status=status.HTTP_200_OK,
             )
->>>>>>> 03a9eeb2
         return self.paginate(
             request=request,
             queryset=(self.get_queryset()),
