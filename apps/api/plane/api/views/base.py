# Python imports
import zoneinfo

# Django imports
from django.conf import settings
from django.core.exceptions import ObjectDoesNotExist, ValidationError
from django.db import IntegrityError
from django.urls import resolve
from django.utils import timezone
from plane.db.models.api import APIToken
from rest_framework import status
from rest_framework.permissions import IsAuthenticated
from rest_framework.response import Response

# Third party imports
from oauth2_provider.contrib.rest_framework import (
    OAuth2Authentication,
    IsAuthenticatedOrTokenHasScope,
)

from rest_framework.generics import GenericAPIView

# Module imports
from plane.api.middleware.api_authentication import APIKeyAuthentication
from plane.api.rate_limit import ApiKeyRateThrottle, ServiceTokenRateThrottle
from plane.authentication.rate_limit import OAuthTokenRateThrottle
from plane.authentication.permissions.oauth import OauthApplicationWorkspacePermission
from plane.utils.exception_logger import log_exception
from plane.utils.paginator import BasePaginator
from plane.utils.core.mixins import ReadReplicaControlMixin


class TimezoneMixin:
    """
    This enables timezone conversion according
    to the user set timezone
    """

    def initial(self, request, *args, **kwargs):
        super().initial(request, *args, **kwargs)
        if request.user.is_authenticated:
            timezone.activate(zoneinfo.ZoneInfo(request.user.user_timezone))
        else:
            timezone.deactivate()


class BaseAPIView(TimezoneMixin, GenericAPIView, ReadReplicaControlMixin, BasePaginator):
<<<<<<< HEAD
    authentication_classes = [APIKeyAuthentication]

    permission_classes = [IsAuthenticated]
=======
    authentication_classes = [APIKeyAuthentication, OAuth2Authentication]
    permission_classes = [
        IsAuthenticated,
        IsAuthenticatedOrTokenHasScope,
        OauthApplicationWorkspacePermission,
    ]
    required_scopes = ["read", "write"]
>>>>>>> ebeac413

    use_read_replica = False

    def filter_queryset(self, queryset):
        for backend in list(self.filter_backends):
            queryset = backend().filter_queryset(self.request, queryset, self)
        return queryset

    def get_throttles(self):
        throttle_classes = super().get_throttles()
        api_key = self.request.headers.get("X-Api-Key")

        if api_key:
            service_token = APIToken.objects.filter(token=api_key, is_service=True).first()

            if service_token:
                throttle_classes.append(ServiceTokenRateThrottle())
                return throttle_classes

        throttle_classes.append(ApiKeyRateThrottle())
        throttle_classes.append(OAuthTokenRateThrottle())

        return throttle_classes

    def handle_exception(self, exc):
        """
        Handle any exception that occurs, by returning an appropriate response,
        or re-raising the error.
        """
        try:
            response = super().handle_exception(exc)
            return response
        except Exception as e:
            if isinstance(e, IntegrityError):
                return Response(
                    {"error": "The payload is not valid"},
                    status=status.HTTP_400_BAD_REQUEST,
                )

            if isinstance(e, ValidationError):
                return Response(
                    {"error": "Please provide valid detail"},
                    status=status.HTTP_400_BAD_REQUEST,
                )

            if isinstance(e, ObjectDoesNotExist):
                return Response(
                    {"error": "The requested resource does not exist."},
                    status=status.HTTP_404_NOT_FOUND,
                )

            if isinstance(e, KeyError):
                return Response(
                    {"error": "The required key does not exist."},
                    status=status.HTTP_400_BAD_REQUEST,
                )

            log_exception(e)
            return Response(
                {"error": "Something went wrong please try again later"},
                status=status.HTTP_500_INTERNAL_SERVER_ERROR,
            )

    def dispatch(self, request, *args, **kwargs):
        try:
            response = super().dispatch(request, *args, **kwargs)
            if settings.DEBUG:
                from django.db import connection

                print(f"{request.method} - {request.get_full_path()} of Queries: {len(connection.queries)}")
            return response
        except Exception as exc:
            response = self.handle_exception(exc)
            return exc

    def finalize_response(self, request, response, *args, **kwargs):
        # Call super to get the default response
        response = super().finalize_response(request, response, *args, **kwargs)

        # Add custom headers if they exist in the request META
        ratelimit_remaining = request.META.get("X-RateLimit-Remaining")
        if ratelimit_remaining is not None:
            response["X-RateLimit-Remaining"] = ratelimit_remaining

        ratelimit_reset = request.META.get("X-RateLimit-Reset")
        if ratelimit_reset is not None:
            response["X-RateLimit-Reset"] = ratelimit_reset

        return response

    @property
    def workspace_slug(self):
        return self.kwargs.get("slug", None)

    @property
    def project_id(self):
        project_id = self.kwargs.get("project_id", None)
        if project_id:
            return project_id

        if resolve(self.request.path_info).url_name == "project":
            return self.kwargs.get("pk", None)

    @property
    def fields(self):
        fields = [field for field in self.request.GET.get("fields", "").split(",") if field]
        return fields if fields else None

    @property
    def expand(self):
        expand = [expand for expand in self.request.GET.get("expand", "").split(",") if expand]
        return expand if expand else None<|MERGE_RESOLUTION|>--- conflicted
+++ resolved
@@ -45,11 +45,6 @@
 
 
 class BaseAPIView(TimezoneMixin, GenericAPIView, ReadReplicaControlMixin, BasePaginator):
-<<<<<<< HEAD
-    authentication_classes = [APIKeyAuthentication]
-
-    permission_classes = [IsAuthenticated]
-=======
     authentication_classes = [APIKeyAuthentication, OAuth2Authentication]
     permission_classes = [
         IsAuthenticated,
@@ -57,7 +52,6 @@
         OauthApplicationWorkspacePermission,
     ]
     required_scopes = ["read", "write"]
->>>>>>> ebeac413
 
     use_read_replica = False
 
