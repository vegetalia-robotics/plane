--- conflicted
+++ resolved
@@ -22,25 +22,6 @@
 
         user = User.objects.get(email=creator)
 
-<<<<<<< HEAD
-            if creator == "" or not User.objects.filter(email=creator).exists():
-                raise CommandError("User email is required and should have signed in plane")
-
-            user = User.objects.get(email=creator)
-
-            members = input("Enter Member emails (comma separated): ")
-            members = members.split(",") if members != "" else []
-            # Create workspace
-            workspace = Workspace.objects.create(slug=workspace_slug, name=workspace_name, owner=user)
-            # Create workspace member
-            WorkspaceMember.objects.create(workspace=workspace, role=20, member=user)
-            user_ids = User.objects.filter(email__in=members)
-
-            _ = WorkspaceMember.objects.bulk_create(
-                [WorkspaceMember(workspace=workspace, member=user_id, role=20) for user_id in user_ids],
-                ignore_conflicts=True,
-            )
-=======
         members = input("Enter Member emails (comma separated): ")
         members = members.split(",") if members != "" else []
         # Create workspace
@@ -74,7 +55,6 @@
                 members = list(
                     WorkspaceMember.objects.filter(workspace=workspace).values_list("member__email", flat=True)
                 )
->>>>>>> ebeac413
 
             project_count = int(input("Number of projects to be created: "))
 
