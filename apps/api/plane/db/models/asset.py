--- conflicted
+++ resolved
@@ -107,8 +107,6 @@
 
         if self.entity_type == self.EntityTypeContext.ISSUE_ATTACHMENT:
             return f"/api/assets/v2/workspaces/{self.workspace.slug}/projects/{self.project_id}/issues/{self.issue_id}/attachments/{self.id}/"  # noqa: E501
-<<<<<<< HEAD
-=======
 
         if self.entity_type == self.EntityTypeContext.PROJECT_ATTACHMENT:
             return f"/api/assets/v2/workspaces/{self.workspace.slug}/projects/{self.project_id}/attachments/{self.id}/"
@@ -118,7 +116,6 @@
 
         if self.entity_type == FileAsset.EntityTypeContext.CUSTOMER_REQUEST_ATTACHMENT:
             return f"/api/assets/v2/workspaces/{self.workspace.slug}/customer-requests/{self.entity_identifier}/attachments/{self.id}/"
->>>>>>> ebeac413
 
         if self.entity_type in [
             self.EntityTypeContext.ISSUE_DESCRIPTION,
