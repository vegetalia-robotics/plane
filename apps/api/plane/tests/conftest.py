--- conflicted
+++ resolved
@@ -253,9 +253,6 @@
         role=ROLE.ADMIN.value,
     )
 
-<<<<<<< HEAD
-    WorkspaceMember.objects.create(workspace=created_workspace, member=create_user, role=20)
-=======
     return project
 
 
@@ -321,7 +318,6 @@
         is_active=True,
     )
     return project_member
->>>>>>> ebeac413
 
 
 @pytest.fixture
