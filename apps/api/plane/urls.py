--- conflicted
+++ resolved
@@ -11,15 +11,12 @@
     SpectacularRedocView,
     SpectacularSwaggerView,
 )
-<<<<<<< HEAD
-=======
 
 # Module imports
 from plane.ee.views.space.intake import (
     IntakeEmailWebhookEndpoint,
     IntakeEmailAttachmentEndpoint,
 )
->>>>>>> 03a9eeb2
 
 handler404 = "plane.app.views.error_404.custom_404_view"
 
