# Python imports
import socket
import ipaddress
from urllib.parse import urlparse

# Django imports
from django.conf import settings

# Third party imports
from rest_framework import serializers

# Module imports
from .base import DynamicBaseSerializer
from plane.db.models import Webhook, WebhookLog
from plane.db.models.webhook import validate_domain, validate_schema


class WebhookSerializer(DynamicBaseSerializer):
    url = serializers.URLField(validators=[validate_schema, validate_domain])

    def create(self, validated_data):
        url = validated_data.get("url", None)

        # Extract the hostname from the URL
        hostname = urlparse(url).hostname
        if not hostname:
            raise serializers.ValidationError({"url": "Invalid URL: No hostname found."})

        # Resolve the hostname to IP addresses
        try:
            ip_addresses = socket.getaddrinfo(hostname, None)
        except socket.gaierror:
            raise serializers.ValidationError({"url": "Hostname could not be resolved."})

        if not ip_addresses:
            raise serializers.ValidationError({"url": "No IP addresses found for the hostname."})

        for addr in ip_addresses:
            ip = ipaddress.ip_address(addr[4][0])
            if ip.is_loopback:
                raise serializers.ValidationError({"url": "URL resolves to a blocked IP address."})
<<<<<<< HEAD
=======

            # if in cloud environment, private IP addresses are also not allowed
            if settings.IS_MULTI_TENANT and ip.is_private:
                raise serializers.ValidationError(
                    {"url": "URL resolves to a blocked IP address."}
                )
>>>>>>> ebeac413

        # Additional validation for multiple request domains and their subdomains
        request = self.context.get("request")
        disallowed_domains = ["plane.so"]  # Add your disallowed domains here
        if request:
            request_host = request.get_host().split(":")[0]  # Remove port if present
            disallowed_domains.append(request_host)

        # Check if hostname is a subdomain or exact match of any disallowed domain
        if any(hostname == domain or hostname.endswith("." + domain) for domain in disallowed_domains):
            raise serializers.ValidationError({"url": "URL domain or its subdomain is not allowed."})

        return Webhook.objects.create(**validated_data)

    def update(self, instance, validated_data):
        url = validated_data.get("url", None)
        if url:
            # Extract the hostname from the URL
            hostname = urlparse(url).hostname
            if not hostname:
                raise serializers.ValidationError({"url": "Invalid URL: No hostname found."})

            # Resolve the hostname to IP addresses
            try:
                ip_addresses = socket.getaddrinfo(hostname, None)
            except socket.gaierror:
                raise serializers.ValidationError({"url": "Hostname could not be resolved."})

            if not ip_addresses:
                raise serializers.ValidationError({"url": "No IP addresses found for the hostname."})

            for addr in ip_addresses:
                ip = ipaddress.ip_address(addr[4][0])
                if ip.is_loopback:
                    raise serializers.ValidationError({"url": "URL resolves to a blocked IP address."})
<<<<<<< HEAD
=======

                # if in cloud environment, private IP addresses are also not allowed
                if settings.IS_MULTI_TENANT and ip.is_private:
                    raise serializers.ValidationError(
                        {"url": "URL resolves to a blocked IP address."}
                    )
>>>>>>> ebeac413

            # Additional validation for multiple request domains and their subdomains
            request = self.context.get("request")
            disallowed_domains = ["plane.so"]  # Add your disallowed domains here
            if request:
                request_host = request.get_host().split(":")[0]  # Remove port if present
                disallowed_domains.append(request_host)

            # Check if hostname is a subdomain or exact match of any disallowed domain
            if any(hostname == domain or hostname.endswith("." + domain) for domain in disallowed_domains):
                raise serializers.ValidationError({"url": "URL domain or its subdomain is not allowed."})

        return super().update(instance, validated_data)

    class Meta:
        model = Webhook
        fields = "__all__"
        read_only_fields = ["workspace", "secret_key", "deleted_at"]


class WebhookLogSerializer(DynamicBaseSerializer):
    class Meta:
        model = WebhookLog
        fields = "__all__"
        read_only_fields = ["workspace", "webhook"]<|MERGE_RESOLUTION|>--- conflicted
+++ resolved
@@ -39,15 +39,10 @@
             ip = ipaddress.ip_address(addr[4][0])
             if ip.is_loopback:
                 raise serializers.ValidationError({"url": "URL resolves to a blocked IP address."})
-<<<<<<< HEAD
-=======
 
             # if in cloud environment, private IP addresses are also not allowed
             if settings.IS_MULTI_TENANT and ip.is_private:
-                raise serializers.ValidationError(
-                    {"url": "URL resolves to a blocked IP address."}
-                )
->>>>>>> ebeac413
+                raise serializers.ValidationError({"url": "URL resolves to a blocked IP address."})
 
         # Additional validation for multiple request domains and their subdomains
         request = self.context.get("request")
@@ -83,15 +78,10 @@
                 ip = ipaddress.ip_address(addr[4][0])
                 if ip.is_loopback:
                     raise serializers.ValidationError({"url": "URL resolves to a blocked IP address."})
-<<<<<<< HEAD
-=======
 
                 # if in cloud environment, private IP addresses are also not allowed
                 if settings.IS_MULTI_TENANT and ip.is_private:
-                    raise serializers.ValidationError(
-                        {"url": "URL resolves to a blocked IP address."}
-                    )
->>>>>>> ebeac413
+                    raise serializers.ValidationError({"url": "URL resolves to a blocked IP address."})
 
             # Additional validation for multiple request domains and their subdomains
             request = self.context.get("request")
