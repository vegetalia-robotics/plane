--- conflicted
+++ resolved
@@ -12,15 +12,11 @@
     ProjectIdentifier,
     ProjectPublicMember,
 )
-<<<<<<< HEAD
 from plane.utils.content_validator import (
     validate_html_content,
     validate_json_content,
-    validate_binary_data,
 )
-=======
 from plane.ee.models.initiative import InitiativeProject
->>>>>>> b6edcc83
 
 
 class ProjectSerializer(BaseSerializer):
@@ -145,7 +141,7 @@
                 project_identifier.name = identifier
                 project_identifier.save()
             return project
-        # If found check if the project_id to be updated and identifier project id is same
+        # If found check if the project_id to be updated and identifier project id is same  # noqa: E501
         if project_identifier.project_id == instance.id:
             # If same pass update
 
