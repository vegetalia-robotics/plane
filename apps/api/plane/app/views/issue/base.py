# Python imports
import copy
import json

# Django imports
from django.contrib.postgres.aggregates import ArrayAgg
from django.contrib.postgres.fields import ArrayField
from django.core.serializers.json import DjangoJSONEncoder
from django.db.models import (
    Count,
    Exists,
    F,
    Func,
    OuterRef,
    Prefetch,
    Q,
    Subquery,
    UUIDField,
    Value,
)
from django.db.models.functions import Coalesce
from django.utils import timezone
from django.utils.decorators import method_decorator
from django.views.decorators.gzip import gzip_page

# Third Party imports
from rest_framework import status
from rest_framework.response import Response

# Module imports
from plane.app.permissions import ROLE, allow_permission
from plane.app.serializers import (
    IssueCreateSerializer,
    IssueDetailSerializer,
    IssueListDetailSerializer,
    IssueSerializer,
    IssueUserPropertySerializer,
)
from plane.bgtasks.issue_activities_task import issue_activity
from plane.bgtasks.issue_description_version_task import issue_description_version_task
from plane.bgtasks.recent_visited_task import recent_visited_task
from plane.bgtasks.webhook_task import model_activity
from plane.db.models import (
    CycleIssue,
    FileAsset,
    IntakeIssue,
    Issue,
    IssueAssignee,
    IssueLabel,
    IssueLink,
    IssueReaction,
    IssueRelation,
    IssueSubscriber,
    IssueUserProperty,
    ModuleIssue,
    Project,
    ProjectMember,
    UserRecentVisit,
)
from plane.ee.bgtasks.entity_issue_state_progress_task import (
    entity_issue_state_activity_task,
)
from plane.ee.models import CustomerRequestIssue, TeamspaceMember, TeamspaceProject
from plane.ee.utils.check_user_teamspace_member import (
    check_if_current_user_is_teamspace_member,
)
from plane.ee.utils.workflow import WorkflowStateManager
from plane.payment.flags.flag import FeatureFlag
from plane.payment.flags.flag_decorator import check_workspace_feature_flag
from plane.utils.filters import ComplexFilterBackend, IssueFilterSet
from plane.utils.global_paginator import paginate
from plane.utils.grouper import (
    issue_group_values,
    issue_on_results,
    issue_queryset_grouper,
)
from plane.utils.host import base_host
from plane.utils.issue_filters import issue_filters
from plane.utils.order_queryset import order_issue_queryset
from plane.utils.paginator import GroupedOffsetPaginator, SubGroupedOffsetPaginator
from plane.utils.timezone_converter import user_timezone_converter

from .. import BaseAPIView, BaseViewSet


class IssueListEndpoint(BaseAPIView):
    filter_backends = (ComplexFilterBackend,)
    filterset_class = IssueFilterSet

    @allow_permission([ROLE.ADMIN, ROLE.MEMBER, ROLE.GUEST])
    def get(self, request, slug, project_id):
        issue_ids = request.GET.get("issues", False)

        if not issue_ids:
            return Response({"error": "Issues are required"}, status=status.HTTP_400_BAD_REQUEST)

        issue_ids = [issue_id for issue_id in issue_ids.split(",") if issue_id != ""]

        # Base queryset with basic filters
        queryset = Issue.issue_objects.filter(workspace__slug=slug, project_id=project_id, pk__in=issue_ids)

        # Apply filtering from filterset
        queryset = self.filter_queryset(queryset)

        # Apply legacy filters
        filters = issue_filters(request.query_params, "GET")
        issue_queryset = queryset.filter(**filters)

        # Add select_related, prefetch_related if fields or expand is not None
        if self.fields or self.expand:
            issue_queryset = issue_queryset.select_related("workspace", "project", "state", "parent").prefetch_related(
                "assignees", "labels", "issue_module__module"
            )

        # Add annotations
        issue_queryset = (
            issue_queryset.annotate(
                cycle_id=Subquery(
                    CycleIssue.objects.filter(issue=OuterRef("id"), deleted_at__isnull=True).values("cycle_id")[:1]
                )
            )
            .annotate(
                link_count=IssueLink.objects.filter(issue=OuterRef("id"))
                .order_by()
                .annotate(count=Func(F("id"), function="Count"))
                .values("count")
            )
            .annotate(
                attachment_count=FileAsset.objects.filter(
                    issue_id=OuterRef("id"),
                    entity_type=FileAsset.EntityTypeContext.ISSUE_ATTACHMENT,
                )
                .order_by()
                .annotate(count=Func(F("id"), function="Count"))
                .values("count")
            )
            .annotate(
                sub_issues_count=Issue.issue_objects.filter(parent=OuterRef("id"))
                .order_by()
                .annotate(count=Func(F("id"), function="Count"))
                .values("count")
            )
            .distinct()
        )

        order_by_param = request.GET.get("order_by", "-created_at")
        # Issue queryset
        issue_queryset, _ = order_issue_queryset(issue_queryset=issue_queryset, order_by_param=order_by_param)

        # Group by
        group_by = request.GET.get("group_by", False)
        sub_group_by = request.GET.get("sub_group_by", False)

        # issue queryset
        issue_queryset = issue_queryset_grouper(queryset=issue_queryset, group_by=group_by, sub_group_by=sub_group_by)

        recent_visited_task.delay(
            slug=slug,
            project_id=project_id,
            entity_name="project",
            entity_identifier=project_id,
            user_id=request.user.id,
        )

        if self.fields or self.expand:
            issues = IssueSerializer(queryset, many=True, fields=self.fields, expand=self.expand).data
        else:
            issues = issue_queryset.values(
                "id",
                "name",
                "state_id",
                "sort_order",
                "completed_at",
                "estimate_point",
                "priority",
                "start_date",
                "target_date",
                "sequence_id",
                "project_id",
                "parent_id",
                "cycle_id",
                "module_ids",
                "label_ids",
                "assignee_ids",
                "sub_issues_count",
                "created_at",
                "updated_at",
                "created_by",
                "updated_by",
                "attachment_count",
                "link_count",
                "is_draft",
                "archived_at",
                "deleted_at",
                "type_id",
            )
            datetime_fields = ["created_at", "updated_at"]
            issues = user_timezone_converter(issues, datetime_fields, request.user.user_timezone)
        return Response(issues, status=status.HTTP_200_OK)


class IssueViewSet(BaseViewSet):
    model = Issue
    webhook_event = "issue"
    search_fields = ["name"]
    filter_backends = (ComplexFilterBackend,)
    filterset_class = IssueFilterSet

    def get_serializer_class(self):
        return IssueCreateSerializer if self.action in ["create", "update", "partial_update"] else IssueSerializer
<<<<<<< HEAD
=======

    def _validate_order_by_field(self, order_by_param):
        """
        Validate if the order_by parameter is a valid sortable field.
        Returns a tuple of (is_valid, sanitized_field)
        """
        # Remove the minus sign for validation
        field_name = order_by_param.lstrip("-")

        # Define valid sortable fields
        valid_fields = {
            # Direct fields
            "name",
            "priority",
            "sequence_id",
            "sort_order",
            "start_date",
            "target_date",
            "completed_at",
            "archived_at",
            "is_draft",
            "created_at",
            "updated_at",
            "point",
            # Related fields
            "state__name",
            "state__group",
            "type__name",
            "parent__name",
            "created_by__first_name",
            "updated_by__first_name",
            "estimate_point__name",
            # Many-to-many fields (handled specially in order_issue_queryset)
            "labels__name",
            "assignees__first_name",
            "issue_module__module__name",
            # Computed fields (annotated in get_queryset)
            "sub_issues_count",
            "attachment_count",
            "link_count",
            # Special fields handled by order_issue_queryset
            "priority",
            "state__group",
        }

        if field_name in valid_fields:
            return order_by_param
        else:
            return "-created_at"
>>>>>>> ebeac413

    def get_queryset(self):
        issues = Issue.issue_objects.filter(
            project_id=self.kwargs.get("project_id"),
            workspace__slug=self.kwargs.get("slug"),
        ).distinct()

        return issues

    def apply_annotations(self, issues):
        issues = (
            issues.annotate(
                cycle_id=Subquery(
                    CycleIssue.objects.filter(issue=OuterRef("id"), deleted_at__isnull=True).values("cycle_id")[:1]
                )
            )
            .annotate(
                link_count=Subquery(
                    IssueLink.objects.filter(issue=OuterRef("id"))
                    .values("issue")
                    .annotate(count=Count("id"))
                    .values("count")
                )
            )
            .annotate(
                attachment_count=Subquery(
                    FileAsset.objects.filter(
                        issue_id=OuterRef("id"),
                        entity_type=FileAsset.EntityTypeContext.ISSUE_ATTACHMENT,
                    )
                    .values("issue_id")
                    .annotate(count=Count("id"))
                    .values("count")
                )
            )
            .annotate(
                sub_issues_count=Issue.issue_objects.filter(parent=OuterRef("id"))
                .order_by()
                .annotate(count=Func(F("id"), function="Count"))
                .values("count")
            )
        )

        if check_workspace_feature_flag(
            feature_key=FeatureFlag.CUSTOMERS,
            slug=self.kwargs.get("slug"),
            user_id=str(self.request.user.id),
        ):
            issues = issues.annotate(
                customer_ids=Coalesce(
                    ArrayAgg(
                        "customer_request_issues__customer_id",
                        filter=Q(
                            customer_request_issues__deleted_at__isnull=True,
                            customer_request_issues__customer_request__isnull=True,
                            customer_request_issues__issue_id__isnull=False,
                        ),
                        distinct=True,
                    ),
                    Value([], output_field=ArrayField(UUIDField())),
                )
            ).annotate(
                customer_request_ids=Coalesce(
                    ArrayAgg(
                        "customer_request_issues__customer_request_id",
                        filter=Q(
                            customer_request_issues__deleted_at__isnull=True,
                            customer_request_issues__customer_request__isnull=False,
                        ),
                        distinct=True,
                    ),
                    Value([], output_field=ArrayField(UUIDField())),
                )
            )

        return issues

    @method_decorator(gzip_page)
    @allow_permission([ROLE.ADMIN, ROLE.MEMBER, ROLE.GUEST])
    def list(self, request, slug, project_id):
        extra_filters = {}
        if request.GET.get("updated_at__gt", None) is not None:
            extra_filters = {"updated_at__gt": request.GET.get("updated_at__gt")}

        project = Project.objects.get(pk=project_id, workspace__slug=slug)
        query_params = request.query_params.copy()
        sub_issue = query_params.get("sub_issue", None)
        query_params.pop("sub_issue", None)

        filters = issue_filters(query_params, "GET")
        order_by_param = request.GET.get("order_by", "-created_at")

        # Validate the order_by_param
        order_by_param = self._validate_order_by_field(order_by_param)

        issue_queryset = self.get_queryset()

        # Apply rich filters
        issue_queryset = self.filter_queryset(issue_queryset)

        # Apply legacy filters
        issue_queryset = issue_queryset.filter(**filters, **extra_filters)

        if sub_issue is not None and sub_issue == "false":
            # If sub_issue is false, show the issues which are attached to epic as well.
            issue_queryset = issue_queryset.filter(Q(parent__isnull=True) | Q(parent__type__is_epic=True))

        # Keeping a copy of the queryset before applying annotations
        filtered_issue_queryset = copy.deepcopy(issue_queryset)

        # Applying annotations to the issue queryset
        issue_queryset = self.apply_annotations(issue_queryset)

        # Issue queryset
        issue_queryset, order_by_param = order_issue_queryset(
            issue_queryset=issue_queryset, order_by_param=order_by_param
        )

        # Group by
        group_by = request.GET.get("group_by", False)
        sub_group_by = request.GET.get("sub_group_by", False)

        # issue queryset
        issue_queryset = issue_queryset_grouper(queryset=issue_queryset, group_by=group_by, sub_group_by=sub_group_by)

        recent_visited_task.delay(
            slug=slug,
            project_id=project_id,
            entity_name="project",
            entity_identifier=project_id,
            user_id=request.user.id,
        )
        if (
            ProjectMember.objects.filter(
                workspace__slug=slug,
                project_id=project_id,
                member=request.user,
                role=5,
                is_active=True,
            ).exists()
            and not project.guest_view_all_features
            and not check_if_current_user_is_teamspace_member(request.user.id, slug, project_id)
        ):
            issue_queryset = issue_queryset.filter(created_by=request.user)
            filtered_issue_queryset = filtered_issue_queryset.filter(created_by=request.user)

        if group_by:
            if sub_group_by:
                if group_by == sub_group_by:
                    return Response(
                        {
                            "error": "Group by and sub group by cannot have same parameters"  # noqa: E501
                        },
                        status=status.HTTP_400_BAD_REQUEST,
                    )
                else:
                    return self.paginate(
                        request=request,
                        order_by=order_by_param,
                        queryset=issue_queryset,
                        total_count_queryset=filtered_issue_queryset,
                        on_results=lambda issues: issue_on_results(
                            group_by=group_by,
                            issues=issues,
                            sub_group_by=sub_group_by,
                            slug=slug,
                            user_id=request.user.id,
                        ),
                        paginator_cls=SubGroupedOffsetPaginator,
                        group_by_fields=issue_group_values(
                            field=group_by,
                            slug=slug,
                            project_id=project_id,
                            filters=filters,
                            queryset=filtered_issue_queryset,
                        ),
                        sub_group_by_fields=issue_group_values(
                            field=sub_group_by,
                            slug=slug,
                            project_id=project_id,
                            filters=filters,
                            queryset=filtered_issue_queryset,
                        ),
                        group_by_field_name=group_by,
                        sub_group_by_field_name=sub_group_by,
                        count_filter=Q(
                            Q(issue_intake__status=1)
                            | Q(issue_intake__status=-1)
                            | Q(issue_intake__status=2)
                            | Q(issue_intake__isnull=True),
                            archived_at__isnull=True,
                            is_draft=False,
                        ),
                    )
            else:
                # Group paginate
                return self.paginate(
                    request=request,
                    order_by=order_by_param,
                    queryset=issue_queryset,
                    total_count_queryset=filtered_issue_queryset,
                    on_results=lambda issues: issue_on_results(
                        group_by=group_by,
                        issues=issues,
                        sub_group_by=sub_group_by,
                        slug=slug,
                        user_id=request.user.id,
                    ),
                    paginator_cls=GroupedOffsetPaginator,
                    group_by_fields=issue_group_values(
                        field=group_by,
                        slug=slug,
                        project_id=project_id,
                        filters=filters,
                        queryset=filtered_issue_queryset,
                    ),
                    group_by_field_name=group_by,
                    count_filter=Q(
                        Q(issue_intake__status=1)
                        | Q(issue_intake__status=-1)
                        | Q(issue_intake__status=2)
                        | Q(issue_intake__isnull=True),
                        archived_at__isnull=True,
                        is_draft=False,
                    ),
                )
        else:
            return self.paginate(
                order_by=order_by_param,
                request=request,
                queryset=issue_queryset,
                total_count_queryset=filtered_issue_queryset,
<<<<<<< HEAD
                on_results=lambda issues: issue_on_results(group_by=group_by, issues=issues, sub_group_by=sub_group_by),
=======
                on_results=lambda issues: issue_on_results(
                    group_by=group_by,
                    issues=issues,
                    sub_group_by=sub_group_by,
                    slug=slug,
                    user_id=request.user.id,
                ),
>>>>>>> ebeac413
            )

    @allow_permission([ROLE.ADMIN, ROLE.MEMBER])
    def create(self, request, slug, project_id):
        project = Project.objects.get(pk=project_id)

        serializer = IssueCreateSerializer(
            data=request.data,
            context={
                "project_id": project_id,
                "workspace_id": project.workspace_id,
                "default_assignee_id": project.default_assignee_id,
                "user_id": request.user.id,
                "slug": slug,
            },
        )
        if request.data.get("state_id"):
            workflow_state_manager = WorkflowStateManager(project_id=project_id, slug=slug)
            if workflow_state_manager.validate_issue_creation(
                state_id=request.data.get("state_id"), user_id=request.user.id
            ):
                return Response(
                    {"error": "You cannot create a work item in this state"},
                    status=status.HTTP_403_FORBIDDEN,
                )

        if serializer.is_valid():
            serializer.save()

            # Track the issue
            issue_activity.delay(
                type="issue.activity.created",
                requested_data=json.dumps(self.request.data, cls=DjangoJSONEncoder),
                actor_id=str(request.user.id),
                issue_id=str(serializer.data.get("id", None)),
                project_id=str(project_id),
                current_instance=None,
                epoch=int(timezone.now().timestamp()),
                notification=True,
                origin=base_host(request=request, is_app=True),
            )
            queryset = self.get_queryset()
            queryset = self.apply_annotations(queryset)
            issue = (
                issue_queryset_grouper(
                    queryset=queryset.filter(pk=serializer.data["id"]),
                    group_by=None,
                    sub_group_by=None,
                )
                .values(
                    "id",
                    "name",
                    "state_id",
                    "sort_order",
                    "completed_at",
                    "estimate_point",
                    "priority",
                    "start_date",
                    "target_date",
                    "sequence_id",
                    "project_id",
                    "parent_id",
                    "cycle_id",
                    "module_ids",
                    "label_ids",
                    "assignee_ids",
                    "sub_issues_count",
                    "created_at",
                    "updated_at",
                    "created_by",
                    "updated_by",
                    "attachment_count",
                    "link_count",
                    "is_draft",
                    "archived_at",
                    "deleted_at",
                    "type_id",
                )
                .first()
            )
            datetime_fields = ["created_at", "updated_at"]
            issue = user_timezone_converter(issue, datetime_fields, request.user.user_timezone)
            # Send the model activity
            model_activity.delay(
                model_name="issue",
                model_id=str(serializer.data["id"]),
                requested_data=request.data,
                current_instance=None,
                actor_id=request.user.id,
                slug=slug,
                origin=base_host(request=request, is_app=True),
            )
            # updated issue description version
            issue_description_version_task.delay(
                updated_issue=json.dumps(request.data, cls=DjangoJSONEncoder),
                issue_id=str(serializer.data["id"]),
                user_id=request.user.id,
                is_creating=True,
            )
            return Response(issue, status=status.HTTP_201_CREATED)
        return Response(serializer.errors, status=status.HTTP_400_BAD_REQUEST)

    @allow_permission(allowed_roles=[ROLE.ADMIN, ROLE.MEMBER, ROLE.GUEST], creator=True, model=Issue)
    def retrieve(self, request, slug, project_id, pk=None):
        project = Project.objects.get(pk=project_id, workspace__slug=slug)

        issue = (
            Issue.objects.filter(
                project_id=self.kwargs.get("project_id"),
                workspace__slug=self.kwargs.get("slug"),
                pk=pk,
            )
            .filter(Q(type__is_epic=False) | Q(type__isnull=True))
            .select_related("state")
            .annotate(cycle_id=Subquery(CycleIssue.objects.filter(issue=OuterRef("id")).values("cycle_id")[:1]))
            .annotate(
                link_count=Subquery(
                    IssueLink.objects.filter(issue=OuterRef("id"))
                    .values("issue")
                    .annotate(count=Count("id"))
                    .values("count")
                )
            )
            .annotate(
                attachment_count=Subquery(
                    FileAsset.objects.filter(
                        issue_id=OuterRef("id"),
                        entity_type=FileAsset.EntityTypeContext.ISSUE_ATTACHMENT,
                    )
                    .values("issue_id")
                    .annotate(count=Count("id"))
                    .values("count")
                )
            )
            .annotate(
                sub_issues_count=Subquery(
                    Issue.issue_objects.filter(parent=OuterRef("id"))
                    .values("parent")
                    .annotate(count=Count("id"))
                    .values("count")
                )
            )
            .annotate(
                label_ids=Coalesce(
                    Subquery(
                        IssueLabel.objects.filter(issue_id=OuterRef("pk"))
                        .values("issue_id")
                        .annotate(arr=ArrayAgg("label_id", distinct=True))
                        .values("arr")
                    ),
                    Value([], output_field=ArrayField(UUIDField())),
                ),
                assignee_ids=Coalesce(
                    Subquery(
                        IssueAssignee.objects.filter(
                            issue_id=OuterRef("pk"),
                            assignee__member_project__is_active=True,
                        )
                        .values("issue_id")
                        .annotate(arr=ArrayAgg("assignee_id", distinct=True))
                        .values("arr")
                    ),
                    Value([], output_field=ArrayField(UUIDField())),
                ),
                module_ids=Coalesce(
                    Subquery(
                        ModuleIssue.objects.filter(
                            issue_id=OuterRef("pk"),
                            module__archived_at__isnull=True,
                        )
                        .values("issue_id")
                        .annotate(arr=ArrayAgg("module_id", distinct=True))
                        .values("arr")
                    ),
                    Value([], output_field=ArrayField(UUIDField())),
                ),
            )
            .prefetch_related(
                Prefetch(
                    "issue_reactions",
                    queryset=IssueReaction.objects.select_related("issue", "actor"),
                )
            )
            .prefetch_related(
                Prefetch(
                    "issue_link",
                    queryset=IssueLink.objects.select_related("created_by"),
                )
            )
            .annotate(
                is_subscribed=Exists(
                    IssueSubscriber.objects.filter(
                        workspace__slug=slug,
                        project_id=project_id,
                        issue_id=OuterRef("pk"),
                        subscriber=request.user,
                    )
                )
            )
        )

        if check_workspace_feature_flag(
            feature_key=FeatureFlag.CUSTOMERS,
            slug=self.kwargs.get("slug"),
            user_id=str(request.user.id),
        ):
            issue = issue.annotate(
                customer_request_ids=Coalesce(
                    Subquery(
                        CustomerRequestIssue.objects.filter(
                            issue_id=OuterRef("pk"),
                            customer_request__isnull=False,
                        )
                        .values("issue_id")
                        .annotate(arr=ArrayAgg("customer_request_id", distinct=True))
                        .values("arr")
                    ),
                    Value([], output_field=ArrayField(UUIDField())),
                )
            )
        issue = issue.first()

        if not issue:
            return Response(
                {"error": "The required object does not exist."},
                status=status.HTTP_404_NOT_FOUND,
            )

        """
        if the role is guest and guest_view_all_features is false and owned by is not
        the requesting user then dont show the issue
        """

        if (
            ProjectMember.objects.filter(
                workspace__slug=slug,
                project_id=project_id,
                member=request.user,
                role=5,
                is_active=True,
            ).exists()
            and not project.guest_view_all_features
            and not issue.created_by == request.user
            and not check_if_current_user_is_teamspace_member(request.user.id, slug, project_id)
        ):
            return Response(
                {"error": "You are not allowed to view this issue"},
                status=status.HTTP_403_FORBIDDEN,
            )

        recent_visited_task.delay(
            slug=slug,
            entity_name="issue",
            entity_identifier=pk,
            user_id=request.user.id,
            project_id=project_id,
        )

        serializer = IssueDetailSerializer(
            issue,
            expand=self.expand,
            context={"slug": self.kwargs.get("slug"), "user_id": str(request.user.id)},
        )
        return Response(serializer.data, status=status.HTTP_200_OK)

    @allow_permission(allowed_roles=[ROLE.ADMIN, ROLE.MEMBER], creator=True, model=Issue)
    def partial_update(self, request, slug, project_id, pk=None):
        queryset = self.get_queryset()
        queryset = self.apply_annotations(queryset)
        issue = (
            queryset.annotate(
                label_ids=Coalesce(
                    ArrayAgg(
                        "labels__id",
                        distinct=True,
                        filter=Q(~Q(labels__id__isnull=True) & Q(label_issue__deleted_at__isnull=True)),
                    ),
                    Value([], output_field=ArrayField(UUIDField())),
                ),
                assignee_ids=Coalesce(
                    ArrayAgg(
                        "assignees__id",
                        distinct=True,
                        filter=Q(
                            ~Q(assignees__id__isnull=True)
                            & Q(assignees__member_project__is_active=True)
                            & Q(issue_assignee__deleted_at__isnull=True)
                        ),
                    ),
                    Value([], output_field=ArrayField(UUIDField())),
                ),
                module_ids=Coalesce(
                    ArrayAgg(
                        "issue_module__module_id",
                        distinct=True,
                        filter=Q(
                            ~Q(issue_module__module_id__isnull=True)
                            & Q(issue_module__module__archived_at__isnull=True)
                            & Q(issue_module__deleted_at__isnull=True)
                        ),
                    ),
                    Value([], output_field=ArrayField(UUIDField())),
                ),
            )
            .filter(pk=pk)
            .first()
        )

        if not issue:
            return Response({"error": "Issue not found"}, status=status.HTTP_404_NOT_FOUND)
<<<<<<< HEAD

        current_instance = json.dumps(IssueDetailSerializer(issue).data, cls=DjangoJSONEncoder)

        requested_data = json.dumps(self.request.data, cls=DjangoJSONEncoder)
        serializer = IssueCreateSerializer(issue, data=request.data, partial=True, context={"project_id": project_id})
=======

        current_instance = json.dumps(IssueDetailSerializer(issue).data, cls=DjangoJSONEncoder)
        # TODO: review this and remove if it is unnecessary
        estimate_type = Project.objects.filter(
            workspace__slug=slug,
            pk=project_id,
            estimate__isnull=False,
            estimate__type="points",
        ).exists()

        # Check if state is updated then is the transition allowed
        workflow_state_manager = WorkflowStateManager(project_id=project_id, slug=slug)
        if request.data.get("state_id") and not workflow_state_manager.validate_state_transition(
            issue=issue,
            new_state_id=request.data.get("state_id"),
            user_id=request.user.id,
        ):
            return Response(
                {"error": "State transition is not allowed"},
                status=status.HTTP_403_FORBIDDEN,
            )

        requested_data = json.dumps(self.request.data, cls=DjangoJSONEncoder)
        serializer = IssueCreateSerializer(
            issue,
            data=request.data,
            partial=True,
            context={
                "project_id": project_id,
                "user_id": request.user.id,
                "slug": slug,
            },
        )
>>>>>>> ebeac413
        if serializer.is_valid():
            serializer.save()
            issue_activity.delay(
                type="issue.activity.updated",
                requested_data=requested_data,
                actor_id=str(request.user.id),
                issue_id=str(pk),
                project_id=str(project_id),
                current_instance=current_instance,
                epoch=int(timezone.now().timestamp()),
                notification=True,
                origin=base_host(request=request, is_app=True),
            )

            if issue.cycle_id and (request.data.get("state_id") or request.data.get("estimate_point")):
                entity_issue_state_activity_task.delay(
                    issue_cycle_data=[{"issue_id": str(issue.id), "cycle_id": str(issue.cycle_id)}],
                    user_id=str(request.user.id),
                    slug=slug,
                    action="UPDATED",
                )

            model_activity.delay(
                model_name="issue",
                model_id=str(serializer.data.get("id", None)),
                requested_data=request.data,
                current_instance=current_instance,
                actor_id=request.user.id,
                slug=slug,
                origin=base_host(request=request, is_app=True),
            )
            # updated issue description version
            issue_description_version_task.delay(
                updated_issue=current_instance,
                issue_id=str(serializer.data.get("id", None)),
                user_id=request.user.id,
            )
            return Response(status=status.HTTP_204_NO_CONTENT)
        return Response(serializer.errors, status=status.HTTP_400_BAD_REQUEST)

    @allow_permission([ROLE.ADMIN], creator=True, model=Issue)
    def destroy(self, request, slug, project_id, pk=None):
        issue = Issue.objects.get(
            Q(type__is_epic=False) | Q(type__isnull=True),
            workspace__slug=slug,
            project_id=project_id,
            pk=pk,
        )
        issue_cycle = CycleIssue.objects.filter(issue_id=pk).first()
        if issue_cycle:
            # added a entry to remove from the entity issue state activity
            entity_issue_state_activity_task.delay(
                issue_cycle_data=[{"issue_id": str(issue.id), "cycle_id": str(issue_cycle.cycle_id)}],
                user_id=str(request.user.id),
                slug=slug,
                action="REMOVED",
            )
        issue.delete()

        # delete the issue from recent visits
        UserRecentVisit.objects.filter(
            project_id=project_id,
            workspace__slug=slug,
            entity_identifier=pk,
            entity_name="issue",
        ).delete(soft=False)
        issue_activity.delay(
            type="issue.activity.deleted",
            requested_data=json.dumps({"issue_id": str(pk)}),
            actor_id=str(request.user.id),
            issue_id=str(pk),
            project_id=str(project_id),
            current_instance={},
            epoch=int(timezone.now().timestamp()),
            notification=True,
            origin=base_host(request=request, is_app=True),
            subscriber=False,
        )
        return Response(status=status.HTTP_204_NO_CONTENT)


class IssueUserDisplayPropertyEndpoint(BaseAPIView):
    @allow_permission([ROLE.ADMIN, ROLE.MEMBER, ROLE.GUEST])
    def patch(self, request, slug, project_id):
        issue_property = IssueUserProperty.objects.get(user=request.user, project_id=project_id)

        issue_property.rich_filters = request.data.get("rich_filters", issue_property.rich_filters)
        issue_property.filters = request.data.get("filters", issue_property.filters)
        issue_property.display_filters = request.data.get("display_filters", issue_property.display_filters)
        issue_property.display_properties = request.data.get("display_properties", issue_property.display_properties)
        issue_property.save()
        serializer = IssueUserPropertySerializer(issue_property)
        return Response(serializer.data, status=status.HTTP_201_CREATED)

    @allow_permission([ROLE.ADMIN, ROLE.MEMBER, ROLE.GUEST])
    def get(self, request, slug, project_id):
        issue_property, _ = IssueUserProperty.objects.get_or_create(user=request.user, project_id=project_id)
        serializer = IssueUserPropertySerializer(issue_property)
        return Response(serializer.data, status=status.HTTP_200_OK)


class BulkDeleteIssuesEndpoint(BaseAPIView):
    @allow_permission([ROLE.ADMIN])
    def delete(self, request, slug, project_id):
        issue_ids = request.data.get("issue_ids", [])

        if not len(issue_ids):
            return Response({"error": "Issue IDs are required"}, status=status.HTTP_400_BAD_REQUEST)

        issues = Issue.issue_objects.filter(workspace__slug=slug, project_id=project_id, pk__in=issue_ids)

        total_issues = len(issues)

        # EE code
        # fetch all the issues with their respective cycle ids
        issues_with_cycle_ids = CycleIssue.objects.filter(
            workspace__slug=slug, project_id=project_id, issue_id__in=issue_ids
        )

        # then trigger the entity issue state activity task for each issue
        for issue_id, cycle_id in issues_with_cycle_ids.values_list("issue_id", "cycle_id"):
            entity_issue_state_activity_task.delay(
                issue_cycle_data=[{"issue_id": str(issue_id), "cycle_id": str(cycle_id)}],
                user_id=str(request.user.id),
                slug=slug,
                action="REMOVED",
            )
        # EE code end here

        # First, delete all related cycle issues
        issues_with_cycle_ids.delete()

        # Then, delete all related module issues
        ModuleIssue.objects.filter(issue_id__in=issue_ids).delete()

        # Finally, delete the issues themselves
        issues.delete()

        return Response(
            {"message": f"{total_issues} issues were deleted"},
            status=status.HTTP_200_OK,
        )


class DeletedIssuesListViewSet(BaseAPIView):
    @allow_permission([ROLE.ADMIN, ROLE.MEMBER, ROLE.GUEST])
    def get(self, request, slug, project_id):
        filters = {}
        if request.GET.get("updated_at__gt", None) is not None:
            filters = {"updated_at__gt": request.GET.get("updated_at__gt")}
        deleted_issues = (
            Issue.all_objects.filter(workspace__slug=slug, project_id=project_id)
            .filter(Q(archived_at__isnull=False) | Q(deleted_at__isnull=False))
            .filter(**filters)
            .values_list("id", flat=True)
        )

        return Response(deleted_issues, status=status.HTTP_200_OK)


class IssuePaginatedViewSet(BaseViewSet):
    use_read_replica = True

    def get_queryset(self):
        workspace_slug = self.kwargs.get("slug")
        project_id = self.kwargs.get("project_id")

        issue_queryset = Issue.issue_objects.filter(workspace__slug=workspace_slug, project_id=project_id)

        return (
            issue_queryset.select_related("state")
<<<<<<< HEAD
            .annotate(cycle_id=Subquery(CycleIssue.objects.filter(issue=OuterRef("id")).values("cycle_id")[:1]))
=======
            .annotate(
                cycle_id=Subquery(
                    CycleIssue.objects.filter(
                        issue=OuterRef("id"),
                    ).values("cycle_id")[:1]
                )
            )
>>>>>>> ebeac413
            .annotate(
                link_count=Subquery(
                    IssueLink.objects.filter(issue=OuterRef("id"))
                    .values("issue")
                    .annotate(count=Count("id"))
                    .values("count")
                )
            )
            .annotate(
                attachment_count=Subquery(
                    FileAsset.objects.filter(
                        issue_id=OuterRef("id"),
                        entity_type=FileAsset.EntityTypeContext.ISSUE_ATTACHMENT,
                    )
                    .values("issue_id")
                    .annotate(count=Count("id"))
                    .values("count")
                )
            )
            .annotate(
                sub_issues_count=Subquery(
                    Issue.issue_objects.filter(parent=OuterRef("id"))
                    .values("parent")
                    .annotate(count=Count("id"))
                    .values("count")
                )
            )
            .annotate(
                customer_ids=Coalesce(
                    Subquery(
                        CustomerRequestIssue.objects.filter(
                            issue_id=OuterRef("pk"),
                            customer_request__isnull=True,
                        )
                        .values("issue_id")
                        .annotate(arr=ArrayAgg("customer_id", distinct=True))
                        .values("arr")
                    ),
                    Value([], output_field=ArrayField(UUIDField())),
                )
            )
            .annotate(
                customer_request_ids=Coalesce(
                    Subquery(
                        CustomerRequestIssue.objects.filter(
                            issue_id=OuterRef("pk"),
                            customer_request__isnull=False,
                        )
                        .values("issue_id")
                        .annotate(arr=ArrayAgg("customer_request_id", distinct=True))
                        .values("arr")
                    ),
                    Value([], output_field=ArrayField(UUIDField())),
                )
            )
        )

    def process_paginated_result(self, fields, results, timezone):
        paginated_data = results.values(*fields)

        # converting the datetime fields in paginated data
        datetime_fields = ["created_at", "updated_at"]
        paginated_data = user_timezone_converter(paginated_data, datetime_fields, timezone)

        return paginated_data

    @allow_permission([ROLE.ADMIN, ROLE.MEMBER, ROLE.GUEST])
    def list(self, request, slug, project_id):
        cursor = request.GET.get("cursor", None)
        is_description_required = request.GET.get("description", "false")
        updated_at = request.GET.get("updated_at__gt", None)

        # required fields
        required_fields = [
            "id",
            "name",
            "state_id",
            "state__group",
            "sort_order",
            "completed_at",
            "estimate_point",
            "priority",
            "start_date",
            "target_date",
            "sequence_id",
            "project_id",
            "parent_id",
            "cycle_id",
            "created_at",
            "updated_at",
            "created_by",
            "updated_by",
            "is_draft",
            "archived_at",
            "module_ids",
            "label_ids",
            "assignee_ids",
            "link_count",
            "attachment_count",
            "sub_issues_count",
            "customer_ids",
            "customer_request_ids",
            "type_id",
        ]

        if str(is_description_required).lower() == "true":
            required_fields.append("description_html")

        # querying issues
        base_queryset = Issue.issue_objects.filter(workspace__slug=slug, project_id=project_id)

        base_queryset = base_queryset.order_by("updated_at")
        queryset = self.get_queryset().order_by("updated_at")

        # validation for guest user
        project = Project.objects.get(pk=project_id, workspace__slug=slug)
        project_member = ProjectMember.objects.filter(
            workspace__slug=slug,
            project_id=project_id,
            member=request.user,
            role=5,
            is_active=True,
        )
        if (
            project_member.exists()
            and not project.guest_view_all_features
            and not check_if_current_user_is_teamspace_member(request.user.id, slug, project_id)
        ):
            base_queryset = base_queryset.filter(created_by=request.user)
            queryset = queryset.filter(created_by=request.user)

        # filtering issues by greater then updated_at given by the user
        if updated_at:
            base_queryset = base_queryset.filter(updated_at__gt=updated_at)
            queryset = queryset.filter(updated_at__gt=updated_at)

        queryset = queryset.annotate(
            label_ids=Coalesce(
                Subquery(
                    IssueLabel.objects.filter(issue_id=OuterRef("pk"))
                    .values("issue_id")
                    .annotate(arr=ArrayAgg("label_id", distinct=True))
                    .values("arr")
                ),
                Value([], output_field=ArrayField(UUIDField())),
            ),
            assignee_ids=Coalesce(
                Subquery(
                    IssueAssignee.objects.filter(
                        issue_id=OuterRef("pk"),
                        assignee__member_project__is_active=True,
                    )
                    .values("issue_id")
                    .annotate(arr=ArrayAgg("assignee_id", distinct=True))
                    .values("arr")
                ),
                Value([], output_field=ArrayField(UUIDField())),
            ),
            module_ids=Coalesce(
                Subquery(
                    ModuleIssue.objects.filter(
                        issue_id=OuterRef("pk"),
                        module__archived_at__isnull=True,
                    )
                    .values("issue_id")
                    .annotate(arr=ArrayAgg("module_id", distinct=True))
                    .values("arr")
                ),
                Value([], output_field=ArrayField(UUIDField())),
            ),
        )

        paginated_data = paginate(
            base_queryset=base_queryset,
            queryset=queryset,
            cursor=cursor,
            on_result=lambda results: self.process_paginated_result(
                required_fields, results, request.user.user_timezone
            ),
        )

        return Response(paginated_data, status=status.HTTP_200_OK)


class IssueDetailEndpoint(BaseAPIView):
    filter_backends = (ComplexFilterBackend,)
    filterset_class = IssueFilterSet

    def apply_annotations(self, issues):
        return (
            issues.annotate(
                cycle_id=Subquery(
                    CycleIssue.objects.filter(issue=OuterRef("id"), deleted_at__isnull=True).values("cycle_id")[:1]
                )
            )
            .annotate(
                link_count=IssueLink.objects.filter(issue=OuterRef("id"))
                .order_by()
                .annotate(count=Func(F("id"), function="Count"))
                .values("count")
            )
            .annotate(
                attachment_count=FileAsset.objects.filter(
                    issue_id=OuterRef("id"),
                    entity_type=FileAsset.EntityTypeContext.ISSUE_ATTACHMENT,
                )
                .order_by()
                .annotate(count=Func(F("id"), function="Count"))
                .values("count")
            )
            .annotate(
                sub_issues_count=Issue.issue_objects.filter(parent=OuterRef("id"))
                .order_by()
                .annotate(count=Func(F("id"), function="Count"))
                .values("count")
            )
            .prefetch_related(
                Prefetch(
                    "issue_assignee",
                    queryset=IssueAssignee.objects.all(),
                )
            )
            .prefetch_related(
                Prefetch(
                    "label_issue",
                    queryset=IssueLabel.objects.all(),
                )
            )
            .prefetch_related(
                Prefetch(
                    "issue_module",
                    queryset=ModuleIssue.objects.all(),
                )
            )
        )

    def _validate_order_by_field(self, order_by_param):
        """
        Validate if the order_by parameter is a valid sortable field.
        Returns a tuple of (is_valid, sanitized_field)
        """
        # Remove the minus sign for validation
        field_name = order_by_param.lstrip("-")

        # Define valid sortable fields
        valid_fields = {
            # Direct fields
            "name",
            "priority",
            "sequence_id",
            "sort_order",
            "start_date",
            "target_date",
            "completed_at",
            "archived_at",
            "is_draft",
            "created_at",
            "updated_at",
            "point",
            # Related fields
            "state__name",
            "state__group",
            "type__name",
            "parent__name",
            "created_by__first_name",
            "updated_by__first_name",
            "estimate_point__name",
            # Many-to-many fields (handled specially in order_issue_queryset)
            "labels__name",
            "assignees__first_name",
            "issue_module__module__name",
            # Computed fields (annotated in get_queryset)
            "sub_issues_count",
            "attachment_count",
            "link_count",
            # Special fields handled by order_issue_queryset
            "priority",
            "state__group",
        }

        if field_name in valid_fields:
            return order_by_param
        else:
            return "-created_at"

    @allow_permission([ROLE.ADMIN, ROLE.MEMBER, ROLE.GUEST])
    def get(self, request, slug, project_id):
        filters = issue_filters(request.query_params, "GET")

        # check for the project member role, if the role is 5 then check for the guest_view_all_features  # noqa: E501
        #  if it is true then show all the issues else show only the issues created by the user  # noqa: E501
        permission_subquery = (
            Issue.issue_objects.filter(workspace__slug=slug, project_id=project_id, id=OuterRef("id"))
            .filter(
                Q(
                    project__project_projectmember__member=self.request.user,
                    project__project_projectmember__is_active=True,
                    project__project_projectmember__role__gt=ROLE.GUEST.value,
                )
                | Q(
                    project__project_projectmember__member=self.request.user,
                    project__project_projectmember__is_active=True,
                    project__project_projectmember__role=ROLE.GUEST.value,
                    project__guest_view_all_features=True,
                )
                | Q(
                    project__project_projectmember__member=self.request.user,
                    project__project_projectmember__is_active=True,
                    project__project_projectmember__role=ROLE.GUEST.value,
                    project__guest_view_all_features=False,
                    created_by=self.request.user,
                )
            )
            .values("id")
        )
        # Main issue query
        issue = Issue.issue_objects.filter(workspace__slug=slug, project_id=project_id).filter(
            Exists(permission_subquery)
        )
<<<<<<< HEAD
=======

        project = Project.objects.filter(pk=project_id, workspace__slug=slug).first()
        if (
            ProjectMember.objects.filter(
                workspace__slug=slug,
                project_id=project_id,
                member=request.user,
                role=5,
                is_active=True,
            ).exists()
            and not project.guest_view_all_features
        ):
            issue = issue.filter(created_by=request.user)
>>>>>>> ebeac413

        # Add additional prefetch based on expand parameter
        if self.expand:
            if "issue_relation" in self.expand:
                issue = issue.prefetch_related(
                    Prefetch(
                        "issue_relation",
                        queryset=IssueRelation.objects.select_related("related_issue"),
                    )
                )
            if "issue_related" in self.expand:
                issue = issue.prefetch_related(
                    Prefetch(
                        "issue_related",
                        queryset=IssueRelation.objects.select_related("issue"),
                    )
                )

        # Apply filtering from filterset
        issue = self.filter_queryset(issue)

        # Apply legacy filters
        issue = issue.filter(**filters)

        # Total count queryset
        total_issue_queryset = copy.deepcopy(issue)

        # Applying annotations to the issue queryset
        issue = self.apply_annotations(issue)

        order_by_param = request.GET.get("order_by", "-created_at")

        # Validate the order_by_param
        order_by_param = self._validate_order_by_field(order_by_param)

        # Issue queryset
        issue, order_by_param = order_issue_queryset(issue_queryset=issue, order_by_param=order_by_param)
        return self.paginate(
            request=request,
            order_by=order_by_param,
            queryset=(issue),
            total_count_queryset=total_issue_queryset,
            on_results=lambda issue: IssueListDetailSerializer(
                issue, many=True, fields=self.fields, expand=self.expand
            ).data,
        )


class IssueBulkUpdateDateEndpoint(BaseAPIView):
    def validate_dates(self, current_start, current_target, new_start, new_target):
        """
        Validate that start date is before target date.
        """
        from datetime import datetime

        start = new_start or current_start
        target = new_target or current_target

        # Convert string dates to datetime objects if they're strings
        if isinstance(start, str):
            start = datetime.strptime(start, "%Y-%m-%d").date()
        if isinstance(target, str):
            target = datetime.strptime(target, "%Y-%m-%d").date()

        if start and target and start > target:
            return False
        return True

    @allow_permission([ROLE.ADMIN, ROLE.MEMBER])
    def post(self, request, slug, project_id):
        updates = request.data.get("updates", [])

        issue_ids = [update["id"] for update in updates]
        epoch = int(timezone.now().timestamp())

        # Fetch all relevant issues in a single query
        issues = list(Issue.objects.filter(id__in=issue_ids))
        issues_dict = {str(issue.id): issue for issue in issues}
        issues_to_update = []

        for update in updates:
            issue_id = update["id"]
            issue = issues_dict.get(issue_id)

            if not issue:
                continue

            start_date = update.get("start_date")
            target_date = update.get("target_date")
            validate_dates = self.validate_dates(issue.start_date, issue.target_date, start_date, target_date)
            if not validate_dates:
                return Response(
                    {"message": "Start date cannot exceed target date"},
                    status=status.HTTP_400_BAD_REQUEST,
                )

            if start_date:
                issue_activity.delay(
                    type="issue.activity.updated",
                    requested_data=json.dumps({"start_date": update.get("start_date")}),
                    current_instance=json.dumps({"start_date": str(issue.start_date)}),
                    issue_id=str(issue_id),
                    actor_id=str(request.user.id),
                    project_id=str(project_id),
                    epoch=epoch,
                )
                issue.start_date = start_date
                issues_to_update.append(issue)

            if target_date:
                issue_activity.delay(
                    type="issue.activity.updated",
                    requested_data=json.dumps({"target_date": update.get("target_date")}),
                    current_instance=json.dumps({"target_date": str(issue.target_date)}),
                    issue_id=str(issue_id),
                    actor_id=str(request.user.id),
                    project_id=str(project_id),
                    epoch=epoch,
                )
                issue.target_date = target_date
                issues_to_update.append(issue)

        # Bulk update issues
        Issue.objects.bulk_update(issues_to_update, ["start_date", "target_date"])

        return Response({"message": "Issues updated successfully"}, status=status.HTTP_200_OK)


class IssueMetaEndpoint(BaseAPIView):
    @allow_permission([ROLE.ADMIN, ROLE.MEMBER, ROLE.GUEST], level="PROJECT")
    def get(self, request, slug, project_id, issue_id):
        issue = Issue.issue_objects.only("sequence_id", "project__identifier").get(
            id=issue_id, project_id=project_id, workspace__slug=slug
        )
        return Response(
            {
                "sequence_id": issue.sequence_id,
                "project_identifier": issue.project.identifier,
            },
            status=status.HTTP_200_OK,
        )


class IssueDetailIdentifierEndpoint(BaseAPIView):
    def strict_str_to_int(self, s):
        if not s.isdigit() and not (s.startswith("-") and s[1:].isdigit()):
            raise ValueError("Invalid integer string")
        return int(s)

    def get(self, request, slug, project_identifier, issue_identifier):
        # Check if the issue identifier is a valid integer
        try:
            issue_identifier = self.strict_str_to_int(issue_identifier)
        except ValueError:
            return Response(
                {"error": "Invalid issue identifier"},
                status=status.HTTP_400_BAD_REQUEST,
            )

        # Fetch the project
        project = Project.objects.get(identifier__iexact=project_identifier, workspace__slug=slug)
<<<<<<< HEAD

        # Check if the user is a member of the project
        if not ProjectMember.objects.filter(
            workspace__slug=slug,
            project_id=project.id,
            member=request.user,
            is_active=True,
        ).exists():
            return Response(
                {"error": "You are not allowed to view this issue"},
                status=status.HTTP_403_FORBIDDEN,
            )
=======
>>>>>>> ebeac413

        # Fetch the issue
        issue = (
            Issue.objects.filter(project_id=project.id)
            .filter(workspace__slug=slug)
            .select_related("workspace", "project", "state")
            .prefetch_related("assignees", "labels", "issue_module__module")
<<<<<<< HEAD
            .annotate(cycle_id=Subquery(CycleIssue.objects.filter(issue=OuterRef("id")).values("cycle_id")[:1]))
=======
            .prefetch_related(Prefetch("parent", queryset=Issue.objects.select_related("type")))
            .annotate(cycle_id=Subquery(CycleIssue.objects.filter(issue=OuterRef("id")).values("cycle_id")[:1]))
            .prefetch_related(Prefetch("customer_request_issues__customer"))
>>>>>>> ebeac413
            .annotate(
                link_count=IssueLink.objects.filter(issue=OuterRef("id"))
                .order_by()
                .annotate(count=Func(F("id"), function="Count"))
                .values("count")
            )
            .annotate(
                attachment_count=FileAsset.objects.filter(
                    issue_id=OuterRef("id"),
                    entity_type=FileAsset.EntityTypeContext.ISSUE_ATTACHMENT,
                )
                .order_by()
                .annotate(count=Func(F("id"), function="Count"))
                .values("count")
            )
            .annotate(
                sub_issues_count=Issue.issue_objects.filter(parent=OuterRef("id"))
                .order_by()
                .annotate(count=Func(F("id"), function="Count"))
                .values("count")
            )
            .filter(sequence_id=issue_identifier)
            .annotate(
                label_ids=Coalesce(
                    ArrayAgg(
                        "labels__id",
                        distinct=True,
                        filter=Q(~Q(labels__id__isnull=True) & Q(label_issue__deleted_at__isnull=True)),
                    ),
                    Value([], output_field=ArrayField(UUIDField())),
                ),
                assignee_ids=Coalesce(
                    ArrayAgg(
                        "assignees__id",
                        distinct=True,
                        filter=Q(
                            ~Q(assignees__id__isnull=True)
                            & Q(assignees__member_project__is_active=True)
                            & Q(issue_assignee__deleted_at__isnull=True)
                        ),
                    ),
                    Value([], output_field=ArrayField(UUIDField())),
                ),
                module_ids=Coalesce(
                    ArrayAgg(
                        "issue_module__module_id",
                        distinct=True,
                        filter=Q(
                            ~Q(issue_module__module_id__isnull=True)
                            & Q(issue_module__module__archived_at__isnull=True)
                            & Q(issue_module__deleted_at__isnull=True)
                        ),
                    ),
                    Value([], output_field=ArrayField(UUIDField())),
                ),
            )
            .prefetch_related(
                Prefetch(
                    "issue_reactions",
                    queryset=IssueReaction.objects.select_related("issue", "actor"),
                )
            )
            .prefetch_related(
                Prefetch(
                    "issue_link",
                    queryset=IssueLink.objects.select_related("created_by"),
                )
            )
            .annotate(
                is_subscribed=Exists(
                    IssueSubscriber.objects.filter(
                        workspace__slug=slug,
                        project_id=project.id,
                        issue__sequence_id=issue_identifier,
                        subscriber=request.user,
                    )
                )
            )
            .annotate(
                is_intake=Exists(
                    IntakeIssue.objects.filter(
                        issue=OuterRef("id"),
                        status__in=[-2, 0],
                        workspace__slug=slug,
                        project_id=project.id,
                    )
                )
            )
            .annotate(is_epic=F("type__is_epic"))
        )

        if check_workspace_feature_flag(
            feature_key=FeatureFlag.CUSTOMERS,
            slug=self.kwargs.get("slug"),
            user_id=str(request.user.id),
        ):
            issue = issue.annotate(
                customer_request_ids=Coalesce(
                    ArrayAgg(
                        "customer_request_issues__customer_request_id",
                        filter=Q(
                            customer_request_issues__deleted_at__isnull=True,
                            customer_request_issues__customer_request__isnull=False,
                        ),
                        distinct=True,
                    ),
                    Value([], output_field=ArrayField(UUIDField())),
                )
            ).annotate(
                initiative_ids=Coalesce(
                    ArrayAgg(
                        "initiative_epics__initiative_id",
                        distinct=True,
                        filter=Q(
                            initiative_epics__deleted_at__isnull=True,
                            initiative_epics__initiative_id__isnull=False,
                        ),
                    ),
                    Value([], output_field=ArrayField(UUIDField())),
                )
            )

        issue = issue.first()

        # Check if the issue exists
        if not issue:
            return Response(
                {"error": "The required object does not exist."},
                status=status.HTTP_404_NOT_FOUND,
            )

        has_issue_access = ProjectMember.objects.filter(
            workspace__slug=slug,
            project_id=project.id,
            member=request.user,
            is_active=True,
        ).exists()

        # Check if the user is a member of the team space
        if check_workspace_feature_flag(
            feature_key=FeatureFlag.TEAMSPACES,
            slug=slug,
            user_id=request.user.id,
        ):
            teamspace_ids = TeamspaceProject.objects.filter(workspace__slug=slug, project_id=project.id).values_list(
                "team_space_id", flat=True
            )

            if TeamspaceMember.objects.filter(member=request.user, team_space_id__in=teamspace_ids).exists():
                has_issue_access = True

        # Check if the user has access to the issue if not return 403
        if not has_issue_access:
            return Response(
                {"error": "You are not allowed to view this issue"},
                status=status.HTTP_403_FORBIDDEN,
            )

        """
        if the role is guest and guest_view_all_features is false and owned by is not
        the requesting user then dont show the issue
        """

        if ProjectMember.objects.filter(
            workspace__slug=slug,
            project_id=project.id,
            member=request.user,
            role=5,
            is_active=True,
        ).exists():
            # If the user is guest and trying to access and epic do not show the epic
            if issue.is_epic:
                return Response(
                    {"error": "You are not allowed to view this issue"},
                    status=status.HTTP_403_FORBIDDEN,
                )
            elif not project.guest_view_all_features and not issue.created_by_id == request.user.id:
                return Response(
                    {"error": "You are not allowed to view this issue"},
                    status=status.HTTP_403_FORBIDDEN,
                )

        recent_visited_task.delay(
            slug=slug,
            entity_name="issue",
            entity_identifier=str(issue.id),
            user_id=str(request.user.id),
            project_id=str(project.id),
        )

        # Serialize the issue
        serializer = IssueDetailSerializer(
            issue,
            expand=self.expand,
            context={"slug": self.kwargs.get("slug"), "user_id": str(request.user.id)},
        )

        return Response(serializer.data, status=status.HTTP_200_OK)<|MERGE_RESOLUTION|>--- conflicted
+++ resolved
@@ -208,8 +208,6 @@
 
     def get_serializer_class(self):
         return IssueCreateSerializer if self.action in ["create", "update", "partial_update"] else IssueSerializer
-<<<<<<< HEAD
-=======
 
     def _validate_order_by_field(self, order_by_param):
         """
@@ -259,7 +257,6 @@
             return order_by_param
         else:
             return "-created_at"
->>>>>>> ebeac413
 
     def get_queryset(self):
         issues = Issue.issue_objects.filter(
@@ -492,9 +489,6 @@
                 request=request,
                 queryset=issue_queryset,
                 total_count_queryset=filtered_issue_queryset,
-<<<<<<< HEAD
-                on_results=lambda issues: issue_on_results(group_by=group_by, issues=issues, sub_group_by=sub_group_by),
-=======
                 on_results=lambda issues: issue_on_results(
                     group_by=group_by,
                     issues=issues,
@@ -502,7 +496,6 @@
                     slug=slug,
                     user_id=request.user.id,
                 ),
->>>>>>> ebeac413
             )
 
     @allow_permission([ROLE.ADMIN, ROLE.MEMBER])
@@ -813,13 +806,6 @@
 
         if not issue:
             return Response({"error": "Issue not found"}, status=status.HTTP_404_NOT_FOUND)
-<<<<<<< HEAD
-
-        current_instance = json.dumps(IssueDetailSerializer(issue).data, cls=DjangoJSONEncoder)
-
-        requested_data = json.dumps(self.request.data, cls=DjangoJSONEncoder)
-        serializer = IssueCreateSerializer(issue, data=request.data, partial=True, context={"project_id": project_id})
-=======
 
         current_instance = json.dumps(IssueDetailSerializer(issue).data, cls=DjangoJSONEncoder)
         # TODO: review this and remove if it is unnecessary
@@ -853,7 +839,6 @@
                 "slug": slug,
             },
         )
->>>>>>> ebeac413
         if serializer.is_valid():
             serializer.save()
             issue_activity.delay(
@@ -1025,9 +1010,6 @@
 
         return (
             issue_queryset.select_related("state")
-<<<<<<< HEAD
-            .annotate(cycle_id=Subquery(CycleIssue.objects.filter(issue=OuterRef("id")).values("cycle_id")[:1]))
-=======
             .annotate(
                 cycle_id=Subquery(
                     CycleIssue.objects.filter(
@@ -1035,7 +1017,6 @@
                     ).values("cycle_id")[:1]
                 )
             )
->>>>>>> ebeac413
             .annotate(
                 link_count=Subquery(
                     IssueLink.objects.filter(issue=OuterRef("id"))
@@ -1355,8 +1336,6 @@
         issue = Issue.issue_objects.filter(workspace__slug=slug, project_id=project_id).filter(
             Exists(permission_subquery)
         )
-<<<<<<< HEAD
-=======
 
         project = Project.objects.filter(pk=project_id, workspace__slug=slug).first()
         if (
@@ -1370,7 +1349,6 @@
             and not project.guest_view_all_features
         ):
             issue = issue.filter(created_by=request.user)
->>>>>>> ebeac413
 
         # Add additional prefetch based on expand parameter
         if self.expand:
@@ -1532,21 +1510,6 @@
 
         # Fetch the project
         project = Project.objects.get(identifier__iexact=project_identifier, workspace__slug=slug)
-<<<<<<< HEAD
-
-        # Check if the user is a member of the project
-        if not ProjectMember.objects.filter(
-            workspace__slug=slug,
-            project_id=project.id,
-            member=request.user,
-            is_active=True,
-        ).exists():
-            return Response(
-                {"error": "You are not allowed to view this issue"},
-                status=status.HTTP_403_FORBIDDEN,
-            )
-=======
->>>>>>> ebeac413
 
         # Fetch the issue
         issue = (
@@ -1554,13 +1517,9 @@
             .filter(workspace__slug=slug)
             .select_related("workspace", "project", "state")
             .prefetch_related("assignees", "labels", "issue_module__module")
-<<<<<<< HEAD
-            .annotate(cycle_id=Subquery(CycleIssue.objects.filter(issue=OuterRef("id")).values("cycle_id")[:1]))
-=======
             .prefetch_related(Prefetch("parent", queryset=Issue.objects.select_related("type")))
             .annotate(cycle_id=Subquery(CycleIssue.objects.filter(issue=OuterRef("id")).values("cycle_id")[:1]))
             .prefetch_related(Prefetch("customer_request_issues__customer"))
->>>>>>> ebeac413
             .annotate(
                 link_count=IssueLink.objects.filter(issue=OuterRef("id"))
                 .order_by()
