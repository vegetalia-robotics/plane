--- conflicted
+++ resolved
@@ -1556,17 +1556,7 @@
 
         # Fetch the issue
         issue = (
-<<<<<<< HEAD
             Issue.objects.filter(project_id=project.id)
-=======
-            Issue.objects.filter(
-                Q(issue_intake__status=1)
-                | Q(issue_intake__status=-1)
-                | Q(issue_intake__status=2)
-                | Q(issue_intake__isnull=True)
-            )
-            .filter(project_id=project.id)
->>>>>>> 67449cd3
             .filter(workspace__slug=slug)
             .select_related("workspace", "project", "state")
             .prefetch_related("assignees", "labels", "issue_module__module")
@@ -1662,7 +1652,6 @@
                     )
                 )
             )
-<<<<<<< HEAD
             .annotate(
                 is_intake=Exists(
                     IntakeIssue.objects.filter(
@@ -1672,10 +1661,9 @@
                         project_id=project.id,
                     )
                 )
-            )
+            ).annotate(is_epic=F("type__is_epic"))
         ).first()
-=======
-        ).annotate(is_epic=F("type__is_epic"))
+        
 
         if check_workspace_feature_flag(
             feature_key=FeatureFlag.CUSTOMERS,
@@ -1709,7 +1697,6 @@
             )
 
         issue = issue.first()
->>>>>>> 67449cd3
 
         # Check if the issue exists
         if not issue:
