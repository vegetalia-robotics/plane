--- conflicted
+++ resolved
@@ -95,16 +95,6 @@
         finish_before_issues = issue_relations.filter(relation_type="finish_before", issue_id=issue_id).values_list(
             "related_issue_id", flat=True
         )
-<<<<<<< HEAD
-
-        queryset = (
-            Issue.issue_objects.filter(workspace__slug=slug)
-            .select_related("workspace", "project", "state", "parent")
-            .prefetch_related("assignees", "labels", "issue_module__module")
-            .annotate(
-                cycle_id=Subquery(
-                    CycleIssue.objects.filter(issue=OuterRef("id"), deleted_at__isnull=True).values("cycle_id")[:1]
-=======
 
         # get all implements issues
         implements_issues = issue_relations.filter(relation_type="implemented_by", issue_id=issue_id).values_list(
@@ -126,7 +116,6 @@
                     cycle_id=Subquery(
                         CycleIssue.objects.filter(issue=OuterRef("id"), deleted_at__isnull=True).values("cycle_id")[:1]
                     )
->>>>>>> ebeac413
                 )
                 .annotate(
                     link_count=IssueLink.objects.filter(issue=OuterRef("id"))
@@ -134,24 +123,6 @@
                     .annotate(count=Func(F("id"), function="Count"))
                     .values("count")
                 )
-<<<<<<< HEAD
-                .order_by()
-                .annotate(count=Func(F("id"), function="Count"))
-                .values("count")
-            )
-            .annotate(
-                sub_issues_count=Issue.issue_objects.filter(parent=OuterRef("id"))
-                .order_by()
-                .annotate(count=Func(F("id"), function="Count"))
-                .values("count")
-            )
-            .annotate(
-                label_ids=Coalesce(
-                    ArrayAgg(
-                        "labels__id",
-                        distinct=True,
-                        filter=Q(~Q(labels__id__isnull=True) & (Q(label_issue__deleted_at__isnull=True))),
-=======
                 .annotate(
                     attachment_count=FileAsset.objects.filter(
                         issue_id=OuterRef("id"),
@@ -175,7 +146,6 @@
                             filter=Q(~Q(labels__id__isnull=True) & (Q(label_issue__deleted_at__isnull=True))),
                         ),
                         Value([], output_field=ArrayField(UUIDField())),
->>>>>>> ebeac413
                     ),
                     assignee_ids=Coalesce(
                         ArrayAgg(
@@ -270,11 +240,6 @@
         issue_relation = IssueRelation.objects.bulk_create(
             [
                 IssueRelation(
-<<<<<<< HEAD
-                    issue_id=(issue if relation_type in ["blocking", "start_after", "finish_after"] else issue_id),
-                    related_issue_id=(
-                        issue_id if relation_type in ["blocking", "start_after", "finish_after"] else issue
-=======
                     issue_id=(
                         issue
                         if relation_type in ["blocking", "start_after", "finish_after", "implemented_by"]
@@ -284,7 +249,6 @@
                         issue_id
                         if relation_type in ["blocking", "start_after", "finish_after", "implemented_by"]
                         else issue
->>>>>>> ebeac413
                     ),
                     relation_type=(get_actual_relation(relation_type)),
                     project_id=project_id,
@@ -331,10 +295,6 @@
         )
 
         issue_relations = issue_relations.first()
-<<<<<<< HEAD
-=======
-
->>>>>>> ebeac413
         current_instance = json.dumps(IssueRelationSerializer(issue_relations).data, cls=DjangoJSONEncoder)
         issue_relations.delete()
         issue_activity.delay(
