--- conflicted
+++ resolved
@@ -445,9 +445,6 @@
                 ),
             ).get(pk=intake_issue.issue_id, workspace__slug=slug, project_id=project_id)
 
-<<<<<<< HEAD
-            if project_member and project_member.role <= ROLE.GUEST.value:
-=======
             # EE start
             # Check if state is updated then is the transition allowed
             workflow_state_manager = WorkflowStateManager(
@@ -467,8 +464,7 @@
             # EE end
 
             # Only allow guests to edit name and description
-            if project_member.role <= 5:
->>>>>>> cc244b84
+            if project_member and project_member.role <= ROLE.GUEST.value:
                 issue_data = {
                     "name": issue_data.get("name", issue.name),
                     "description_html": issue_data.get(
