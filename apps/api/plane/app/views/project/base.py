--- conflicted
+++ resolved
@@ -232,14 +232,10 @@
             teamspace_project_ids = self.get_teamspace_project_ids(request, slug)
             teamspace_projects = base_queryset.filter(pk__in=teamspace_project_ids)
 
-<<<<<<< HEAD
-        if WorkspaceMember.objects.filter(
-=======
             projects = direct_projects.union(teamspace_projects)
 
         # Get the projects in which the user is part of or the public projects
         elif WorkspaceMember.objects.filter(
->>>>>>> 6b08c220
             member=request.user,
             workspace__slug=slug,
             is_active=True,
@@ -370,36 +366,8 @@
             "updated_by",
         )
 
-<<<<<<< HEAD
-        if WorkspaceMember.objects.filter(
-            member=request.user,
-            workspace__slug=slug,
-            is_active=True,
-            role=ROLE.GUEST.value,
-        ).exists():
-            projects = projects.filter(
-                project_projectmember__member=self.request.user,
-                project_projectmember__is_active=True,
-            )
-
-        if WorkspaceMember.objects.filter(
-            member=request.user,
-            workspace__slug=slug,
-            is_active=True,
-            role=ROLE.MEMBER.value,
-        ).exists():
-            projects = projects.filter(
-                Q(
-                    project_projectmember__member=self.request.user,
-                    project_projectmember__is_active=True,
-                )
-                | Q(network=2)
-            )
-        return Response(projects, status=status.HTTP_200_OK)
-=======
         payload = self.update_project_member_role(list(projects))
         return Response(payload, status=status.HTTP_200_OK)
->>>>>>> 6b08c220
 
     @allow_permission(
         allowed_roles=[ROLE.ADMIN, ROLE.MEMBER, ROLE.GUEST], level="WORKSPACE"
@@ -611,10 +579,6 @@
             )
 
     def partial_update(self, request, slug, pk=None):
-<<<<<<< HEAD
-        # try:
-=======
->>>>>>> 6b08c220
         is_workspace_admin = WorkspaceMember.objects.filter(
             member=request.user,
             workspace__slug=slug,
@@ -629,11 +593,6 @@
             role=ROLE.ADMIN.value,
             is_active=True,
         ).exists()
-<<<<<<< HEAD
-
-        # Return error for if the user is neither workspace admin nor project admin
-        if not is_project_admin and not is_workspace_admin:
-=======
         try:
             # Return error for if the user is neither workspace admin nor project admin
             if not is_project_admin and not is_workspace_admin:
@@ -753,7 +712,6 @@
                     status=status.HTTP_409_CONFLICT,
                 )
         except (Project.DoesNotExist, Workspace.DoesNotExist):
->>>>>>> 6b08c220
             return Response(
                 {"error": "You don't have the required permissions."},
                 status=status.HTTP_403_FORBIDDEN,
