# Python imports
from django.utils import timezone
import json
from typing import Dict, Any, List
import uuid

# Django imports
from django.db.models import Exists, F, OuterRef, Prefetch, Q, Subquery
from django.core.serializers.json import DjangoJSONEncoder
from django.db import IntegrityError


# Third Party imports
from rest_framework.response import Response
from rest_framework import status
from rest_framework.permissions import AllowAny

# Module imports
from plane.app.views.base import BaseViewSet, BaseAPIView
from plane.app.serializers import (
    ProjectSerializer,
    ProjectListSerializer,
    DeployBoardSerializer,
)

from plane.app.permissions import ProjectMemberPermission, allow_permission, ROLE
from plane.db.models import (
    UserFavorite,
    Intake,
    DeployBoard,
    IssueUserProperty,
    Project,
    ProjectIdentifier,
    ProjectMember,
    State,
    Workspace,
    WorkspaceMember,
    APIToken,
)
from plane.utils.cache import cache_response
from plane.bgtasks.webhook_task import model_activity, webhook_activity
from plane.bgtasks.recent_visited_task import recent_visited_task
from plane.utils.host import base_host

# EE imports
from plane.ee.models import (
    ProjectState,
    ProjectAttribute,
    ProjectFeature,
    TeamspaceMember,
    TeamspaceProject,
)
from plane.ee.utils.workspace_feature import (
    WorkspaceFeatureContext,
    check_workspace_feature,
)
from plane.ee.serializers.app.project import ProjectAttributeSerializer
from plane.payment.flags.flag_decorator import check_workspace_feature_flag
from plane.payment.flags.flag import FeatureFlag
from plane.ee.bgtasks.project_activites_task import project_activity


class ProjectViewSet(BaseViewSet):
    serializer_class = ProjectListSerializer
    model = Project
    webhook_event = "project"
    use_read_replica = True

    def get_teamspace_project_ids(self, request, slug):
        # Check if user is part of any teamspace and that teamspace has projects
        teamspace_project_ids = set()
        if check_workspace_feature_flag(
            feature_key=FeatureFlag.TEAMSPACES,
            user_id=request.user.id,
            slug=slug,
        ):
            # Get all teamspace IDs where the user is a member
            teamspace_ids = TeamspaceMember.objects.filter(member=request.user, workspace__slug=slug).values_list(
                "team_space_id", flat=True
            )

            # Get all project IDs that belong to those teamspaces
            teamspace_project_ids = TeamspaceProject.objects.filter(team_space_id__in=teamspace_ids).values_list(
                "project_id", flat=True
            )
        return teamspace_project_ids

    def update_project_role(self, project: Dict[str, Any], teamspace_project_ids: List[uuid.UUID]) -> Dict[str, Any]:
        """
        Update the role of a project based on the teamspace_project_ids.

        Args:
            project (Dict[str, Any]): The project to update.
            teamspace_project_ids (List[uuid.UUID]): The list of teamspace project ids.

        Returns:
            Dict[str, Any]: The updated project.
        """
        if project["id"] in teamspace_project_ids:
            project_member_role = project["member_role"]
            if project_member_role:
                project["member_role"] = max(project_member_role, ROLE.MEMBER.value)
            else:
                project["member_role"] = ROLE.MEMBER.value

        return project

    def update_project_member_role(
        self, payload: List[Dict[str, Any]] | Dict[str, Any]
    ) -> List[Dict[str, Any]] | Dict[str, Any]:
        if check_workspace_feature_flag(
            feature_key=FeatureFlag.TEAMSPACES,
            user_id=self.request.user.id,
            slug=self.kwargs.get("slug"),
        ):
            ## Get all team ids where the user is a member
            teamspace_ids = TeamspaceMember.objects.filter(
                member=self.request.user, workspace__slug=self.kwargs.get("slug")
            ).values_list("team_space_id", flat=True)

            # Get all the projects in the respective teamspaces
            teamspace_project_ids = TeamspaceProject.objects.filter(team_space_id__in=teamspace_ids).values_list(
                "project_id", flat=True
            )

            if isinstance(payload, list):
                for project in payload:
                    if project["id"] in teamspace_project_ids:
                        self.update_project_role(project=project, teamspace_project_ids=teamspace_project_ids)

            else:
                if payload["id"] in teamspace_project_ids:
                    self.update_project_role(project=payload, teamspace_project_ids=teamspace_project_ids)
        return payload

    def get_queryset(self):
        sort_order = ProjectMember.objects.filter(
            member=self.request.user,
            project_id=OuterRef("pk"),
            workspace__slug=self.kwargs.get("slug"),
            is_active=True,
        ).values("sort_order")

        # EE: project_grouping starts
        state_id = ProjectAttribute.objects.filter(
            workspace__slug=self.kwargs.get("slug"), project_id=OuterRef("pk")
        ).values("state_id")[:1]
        # EE: project_grouping ends

        return self.filter_queryset(
            super()
            .get_queryset()
            .filter(workspace__slug=self.kwargs.get("slug"))
            .select_related("workspace", "workspace__owner", "default_assignee", "project_lead")
            .annotate(
                is_favorite=Exists(
                    UserFavorite.objects.filter(
                        user=self.request.user,
                        entity_identifier=OuterRef("pk"),
                        entity_type="project",
                        project_id=OuterRef("pk"),
                    )
                )
            )
            .annotate(
                anchor=DeployBoard.objects.filter(
                    entity_name="project",
                    entity_identifier=OuterRef("pk"),
                    workspace__slug=self.kwargs.get("slug"),
                ).values("anchor")[:1]
            )
            .annotate(sort_order=Subquery(sort_order))
            # EE: project_grouping starts
            .annotate(state_id=Subquery(state_id))
            .annotate(
                priority=ProjectAttribute.objects.filter(
                    workspace__slug=self.kwargs.get("slug"), project_id=OuterRef("pk")
                ).values("priority")[:1]
            )
            .annotate(
                start_date=ProjectAttribute.objects.filter(
                    workspace__slug=self.kwargs.get("slug"), project_id=OuterRef("pk")
                ).values("start_date")[:1]
            )
            .annotate(
                target_date=ProjectAttribute.objects.filter(
                    workspace__slug=self.kwargs.get("slug"), project_id=OuterRef("pk")
                ).values("target_date")[:1]
            )
            .prefetch_related(
                "initiatives",
            )
            # EE: project_grouping ends
            .prefetch_related(
                Prefetch(
                    "project_projectmember",
                    queryset=ProjectMember.objects.filter(
                        workspace__slug=self.kwargs.get("slug"), is_active=True
                    ).select_related("member"),
                    to_attr="members_list",
                )
            )
        )

    @allow_permission(allowed_roles=[ROLE.ADMIN, ROLE.MEMBER, ROLE.GUEST], level="WORKSPACE")
    def list_detail(self, request, slug):
        fields = [field for field in request.GET.get("fields", "").split(",") if field]
        base_queryset = self.get_queryset().order_by("sort_order", "name")

        # Get the projects in which the user is part of
        if WorkspaceMember.objects.filter(
            member=request.user,
            workspace__slug=slug,
            is_active=True,
            role=ROLE.GUEST.value,
        ).exists():
            # For GUEST role: direct memberships + teamspace memberships
            direct_projects = base_queryset.filter(
                project_projectmember__member=self.request.user,
                project_projectmember__is_active=True,
            )
            teamspace_project_ids = self.get_teamspace_project_ids(request, slug)
            teamspace_projects = base_queryset.filter(pk__in=teamspace_project_ids)

            projects = direct_projects.union(teamspace_projects)

        # Get the projects in which the user is part of or the public projects
        elif WorkspaceMember.objects.filter(
            member=request.user,
            workspace__slug=slug,
            is_active=True,
            role=ROLE.MEMBER.value,
        ).exists():
            # For MEMBER role: direct memberships + public projects + teamspace memberships
            direct_projects = base_queryset.filter(
                project_projectmember__member=self.request.user,
                project_projectmember__is_active=True,
            )

            public_projects = base_queryset.filter(network=2)

            teamspace_project_ids = self.get_teamspace_project_ids(request, slug)
            teamspace_projects = base_queryset.filter(pk__in=teamspace_project_ids)

            projects = direct_projects.union(public_projects, teamspace_projects)
        else:
            # For other roles, show all projects
            projects = base_queryset

        if request.GET.get("per_page", False) and request.GET.get("cursor", False):
            return self.paginate(
                order_by=request.GET.get("order_by", "-created_at"),
                request=request,
                queryset=(projects),
<<<<<<< HEAD
                on_results=lambda projects: ProjectListSerializer(projects, many=True).data,
            )

        projects = ProjectListSerializer(projects, many=True, fields=fields if fields else None).data
        return Response(projects, status=status.HTTP_200_OK)

=======
                on_results=lambda projects: ProjectListSerializer(
                    projects, many=True, context={"request": request, "slug": slug}
                ).data,
            )

        projects = ProjectListSerializer(
            projects,
            many=True,
            fields=fields if fields else None,
            context={"request": request, "slug": slug},
        ).data

        payload = self.update_project_member_role(projects)
        return Response(payload, status=status.HTTP_200_OK)

>>>>>>> ebeac413
    @allow_permission(allowed_roles=[ROLE.ADMIN, ROLE.MEMBER, ROLE.GUEST], level="WORKSPACE")
    def list(self, request, slug):
        sort_order = ProjectMember.objects.filter(
            member=self.request.user,
            project_id=OuterRef("pk"),
            workspace__slug=self.kwargs.get("slug"),
            is_active=True,
        ).values("sort_order")

        base_queryset = (
            Project.objects.filter(workspace__slug=self.kwargs.get("slug"))
            .select_related("workspace", "workspace__owner", "default_assignee", "project_lead")
            .annotate(
                member_role=ProjectMember.objects.filter(
                    project_id=OuterRef("pk"),
                    member_id=self.request.user.id,
                    is_active=True,
                ).values("role")
            )
            .annotate(inbox_view=F("intake_view"))
            .annotate(sort_order=Subquery(sort_order))
        )

        if WorkspaceMember.objects.filter(
            member=request.user,
            workspace__slug=slug,
            is_active=True,
            role=ROLE.GUEST.value,
        ).exists():
            # For role 5 (MEMBER): direct memberships + teamspace memberships
            direct_projects = base_queryset.filter(
                project_projectmember__member=self.request.user,
                project_projectmember__is_active=True,
            )

            teamspace_project_ids = self.get_teamspace_project_ids(request, slug)
            teamspace_projects = base_queryset.filter(pk__in=teamspace_project_ids)

            projects = direct_projects.union(teamspace_projects)

        elif WorkspaceMember.objects.filter(
            member=request.user,
            workspace__slug=slug,
            is_active=True,
            role=ROLE.MEMBER.value,
        ).exists():
            # For role 15 (GUEST): direct memberships + public projects + teamspace memberships
            direct_projects = base_queryset.filter(
                project_projectmember__member=self.request.user,
                project_projectmember__is_active=True,
            )

            public_projects = base_queryset.filter(network=2)

            teamspace_project_ids = self.get_teamspace_project_ids(request, slug)
            teamspace_projects = base_queryset.filter(pk__in=teamspace_project_ids)

            projects = direct_projects.union(public_projects, teamspace_projects)
        else:
            # For other roles, show all projects
            projects = base_queryset

        projects = projects.values(
            "id",
            "name",
            "identifier",
            "sort_order",
            "logo_props",
            "member_role",
            "archived_at",
            "workspace",
            "cycle_view",
            "issue_views_view",
            "module_view",
            "page_view",
            "inbox_view",
            "guest_view_all_features",
            "project_lead",
            "network",
            "created_at",
            "updated_at",
            "created_by",
            "updated_by",
        )

        payload = self.update_project_member_role(list(projects))
        return Response(payload, status=status.HTTP_200_OK)

    @allow_permission(allowed_roles=[ROLE.ADMIN, ROLE.MEMBER, ROLE.GUEST], level="WORKSPACE")
    def retrieve(self, request, slug, pk):
        project = self.get_queryset().filter(archived_at__isnull=True).filter(pk=pk)

        # filter projects
        project = project.filter(
            Q(pk__in=self.get_teamspace_project_ids(request, slug))
            | Q(
                project_projectmember__member=self.request.user,
                project_projectmember__is_active=True,
            )
        )

        # projects
        project = project.first()

        if project is None:
            return Response({"error": "Project does not exist"}, status=status.HTTP_404_NOT_FOUND)

        recent_visited_task.delay(
            slug=slug,
            project_id=pk,
            entity_name="project",
            entity_identifier=pk,
            user_id=request.user.id,
        )

        serializer = ProjectListSerializer(project, context={"request": request, "slug": slug})
        payload = self.update_project_member_role(serializer.data)
        return Response(payload, status=status.HTTP_200_OK)

    @allow_permission([ROLE.ADMIN, ROLE.MEMBER], level="WORKSPACE")
    def create(self, request, slug):
<<<<<<< HEAD
        workspace = Workspace.objects.get(slug=slug)

        serializer = ProjectSerializer(data={**request.data}, context={"workspace_id": workspace.id})
        if serializer.is_valid():
            serializer.save()

            # Add the user as Administrator to the project
            _ = ProjectMember.objects.create(
                project_id=serializer.data["id"],
                member=request.user,
                role=ROLE.ADMIN.value,
            )
            # Also create the issue property for the user
            _ = IssueUserProperty.objects.create(project_id=serializer.data["id"], user=request.user)

            if serializer.data["project_lead"] is not None and str(serializer.data["project_lead"]) != str(
                request.user.id
            ):
                ProjectMember.objects.create(
=======
        try:
            workspace = Workspace.objects.get(slug=slug)

            serializer = ProjectSerializer(data={**request.data}, context={"workspace_id": workspace.id})
            if serializer.is_valid():
                serializer.save()

                # Add the user as Administrator to the project
                _ = ProjectMember.objects.create(
>>>>>>> ebeac413
                    project_id=serializer.data["id"],
                    member=request.user,
                    role=ROLE.ADMIN.value,
                )
                # Also create the issue property for the user
                _ = IssueUserProperty.objects.create(project_id=serializer.data["id"], user=request.user)

                if serializer.data["project_lead"] is not None and str(serializer.data["project_lead"]) != str(
                    request.user.id
                ):
                    ProjectMember.objects.create(
                        project_id=serializer.data["id"],
                        member_id=serializer.data["project_lead"],
                        role=ROLE.ADMIN.value,
                    )
                    # Also create the issue property for the user
                    IssueUserProperty.objects.create(
                        project_id=serializer.data["id"],
                        user_id=serializer.data["project_lead"],
                    )

                    # Default states
                states = [
                    {
                        "name": "Backlog",
                        "color": "#60646C",
                        "sequence": 15000,
                        "group": "backlog",
                        "default": True,
                    },
                    {
                        "name": "Todo",
                        "color": "#60646C",
                        "sequence": 25000,
                        "group": "unstarted",
                    },
                    {
                        "name": "In Progress",
                        "color": "#F59E0B",
                        "sequence": 35000,
                        "group": "started",
                    },
                    {
                        "name": "Done",
                        "color": "#46A758",
                        "sequence": 45000,
                        "group": "completed",
                    },
                    {
                        "name": "Cancelled",
                        "color": "#9AA4BC",
                        "sequence": 55000,
                        "group": "cancelled",
                    },
                ]

                State.objects.bulk_create(
                    [
                        State(
                            name=state["name"],
                            color=state["color"],
                            project=serializer.instance,
                            sequence=state["sequence"],
                            workspace=serializer.instance.workspace,
                            group=state["group"],
                            default=state.get("default", False),
                            created_by=request.user,
                        )
                        for state in states
                    ]
                )

                # validating the PROJECT_GROUPING feature flag is enabled
                if check_workspace_feature_flag(
                    feature_key=FeatureFlag.PROJECT_GROUPING,
                    slug=slug,
                    user_id=str(request.user.id),
                    default_value=False,
                ):
                    # validating the is_project_grouping_enabled workspace feature is enabled
                    if check_workspace_feature(slug, WorkspaceFeatureContext.IS_PROJECT_GROUPING_ENABLED):
                        state_id = request.data.get("state_id", None)
                        priority = request.data.get("priority", "none")
                        start_date = request.data.get("start_date", None)
                        target_date = request.data.get("target_date", None)

                        if state_id is None:
                            state_id = (
                                ProjectState.objects.filter(workspace=workspace, default=True)
                                .values_list("id", flat=True)
                                .first()
                            )

                        # also create project attributes
                        _ = ProjectAttribute.objects.create(
                            project_id=serializer.data.get("id"),
                            state_id=state_id,
                            priority=priority,
                            start_date=start_date,
                            target_date=target_date,
                            workspace_id=workspace.id,
                        )

                project = self.get_queryset().filter(pk=serializer.data["id"]).first()

                # Create the project feature
                _ = ProjectFeature.objects.create(workspace_id=workspace.id, project_id=project.id)

                # Create the model activity
                model_activity.delay(
                    model_name="project",
                    model_id=str(project.id),
                    requested_data=request.data,
                    current_instance=None,
                    actor_id=request.user.id,
                    slug=slug,
                    origin=base_host(request=request, is_app=True),
                )

                project_activity.delay(
                    type="project.activity.created",
                    requested_data=json.dumps(self.request.data, cls=DjangoJSONEncoder),
                    actor_id=str(request.user.id),
                    project_id=str(project.id),
                    current_instance=None,
                    epoch=int(timezone.now().timestamp()),
                    notification=True,
                    origin=request.META.get("HTTP_ORIGIN"),
                )

                serializer = ProjectListSerializer(project, context={"request": request, "slug": slug})
                payload = self.update_project_member_role(serializer.data)
                return Response(payload, status=status.HTTP_201_CREATED)
            return Response(serializer.errors, status=status.HTTP_400_BAD_REQUEST)
        except IntegrityError as e:
            if "already exists" in str(e):
                return Response(
                    {
                        "name": "The project name is already taken",
                        "code": "PROJECT_NAME_ALREADY_EXIST",
                    },
                    status=status.HTTP_409_CONFLICT,
                )
        except Workspace.DoesNotExist:
            return Response({"error": "Workspace does not exist"}, status=status.HTTP_404_NOT_FOUND)

    def partial_update(self, request, slug, pk=None):
        is_workspace_admin = WorkspaceMember.objects.filter(
            member=request.user,
            workspace__slug=slug,
            is_active=True,
            role=ROLE.ADMIN.value,
        ).exists()

        is_project_admin = ProjectMember.objects.filter(
            member=request.user,
            workspace__slug=slug,
            project_id=pk,
            role=ROLE.ADMIN.value,
            is_active=True,
        ).exists()
        try:
            # Return error for if the user is neither workspace admin nor project admin
            if not is_project_admin and not is_workspace_admin:
                return Response(
                    {"error": "You don't have the required permissions."},
                    status=status.HTTP_403_FORBIDDEN,
                )

            workspace = Workspace.objects.get(slug=slug)

            project = self.get_queryset().get(pk=pk)

            intake_view = request.data.get("inbox_view", project.intake_view)
            current_instance = json.dumps(
                ProjectListSerializer(project, context={"request": request, "slug": slug}).data,
                cls=DjangoJSONEncoder,
            )
            if project.archived_at:
                return Response(
                    {"error": "Archived projects cannot be updated"},
                    status=status.HTTP_400_BAD_REQUEST,
                )

            serializer = ProjectSerializer(
                project,
                data={**request.data, "intake_view": intake_view},
                context={"workspace_id": workspace.id, "user_id": request.user.id},
                partial=True,
            )

            if serializer.is_valid():
                serializer.save()
                if intake_view:
                    intake = Intake.objects.filter(project=project, is_default=True).first()
                    if not intake:
                        Intake.objects.create(
                            name=f"{project.name} Intake",
                            project=project,
                            is_default=True,
                        )
                    # Get the intake bot if it exists in the workspace
                    api_token = APIToken.objects.filter(
                        workspace__slug=slug,
                        user__is_bot=True,
                        user__bot_type="INTAKE_BOT",
                    ).first()

                    if api_token:
                        ProjectMember.objects.get_or_create(
                            project_id=pk,
                            workspace_id=workspace.id,
                            member_id=api_token.user_id,
                            role=ROLE.ADMIN.value,
                        )

                # EE: project_grouping starts
                # validating the PROJECT_GROUPING feature flag is enabled
                if check_workspace_feature_flag(
                    feature_key=FeatureFlag.PROJECT_GROUPING,
                    slug=slug,
                    user_id=str(request.user.id),
                    default_value=False,
                ):
                    # validating the is_project_grouping_enabled workspace feature is enabled
                    if check_workspace_feature(slug, WorkspaceFeatureContext.IS_PROJECT_GROUPING_ENABLED):
                        project_attribute = (
                            ProjectAttribute.objects.filter(project_id=project.id).order_by("-created_at").first()
                        )
                        if project_attribute is not None:
                            project_attribute_serializer = ProjectAttributeSerializer(
                                project_attribute, data=request.data, partial=True
                            )
                            if project_attribute_serializer.is_valid():
                                project_attribute_serializer.save()
                # EE: project_grouping ends
                project = self.get_queryset().filter(pk=serializer.data["id"]).first()

                model_activity.delay(
                    model_name="project",
                    model_id=str(project.id),
                    requested_data=request.data,
                    current_instance=current_instance,
                    actor_id=request.user.id,
                    slug=slug,
                    origin=base_host(request=request, is_app=True),
                )
                project_activity.delay(
                    type="project.activity.updated",
                    requested_data=json.dumps(request.data, cls=DjangoJSONEncoder),
                    actor_id=str(request.user.id),
                    project_id=str(pk),
                    current_instance=current_instance,
                    epoch=int(timezone.now().timestamp()),
                    notification=True,
                    origin=request.META.get("HTTP_ORIGIN"),
                )

                serializer = ProjectListSerializer(project, context={"request": request})
                payload = self.update_project_member_role(serializer.data)
                return Response(payload, status=status.HTTP_200_OK)
            return Response(serializer.errors, status=status.HTTP_400_BAD_REQUEST)

        except IntegrityError as e:
            if "already exists" in str(e):
                return Response(
                    {"name": "The project name is already taken"},
                    status=status.HTTP_409_CONFLICT,
                )
        except (Project.DoesNotExist, Workspace.DoesNotExist):
            return Response(
                {"error": "You don't have the required permissions."},
                status=status.HTTP_403_FORBIDDEN,
            )

        workspace = Workspace.objects.get(slug=slug)

        project = Project.objects.get(pk=pk)
        intake_view = request.data.get("inbox_view", project.intake_view)
        current_instance = json.dumps(ProjectSerializer(project).data, cls=DjangoJSONEncoder)
        if project.archived_at:
            return Response(
                {"error": "Archived projects cannot be updated"},
                status=status.HTTP_400_BAD_REQUEST,
            )

        serializer = ProjectSerializer(
            project,
            data={**request.data, "intake_view": intake_view},
            context={"workspace_id": workspace.id},
            partial=True,
        )

        if serializer.is_valid():
            serializer.save()
            if intake_view:
                intake = Intake.objects.filter(project=project, is_default=True).first()
                if not intake:
                    Intake.objects.create(
                        name=f"{project.name} Intake",
                        project=project,
                        is_default=True,
                    )

            project = self.get_queryset().filter(pk=serializer.data["id"]).first()

            model_activity.delay(
                model_name="project",
                model_id=str(project.id),
                requested_data=request.data,
                current_instance=current_instance,
                actor_id=request.user.id,
                slug=slug,
                origin=base_host(request=request, is_app=True),
            )
            serializer = ProjectListSerializer(project)
            return Response(serializer.data, status=status.HTTP_200_OK)
        return Response(serializer.errors, status=status.HTTP_400_BAD_REQUEST)

    def destroy(self, request, slug, pk):
        if (
            WorkspaceMember.objects.filter(
                member=request.user,
                workspace__slug=slug,
                is_active=True,
                role=ROLE.ADMIN.value,
            ).exists()
            or ProjectMember.objects.filter(
                member=request.user,
                workspace__slug=slug,
                project_id=pk,
                role=ROLE.ADMIN.value,
                is_active=True,
            ).exists()
        ):
            project = Project.objects.get(pk=pk, workspace__slug=slug)
            project.delete()
            webhook_activity.delay(
                event="project",
                verb="deleted",
                field=None,
                old_value=None,
                new_value=None,
                actor_id=request.user.id,
                slug=slug,
                current_site=base_host(request=request, is_app=True),
                event_id=project.id,
                old_identifier=None,
                new_identifier=None,
            )
            # Delete the project members
            DeployBoard.objects.filter(project_id=pk, workspace__slug=slug).delete()

            # Delete the user favorite
            UserFavorite.objects.filter(project_id=pk, workspace__slug=slug).delete()

            return Response(status=status.HTTP_204_NO_CONTENT)
        else:
            return Response(
                {"error": "You don't have the required permissions."},
                status=status.HTTP_403_FORBIDDEN,
            )


class ProjectArchiveUnarchiveEndpoint(BaseAPIView):
    @allow_permission([ROLE.ADMIN, ROLE.MEMBER])
    def post(self, request, slug, project_id):
        project = Project.objects.get(pk=project_id, workspace__slug=slug)
        current_instance = json.dumps(ProjectSerializer(project).data, cls=DjangoJSONEncoder)
        project.archived_at = timezone.now()
        project.save()
<<<<<<< HEAD
        UserFavorite.objects.filter(workspace__slug=slug, project=project_id).delete()
        return Response({"archived_at": str(project.archived_at)}, status=status.HTTP_200_OK)
=======
        project_activity.delay(
            type="project.activity.updated",
            requested_data=json.dumps({"archived_at": str(timezone.now().date())}),
            actor_id=str(request.user.id),
            project_id=str(project_id),
            current_instance=current_instance,
            epoch=int(timezone.now().timestamp()),
            notification=True,
            origin=request.META.get("HTTP_ORIGIN"),
        )
>>>>>>> ebeac413

        UserFavorite.objects.filter(project_id=project_id, workspace__slug=slug).delete()
        return Response({"archived_at": str(project.archived_at)}, status=status.HTTP_200_OK)

    @allow_permission([ROLE.ADMIN, ROLE.MEMBER])
    def delete(self, request, slug, project_id):
        project = Project.objects.get(pk=project_id, workspace__slug=slug)
        current_instance = json.dumps(ProjectSerializer(project).data, cls=DjangoJSONEncoder)
        project.archived_at = None
        project.save()
        project_activity.delay(
            type="project.activity.updated",
            requested_data=json.dumps({"archived_at": None}),
            actor_id=str(request.user.id),
            project_id=str(project_id),
            current_instance=current_instance,
            epoch=int(timezone.now().timestamp()),
            notification=True,
            origin=request.META.get("HTTP_ORIGIN"),
        )

        return Response(status=status.HTTP_204_NO_CONTENT)


class ProjectIdentifierEndpoint(BaseAPIView):
    @allow_permission([ROLE.ADMIN, ROLE.MEMBER], level="WORKSPACE")
    def get(self, request, slug):
        name = request.GET.get("name", "").strip().upper()

        if name == "":
            return Response({"error": "Name is required"}, status=status.HTTP_400_BAD_REQUEST)

        exists = ProjectIdentifier.objects.filter(name=name, workspace__slug=slug).values("id", "name", "project")

        return Response({"exists": len(exists), "identifiers": exists}, status=status.HTTP_200_OK)

    @allow_permission([ROLE.ADMIN, ROLE.MEMBER], level="WORKSPACE")
    def delete(self, request, slug):
        name = request.data.get("name", "").strip().upper()

        if name == "":
            return Response({"error": "Name is required"}, status=status.HTTP_400_BAD_REQUEST)

        if Project.objects.filter(identifier=name, workspace__slug=slug).exists():
            return Response(
                {"error": "Cannot delete an identifier of an existing project"},
                status=status.HTTP_400_BAD_REQUEST,
            )

        ProjectIdentifier.objects.filter(name=name, workspace__slug=slug).delete()

        return Response(status=status.HTTP_204_NO_CONTENT)


class ProjectUserViewsEndpoint(BaseAPIView):
    def post(self, request, slug, project_id):
        project = Project.objects.get(pk=project_id, workspace__slug=slug)

        project_member = ProjectMember.objects.filter(member=request.user, project=project, is_active=True).first()

        if project_member is None:
            return Response({"error": "Forbidden"}, status=status.HTTP_403_FORBIDDEN)

        view_props = project_member.view_props
        default_props = project_member.default_props
        preferences = project_member.preferences
        sort_order = project_member.sort_order

        project_member.view_props = request.data.get("view_props", view_props)
        project_member.default_props = request.data.get("default_props", default_props)
        project_member.preferences = request.data.get("preferences", preferences)
        project_member.sort_order = request.data.get("sort_order", sort_order)

        project_member.save()

        return Response(status=status.HTTP_204_NO_CONTENT)


class ProjectFavoritesViewSet(BaseViewSet):
    model = UserFavorite

    def get_queryset(self):
        return self.filter_queryset(
            super()
            .get_queryset()
            .filter(workspace__slug=self.kwargs.get("slug"))
            .filter(user=self.request.user)
            .select_related("project", "project__project_lead", "project__default_assignee")
            .select_related("workspace", "workspace__owner")
        )

    def perform_create(self, serializer):
        serializer.save(user=self.request.user)

    def create(self, request, slug):
        _ = UserFavorite.objects.create(
            user=request.user,
            entity_type="project",
            entity_identifier=request.data.get("project"),
            project_id=request.data.get("project"),
        )
        return Response(status=status.HTTP_204_NO_CONTENT)

    def destroy(self, request, slug, project_id):
        project_favorite = UserFavorite.objects.get(
            entity_identifier=project_id,
            entity_type="project",
            project=project_id,
            user=request.user,
            workspace__slug=slug,
        )
        project_favorite.delete(soft=False)
        return Response(status=status.HTTP_204_NO_CONTENT)


class ProjectPublicCoverImagesEndpoint(BaseAPIView):
    permission_classes = [AllowAny]

    # Cache the below api for 24 hours
    @cache_response(60 * 60 * 24, user=False)
    def get(self, request):
        files = [
            "https://cover-images.plane.so/project-covers/f2ea49f1-1a23-46c3-99e4-1f6185bff8fc.webp",
            "https://cover-images.plane.so/project-covers/0fec1f5e-3a54-4260-beb1-25eb5de8fd87.webp",
            "https://cover-images.plane.so/project-covers/05a7e2d0-c846-44df-abc2-99e14043dfb9.webp",
            "https://cover-images.plane.so/project-covers/8c561535-6be5-4fb8-8ec1-0cba19507938.webp",
            "https://cover-images.plane.so/project-covers/11cde8b7-f051-4a9d-a35e-45b475d757a2.webp",
            "https://cover-images.plane.so/project-covers/27b12e3a-5e24-4ea9-b5ac-32caaf81a1c3.webp",
            "https://cover-images.plane.so/project-covers/32d808af-650a-4228-9386-253d1a7c2a13.webp",
            "https://cover-images.plane.so/project-covers/71dbaf8f-fd3c-4f9a-b342-309cf4f22741.webp",
            "https://cover-images.plane.so/project-covers/322a58cb-e019-4477-b3eb-e2679d4a2b47.webp",
            "https://cover-images.plane.so/project-covers/061042d0-cf7b-42eb-8fb5-e967b07e9e57.webp",
            "https://cover-images.plane.so/project-covers/683b5357-b5f1-42c7-9a87-e7ff6be0eea1.webp",
            "https://cover-images.plane.so/project-covers/51495ec3-266f-41e8-9360-589903fd4f56.webp",
            "https://cover-images.plane.so/project-covers/1031078f-28d7-496f-b92b-dec3ea83519d.webp",
            "https://cover-images.plane.so/project-covers/a65e3aed-4a88-4ecf-a9f7-b74d0e4a1f03.webp",
            "https://cover-images.plane.so/project-covers/ab31a6ba-51e2-44ad-a00d-e431b4cf865f.webp",
            "https://cover-images.plane.so/project-covers/adb8a78f-da02-4b68-82ca-fa34ce40768b.webp",
            "https://cover-images.plane.so/project-covers/c29d7097-12dc-4ae0-a785-582e2ceadc29.webp",
            "https://cover-images.plane.so/project-covers/d7a7e86d-fe5b-4256-8625-d1c6a39cdde9.webp",
            "https://cover-images.plane.so/project-covers/d27444ac-b76e-4c8f-b272-6a6b00865869.webp",
            "https://cover-images.plane.so/project-covers/e7fb2595-987e-4f0c-b251-62d071f501fa.webp",
        ]
        return Response(files, status=status.HTTP_200_OK)


class DeployBoardViewSet(BaseViewSet):
    permission_classes = [ProjectMemberPermission]
    serializer_class = DeployBoardSerializer
    model = DeployBoard

    def list(self, request, slug, project_id):
        project_deploy_board = DeployBoard.objects.filter(
            entity_name="project", entity_identifier=project_id, workspace__slug=slug
        ).first()

        serializer = DeployBoardSerializer(project_deploy_board)
        return Response(serializer.data, status=status.HTTP_200_OK)

    def create(self, request, slug, project_id):
        comments = request.data.get("is_comments_enabled", False)
        reactions = request.data.get("is_reactions_enabled", False)
        intake = request.data.get("intake", None)
        votes = request.data.get("is_votes_enabled", False)
        views = request.data.get(
            "views",
            {
                "list": True,
                "kanban": True,
                "calendar": True,
                "gantt": True,
                "spreadsheet": True,
            },
        )

        project_deploy_board, _ = DeployBoard.objects.get_or_create(
            entity_name="project", entity_identifier=project_id, project_id=project_id
        )
        project_deploy_board.intake = intake
        project_deploy_board.view_props = views
        project_deploy_board.is_votes_enabled = votes
        project_deploy_board.is_comments_enabled = comments
        project_deploy_board.is_reactions_enabled = reactions

        project_deploy_board.save()

        project_activity.delay(
            type="project.activity.updated",
            requested_data=json.dumps({"deploy_board": True}),
            actor_id=str(request.user.id),
            project_id=str(project_id),
            current_instance=json.dumps({"deploy_board": False}),
            epoch=int(timezone.now().timestamp()),
            notification=True,
            origin=request.META.get("HTTP_ORIGIN"),
        )

        serializer = DeployBoardSerializer(project_deploy_board)
        return Response(serializer.data, status=status.HTTP_200_OK)

    def destroy(self, request, slug, project_id, pk):
        project_deploy_board = DeployBoard.objects.get(
            entity_name="project",
            entity_identifier=project_id,
            project_id=project_id,
            pk=pk,
        )
        project_deploy_board.delete()
        project_activity.delay(
            type="project.activity.updated",
            requested_data=json.dumps({"deploy_board": False}),
            actor_id=str(request.user.id),
            project_id=str(project_id),
            current_instance=json.dumps({"deploy_board": True}),
            epoch=int(timezone.now().timestamp()),
            notification=True,
            origin=request.META.get("HTTP_ORIGIN"),
        )
        return Response(status=status.HTTP_204_NO_CONTENT)<|MERGE_RESOLUTION|>--- conflicted
+++ resolved
@@ -252,14 +252,6 @@
                 order_by=request.GET.get("order_by", "-created_at"),
                 request=request,
                 queryset=(projects),
-<<<<<<< HEAD
-                on_results=lambda projects: ProjectListSerializer(projects, many=True).data,
-            )
-
-        projects = ProjectListSerializer(projects, many=True, fields=fields if fields else None).data
-        return Response(projects, status=status.HTTP_200_OK)
-
-=======
                 on_results=lambda projects: ProjectListSerializer(
                     projects, many=True, context={"request": request, "slug": slug}
                 ).data,
@@ -275,7 +267,6 @@
         payload = self.update_project_member_role(projects)
         return Response(payload, status=status.HTTP_200_OK)
 
->>>>>>> ebeac413
     @allow_permission(allowed_roles=[ROLE.ADMIN, ROLE.MEMBER, ROLE.GUEST], level="WORKSPACE")
     def list(self, request, slug):
         sort_order = ProjectMember.objects.filter(
@@ -397,27 +388,6 @@
 
     @allow_permission([ROLE.ADMIN, ROLE.MEMBER], level="WORKSPACE")
     def create(self, request, slug):
-<<<<<<< HEAD
-        workspace = Workspace.objects.get(slug=slug)
-
-        serializer = ProjectSerializer(data={**request.data}, context={"workspace_id": workspace.id})
-        if serializer.is_valid():
-            serializer.save()
-
-            # Add the user as Administrator to the project
-            _ = ProjectMember.objects.create(
-                project_id=serializer.data["id"],
-                member=request.user,
-                role=ROLE.ADMIN.value,
-            )
-            # Also create the issue property for the user
-            _ = IssueUserProperty.objects.create(project_id=serializer.data["id"], user=request.user)
-
-            if serializer.data["project_lead"] is not None and str(serializer.data["project_lead"]) != str(
-                request.user.id
-            ):
-                ProjectMember.objects.create(
-=======
         try:
             workspace = Workspace.objects.get(slug=slug)
 
@@ -427,7 +397,6 @@
 
                 # Add the user as Administrator to the project
                 _ = ProjectMember.objects.create(
->>>>>>> ebeac413
                     project_id=serializer.data["id"],
                     member=request.user,
                     role=ROLE.ADMIN.value,
@@ -799,10 +768,6 @@
         current_instance = json.dumps(ProjectSerializer(project).data, cls=DjangoJSONEncoder)
         project.archived_at = timezone.now()
         project.save()
-<<<<<<< HEAD
-        UserFavorite.objects.filter(workspace__slug=slug, project=project_id).delete()
-        return Response({"archived_at": str(project.archived_at)}, status=status.HTTP_200_OK)
-=======
         project_activity.delay(
             type="project.activity.updated",
             requested_data=json.dumps({"archived_at": str(timezone.now().date())}),
@@ -813,7 +778,6 @@
             notification=True,
             origin=request.META.get("HTTP_ORIGIN"),
         )
->>>>>>> ebeac413
 
         UserFavorite.objects.filter(project_id=project_id, workspace__slug=slug).delete()
         return Response({"archived_at": str(project.archived_at)}, status=status.HTTP_200_OK)
