# Python imports
import json
import base64
from datetime import datetime
from django.core.serializers.json import DjangoJSONEncoder

# Django imports
from django.core.serializers.json import DjangoJSONEncoder
from django.db.models import (
    Exists,
    OuterRef,
    Q,
    Value,
    UUIDField,
    Func,
    F,
    Count,
    Subquery,
    Max,
)
from django.db import connection
<<<<<<< HEAD
from django.db.models import (
    Exists,
    OuterRef,
    Q,
    Value,
    UUIDField,
    Count,
    Case,
    When,
    IntegerField,
)
=======
>>>>>>> d9a6a6e4
from django.http import StreamingHttpResponse
from django.contrib.postgres.aggregates import ArrayAgg
from django.contrib.postgres.fields import ArrayField
from django.db.models.functions import Coalesce

# Third party imports
from rest_framework import status
from rest_framework.response import Response

# Module imports
from plane.app.permissions import allow_permission, ROLE
from plane.app.serializers import (
    PageSerializer,
    PageDetailSerializer,
    PageBinaryUpdateSerializer,
)
from plane.db.models import (
    Page,
    PageLog,
    UserFavorite,
    ProjectMember,
    ProjectPage,
    Project,
    UserRecentVisit,
)
from plane.utils.error_codes import ERROR_CODES

# Local imports
from ..base import BaseAPIView, BaseViewSet
from plane.bgtasks.page_transaction_task import page_transaction
from plane.bgtasks.page_version_task import page_version
from plane.bgtasks.recent_visited_task import recent_visited_task
from plane.bgtasks.copy_s3_object import copy_s3_objects_of_description_and_assets
from plane.app.permissions import ProjectPagePermission


def unarchive_archive_page_and_descendants(page_id, archived_at):
    # Your SQL query
    sql = """
    WITH RECURSIVE descendants AS (
        SELECT id FROM pages WHERE id = %s
        UNION ALL
        SELECT pages.id FROM pages, descendants WHERE pages.parent_id = descendants.id
    )
    UPDATE pages SET archived_at = %s WHERE id IN (SELECT id FROM descendants);
    """

    # Execute the SQL query
    with connection.cursor() as cursor:
        cursor.execute(sql, [page_id, archived_at])


class PageViewSet(BaseViewSet):
    serializer_class = PageSerializer
    model = Page
    permission_classes = [ProjectPagePermission]
    search_fields = ["name"]

    def get_queryset(self):
        subquery = UserFavorite.objects.filter(
            user=self.request.user,
            entity_type="page",
            entity_identifier=OuterRef("pk"),
            workspace__slug=self.kwargs.get("slug"),
        )
        return self.filter_queryset(
            super()
            .get_queryset()
            .filter(workspace__slug=self.kwargs.get("slug"))
            .filter(
                projects__project_projectmember__member=self.request.user,
                projects__project_projectmember__is_active=True,
                projects__archived_at__isnull=True,
            )
            .filter(parent__isnull=True)
            .filter(Q(owned_by=self.request.user) | Q(access=0))
            .prefetch_related("projects")
            .select_related("workspace")
            .select_related("owned_by")
            .annotate(is_favorite=Exists(subquery))
            .order_by(self.request.GET.get("order_by", "-created_at"))
            .prefetch_related("labels")
            .order_by("-is_favorite", "-created_at")
            .annotate(
                project=Exists(
                    ProjectPage.objects.filter(
                        page_id=OuterRef("id"), project_id=self.kwargs.get("project_id")
                    )
                )
            )
            .annotate(
                label_ids=Coalesce(
                    ArrayAgg(
                        "page_labels__label_id",
                        distinct=True,
                        filter=~Q(page_labels__label_id__isnull=True),
                    ),
                    Value([], output_field=ArrayField(UUIDField())),
                ),
                project_ids=Coalesce(
                    ArrayAgg(
                        "projects__id", distinct=True, filter=~Q(projects__id=True)
                    ),
                    Value([], output_field=ArrayField(UUIDField())),
                ),
            )
            .filter(project=True)
            .distinct()
        )

    def get_largest_sort_order(self, slug, parent_id):
        largest_sort_order = Page.objects.filter(
            workspace__slug=slug, parent_id=parent_id
        ).aggregate(largest=Max("sort_order"))["largest"]
        return largest_sort_order + 10000 if largest_sort_order else 65535

    def create(self, request, slug, project_id):
        serializer = PageSerializer(
            data=request.data,
            context={
                "project_id": project_id,
                "owned_by_id": request.user.id,
                "description": request.data.get("description", {}),
                "description_binary": request.data.get("description_binary", None),
                "description_html": request.data.get("description_html", "<p></p>"),
            },
        )

        if request.data.get("parent_id") and request.data.get("sort_order") is None:
            largest_sort_order = self.get_largest_sort_order(
                slug, request.data.get("parent_id")
            )
            if largest_sort_order is not None:
                request.data["sort_order"] = largest_sort_order

        if serializer.is_valid():
            serializer.save()
            # capture the page transaction
            page_transaction.delay(request.data, None, serializer.data["id"])
            page = self.get_queryset().get(pk=serializer.data["id"])
            serializer = PageDetailSerializer(page)
            return Response(serializer.data, status=status.HTTP_201_CREATED)
        return Response(serializer.errors, status=status.HTTP_400_BAD_REQUEST)

    def partial_update(self, request, slug, project_id, page_id):
        try:
            page = Page.objects.get(
                pk=page_id, workspace__slug=slug, projects__id=project_id
            )

            if page.is_locked:
                return Response(
                    {"error": "Page is locked"}, status=status.HTTP_400_BAD_REQUEST
                )

            parent = request.data.get("parent", None)
            if parent:
                _ = Page.objects.get(
                    pk=parent, workspace__slug=slug, projects__id=project_id
                )

            # Only update access if the page owner is the requesting  user
            if (
                page.access != request.data.get("access", page.access)
                and page.owned_by_id != request.user.id
            ):
                return Response(
                    {
                        "error": "Access cannot be updated since this page is owned by someone else"
                    },
                    status=status.HTTP_400_BAD_REQUEST,
                )
            serializer = PageDetailSerializer(page, data=request.data, partial=True)
            page_description = page.description_html
            if serializer.is_valid():
                serializer.save()
                # capture the page transaction
                if request.data.get("description_html"):
                    page_transaction.delay(
                        new_value=request.data,
                        old_value=json.dumps(
                            {"description_html": page_description},
                            cls=DjangoJSONEncoder,
                        ),
                        page_id=page_id,
                    )

                return Response(serializer.data, status=status.HTTP_200_OK)
            return Response(serializer.errors, status=status.HTTP_400_BAD_REQUEST)
        except Page.DoesNotExist:
            return Response(
                {
                    "error": "Access cannot be updated since this page is owned by someone else"
                },
                status=status.HTTP_400_BAD_REQUEST,
            )

    def retrieve(self, request, slug, project_id, page_id=None):
        page = self.get_queryset().filter(pk=page_id).first()
        project = Project.objects.get(pk=project_id)
        track_visit = request.query_params.get("track_visit", "true").lower() == "true"

        """
        if the role is guest and guest_view_all_features is false and owned by is not
        the requesting user then dont show the page
        """

        if (
            ProjectMember.objects.filter(
                workspace__slug=slug,
                project_id=project_id,
                member=request.user,
                role=5,
                is_active=True,
            ).exists()
            and not project.guest_view_all_features
            and not page.owned_by == request.user
        ):
            return Response(
                {"error": "You are not allowed to view this page"},
                status=status.HTTP_400_BAD_REQUEST,
            )

        if page is None:
            return Response(
                {"error": "Page not found"}, status=status.HTTP_404_NOT_FOUND
            )
        else:
            issue_ids = PageLog.objects.filter(
                page_id=page_id, entity_name="issue"
            ).values_list("entity_identifier", flat=True)
            data = PageDetailSerializer(page).data
            data["issue_ids"] = issue_ids
            if track_visit:
                recent_visited_task.delay(
                    slug=slug,
                    entity_name="page",
                    entity_identifier=page_id,
                    user_id=request.user.id,
                    project_id=project_id,
                )
            return Response(data, status=status.HTTP_200_OK)

    def lock(self, request, slug, project_id, page_id):
        page = Page.objects.filter(
            pk=page_id, workspace__slug=slug, projects__id=project_id
        ).first()

        page.is_locked = True
        page.save()
        return Response(status=status.HTTP_204_NO_CONTENT)

    def unlock(self, request, slug, project_id, page_id):
        page = Page.objects.filter(
            pk=page_id, workspace__slug=slug, projects__id=project_id
        ).first()

        page.is_locked = False
        page.save()

        return Response(status=status.HTTP_204_NO_CONTENT)

    def access(self, request, slug, project_id, page_id):
        access = request.data.get("access", 0)
        page = Page.objects.filter(
            pk=page_id, workspace__slug=slug, projects__id=project_id
        ).first()

        # Only update access if the page owner is the requesting user
        if (
            page.access != request.data.get("access", page.access)
            and page.owned_by_id != request.user.id
        ):
            return Response(
                {
                    "error": "Access cannot be updated since this page is owned by someone else"
                },
                status=status.HTTP_400_BAD_REQUEST,
            )

        page.access = access
        page.save()
        return Response(status=status.HTTP_204_NO_CONTENT)

    def list(self, request, slug, project_id):
        queryset = self.get_queryset()
        project = Project.objects.get(pk=project_id)
        if (
            ProjectMember.objects.filter(
                workspace__slug=slug,
                project_id=project_id,
                member=request.user,
                role=5,
                is_active=True,
            ).exists()
            and not project.guest_view_all_features
        ):
            queryset = queryset.filter(owned_by=request.user)
        pages = PageSerializer(queryset, many=True).data
        return Response(pages, status=status.HTTP_200_OK)

    def archive(self, request, slug, project_id, page_id):
        page = Page.objects.get(
            pk=page_id, workspace__slug=slug, projects__id=project_id
        )

        # only the owner or admin can archive the page
        if (
            ProjectMember.objects.filter(
                project_id=project_id, member=request.user, is_active=True, role__lte=15
            ).exists()
            and request.user.id != page.owned_by_id
        ):
            return Response(
                {"error": "Only the owner or admin can archive the page"},
                status=status.HTTP_400_BAD_REQUEST,
            )

        UserFavorite.objects.filter(
            entity_type="page",
            entity_identifier=page_id,
            project_id=project_id,
            workspace__slug=slug,
        ).delete()

        unarchive_archive_page_and_descendants(page_id, datetime.now())

        return Response({"archived_at": str(datetime.now())}, status=status.HTTP_200_OK)

    def unarchive(self, request, slug, project_id, page_id):
        page = Page.objects.get(
            pk=page_id, workspace__slug=slug, projects__id=project_id
        )

        # only the owner or admin can un archive the page
        if (
            ProjectMember.objects.filter(
                project_id=project_id, member=request.user, is_active=True, role__lte=15
            ).exists()
            and request.user.id != page.owned_by_id
        ):
            return Response(
                {"error": "Only the owner or admin can un archive the page"},
                status=status.HTTP_400_BAD_REQUEST,
            )

        # if parent archived then page will be un archived breaking hierarchy
        if page.parent_id and page.parent.archived_at:
            page.parent = None
            page.save(update_fields=["parent"])

        unarchive_archive_page_and_descendants(page_id, None)

        return Response(status=status.HTTP_204_NO_CONTENT)

    def destroy(self, request, slug, project_id, page_id):
        page = Page.objects.get(
            pk=page_id, workspace__slug=slug, projects__id=project_id
        )

        if page.archived_at is None:
            return Response(
                {"error": "The page should be archived before deleting"},
                status=status.HTTP_400_BAD_REQUEST,
            )

        if page.owned_by_id != request.user.id and (
            not ProjectMember.objects.filter(
                workspace__slug=slug,
                member=request.user,
                role=20,
                project_id=project_id,
                is_active=True,
            ).exists()
        ):
            return Response(
                {"error": "Only admin or owner can delete the page"},
                status=status.HTTP_403_FORBIDDEN,
            )

        # remove parent from all the children
        _ = Page.objects.filter(
            parent_id=page_id, projects__id=project_id, workspace__slug=slug
        ).update(parent=None)

        page.delete()
        # Delete the user favorite page
        UserFavorite.objects.filter(
            project=project_id,
            workspace__slug=slug,
            entity_identifier=page_id,
            entity_type="page",
        ).delete()
        # Delete the page from recent visit
        UserRecentVisit.objects.filter(
            project_id=project_id,
            workspace__slug=slug,
            entity_identifier=page_id,
            entity_name="page",
        ).delete(soft=False)
        return Response(status=status.HTTP_204_NO_CONTENT)

    def summary(self, request, slug, project_id):
        queryset = (
            Page.objects.filter(workspace__slug=slug)
            .filter(
                projects__project_projectmember__member=self.request.user,
                projects__project_projectmember__is_active=True,
                projects__archived_at__isnull=True,
            )
            .filter(parent__isnull=True)
            .filter(Q(owned_by=request.user) | Q(access=0))
            .annotate(
                project=Exists(
                    ProjectPage.objects.filter(
                        page_id=OuterRef("id"), project_id=self.kwargs.get("project_id")
                    )
                )
            )
            .filter(project=True)
            .distinct()
        )

        project = Project.objects.get(pk=project_id)
        if (
            ProjectMember.objects.filter(
                workspace__slug=slug,
                project_id=project_id,
                member=request.user,
                role=ROLE.GUEST.value,
                is_active=True,
            ).exists()
            and not project.guest_view_all_features
        ):
            queryset = queryset.filter(owned_by=request.user)

        stats = queryset.aggregate(
            public_pages=Count(
                Case(
                    When(access=Page.PUBLIC_ACCESS, archived_at__isnull=True, then=1),
                    output_field=IntegerField(),
                )
            ),
            private_pages=Count(
                Case(
                    When(access=Page.PRIVATE_ACCESS, archived_at__isnull=True, then=1),
                    output_field=IntegerField(),
                )
            ),
            archived_pages=Count(
                Case(
                    When(archived_at__isnull=False, then=1), output_field=IntegerField()
                )
            ),
        )

        return Response(stats, status=status.HTTP_200_OK)


class PageFavoriteViewSet(BaseViewSet):
    model = UserFavorite

    @allow_permission([ROLE.ADMIN, ROLE.MEMBER])
    def create(self, request, slug, project_id, page_id):
        _ = UserFavorite.objects.create(
            project_id=project_id,
            entity_identifier=page_id,
            entity_type="page",
            user=request.user,
        )
        return Response(status=status.HTTP_204_NO_CONTENT)

    @allow_permission([ROLE.ADMIN, ROLE.MEMBER])
    def destroy(self, request, slug, project_id, page_id):
        page_favorite = UserFavorite.objects.get(
            project=project_id,
            user=request.user,
            workspace__slug=slug,
            entity_identifier=page_id,
            entity_type="page",
        )
        page_favorite.delete(soft=False)
        return Response(status=status.HTTP_204_NO_CONTENT)


class PagesDescriptionViewSet(BaseViewSet):
    permission_classes = [ProjectPagePermission]

    def retrieve(self, request, slug, project_id, page_id):
        page = (
            Page.objects.filter(
                pk=page_id, workspace__slug=slug, projects__id=project_id
            )
            .filter(Q(owned_by=self.request.user) | Q(access=0))
            .first()
        )
        if page is None:
            return Response({"error": "Page not found"}, status=404)
        binary_data = page.description_binary

        def stream_data():
            if binary_data:
                yield binary_data
            else:
                yield b""

        response = StreamingHttpResponse(
            stream_data(), content_type="application/octet-stream"
        )
        response["Content-Disposition"] = 'attachment; filename="page_description.bin"'
        return response

    def partial_update(self, request, slug, project_id, page_id):
        page = (
            Page.objects.filter(
                pk=page_id, workspace__slug=slug, projects__id=project_id
            )
            .filter(Q(owned_by=self.request.user) | Q(access=0))
            .first()
        )

        if page is None:
            return Response({"error": "Page not found"}, status=404)

        if page.is_locked:
            return Response(
                {
                    "error_code": ERROR_CODES["PAGE_LOCKED"],
                    "error_message": "PAGE_LOCKED",
                },
                status=status.HTTP_400_BAD_REQUEST,
            )

        if page.archived_at:
            return Response(
                {
                    "error_code": ERROR_CODES["PAGE_ARCHIVED"],
                    "error_message": "PAGE_ARCHIVED",
                },
                status=status.HTTP_400_BAD_REQUEST,
            )

        # Serialize the existing instance
        existing_instance = json.dumps(
            {"description_html": page.description_html}, cls=DjangoJSONEncoder
        )

        # Use serializer for validation and update
        serializer = PageBinaryUpdateSerializer(page, data=request.data, partial=True)
        if serializer.is_valid():
            # Capture the page transaction
            if request.data.get("description_html"):
                page_transaction.delay(
                    new_value=request.data, old_value=existing_instance, page_id=page_id
                )

            # Update the page using serializer
            updated_page = serializer.save()

            # Run background tasks
            page_version.delay(
                page_id=updated_page.id,
                existing_instance=existing_instance,
                user_id=request.user.id,
            )
            return Response({"message": "Updated successfully"})
        else:
            return Response(serializer.errors, status=status.HTTP_400_BAD_REQUEST)


class PageDuplicateEndpoint(BaseAPIView):
    permission_classes = [ProjectPagePermission]

    def post(self, request, slug, project_id, page_id):
        page = Page.objects.filter(
            pk=page_id, workspace__slug=slug, projects__id=project_id
        ).first()

        # check for permission
        if page.access == Page.PRIVATE_ACCESS and page.owned_by_id != request.user.id:
            return Response(
                {"error": "Permission denied"}, status=status.HTTP_403_FORBIDDEN
            )

        # get all the project ids where page is present
        project_ids = ProjectPage.objects.filter(page_id=page_id).values_list(
            "project_id", flat=True
        )

        page.pk = None
        page.name = f"{page.name} (Copy)"
        page.description_binary = None
        page.owned_by = request.user
        page.created_by = request.user
        page.updated_by = request.user
        page.save()

        for project_id in project_ids:
            ProjectPage.objects.create(
                workspace_id=page.workspace_id,
                project_id=project_id,
                page_id=page.id,
                created_by_id=page.created_by_id,
                updated_by_id=page.updated_by_id,
            )

        page_transaction.delay(
            {"description_html": page.description_html}, None, page.id
        )

        # Copy the s3 objects uploaded in the page
        copy_s3_objects_of_description_and_assets.delay(
            entity_name="PAGE",
            entity_identifier=page.id,
            project_id=project_id,
            slug=slug,
            user_id=request.user.id,
        )

        page = (
            Page.objects.filter(pk=page.id)
            .annotate(
                project_ids=Coalesce(
                    ArrayAgg(
                        "projects__id", distinct=True, filter=~Q(projects__id=True)
                    ),
                    Value([], output_field=ArrayField(UUIDField())),
                )
            )
            .first()
        )
        serializer = PageDetailSerializer(page)
        return Response(serializer.data, status=status.HTTP_201_CREATED)<|MERGE_RESOLUTION|>--- conflicted
+++ resolved
@@ -17,22 +17,11 @@
     Count,
     Subquery,
     Max,
-)
-from django.db import connection
-<<<<<<< HEAD
-from django.db.models import (
-    Exists,
-    OuterRef,
-    Q,
-    Value,
-    UUIDField,
-    Count,
     Case,
     When,
     IntegerField,
 )
-=======
->>>>>>> d9a6a6e4
+from django.db import connection
 from django.http import StreamingHttpResponse
 from django.contrib.postgres.aggregates import ArrayAgg
 from django.contrib.postgres.fields import ArrayField
