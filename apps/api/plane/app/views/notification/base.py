# Django imports
from django.db.models import Exists, OuterRef, Q, Case, When, BooleanField
from django.utils import timezone

# Third party imports
from rest_framework import status
from rest_framework.response import Response

from plane.app.serializers import (
    NotificationSerializer,
    UserNotificationPreferenceSerializer,
)
from plane.db.models import (
    Issue,
    IssueAssignee,
    IssueSubscriber,
    Notification,
    UserNotificationPreference,
    WorkspaceMember,
)
from plane.utils.paginator import BasePaginator
from plane.app.permissions import allow_permission, ROLE

# Module imports
from ..base import BaseAPIView, BaseViewSet


class NotificationViewSet(BaseViewSet, BasePaginator):
    model = Notification
    serializer_class = NotificationSerializer

    def get_queryset(self):
        return (
            super()
            .get_queryset()
            .filter(
                workspace__slug=self.kwargs.get("slug"),
                receiver_id=self.request.user.id,
            )
            .select_related("workspace", "project", "triggered_by", "receiver")
        )

    @allow_permission(allowed_roles=[ROLE.ADMIN, ROLE.MEMBER, ROLE.GUEST], level="WORKSPACE")
    def list(self, request, slug):
        # Get query parameters
        snoozed = request.GET.get("snoozed", "false")
        archived = request.GET.get("archived", "false")
        read = request.GET.get("read", None)
        type = request.GET.get("type", "all")
        mentioned = request.GET.get("mentioned", False)
        q_filters = Q()

        intake_issue = Issue.objects.filter(
            pk=OuterRef("entity_identifier"),
            issue_intake__status__in=[0, 2, -2],
            workspace__slug=self.kwargs.get("slug"),
        ).filter(Q(type__isnull=True) | Q(type__is_epic=False))

        notifications = (
            Notification.objects.filter(workspace__slug=slug, receiver_id=request.user.id)
<<<<<<< HEAD
            .filter(entity_name="issue")
=======
            .filter(entity_name__in=["issue", "epic"])
>>>>>>> ebeac413
            .annotate(is_inbox_issue=Exists(intake_issue))
            .annotate(is_intake_issue=Exists(intake_issue))
            .annotate(
                is_mentioned_notification=Case(
                    When(sender__icontains="mentioned", then=True),
                    default=False,
                    output_field=BooleanField(),
                )
            )
            .select_related("workspace", "project", "triggered_by", "receiver")
            .order_by("snoozed_till", "-created_at")
        )

        # Filters based on query parameters
        snoozed_filters = {
            "true": Q(snoozed_till__lt=timezone.now()) | Q(snoozed_till__isnull=False),
            "false": Q(snoozed_till__gte=timezone.now()) | Q(snoozed_till__isnull=True),
        }

        notifications = notifications.filter(snoozed_filters[snoozed])

        archived_filters = {
            "true": Q(archived_at__isnull=False),
            "false": Q(archived_at__isnull=True),
        }

        notifications = notifications.filter(archived_filters[archived])

        if read == "false":
            notifications = notifications.filter(read_at__isnull=True)

        if read == "true":
            notifications = notifications.filter(read_at__isnull=False)

        if mentioned:
            notifications = notifications.filter(sender__icontains="mentioned")
        else:
            notifications = notifications.exclude(sender__icontains="mentioned")

        type = type.split(",")
        # Subscribed issues
        if "subscribed" in type:
            issue_ids = (
                IssueSubscriber.objects.filter(workspace__slug=slug, subscriber_id=request.user.id)
<<<<<<< HEAD
                .annotate(created=Exists(Issue.objects.filter(created_by=request.user, pk=OuterRef("issue_id"))))
=======
                .annotate(
                    created=Exists(
                        Issue.objects.filter(
                            created_by=request.user,
                            pk=OuterRef("issue_id"),
                        ).filter(Q(type__isnull=True) | Q(type__is_epic=False))
                    )
                )
>>>>>>> ebeac413
                .annotate(assigned=Exists(IssueAssignee.objects.filter(pk=OuterRef("issue_id"), assignee=request.user)))
                .filter(created=False, assigned=False)
                .values_list("issue_id", flat=True)
            )
            q_filters |= Q(entity_identifier__in=issue_ids)

        # Assigned Issues
        if "assigned" in type:
            issue_ids = IssueAssignee.objects.filter(workspace__slug=slug, assignee_id=request.user.id).values_list(
                "issue_id", flat=True
            )
            q_filters |= Q(entity_identifier__in=issue_ids)

        # Created issues
        if "created" in type:
            if WorkspaceMember.objects.filter(
                workspace__slug=slug,
                member=request.user,
                role__lt=15,
                is_active=True,
            ).exists():
                notifications = notifications.none()
            else:
<<<<<<< HEAD
                issue_ids = Issue.objects.filter(workspace__slug=slug, created_by=request.user).values_list(
                    "pk", flat=True
=======
                issue_ids = (
                    Issue.objects.filter(
                        workspace__slug=slug,
                        created_by=request.user,
                    )
                    .filter(Q(type__isnull=True) | Q(type__is_epic=False))
                    .values_list("pk", flat=True)
>>>>>>> ebeac413
                )
                q_filters |= Q(entity_identifier__in=issue_ids)

        # Apply the combined Q object filters
        notifications = notifications.filter(q_filters)

        # Pagination
        if request.GET.get("per_page", False) and request.GET.get("cursor", False):
            return self.paginate(
                order_by=request.GET.get("order_by", "-created_at"),
                request=request,
                queryset=(notifications),
                on_results=lambda notifications: NotificationSerializer(notifications, many=True).data,
            )

        serializer = NotificationSerializer(notifications, many=True)
        return Response(serializer.data, status=status.HTTP_200_OK)

    @allow_permission(allowed_roles=[ROLE.ADMIN, ROLE.MEMBER, ROLE.GUEST], level="WORKSPACE")
    def partial_update(self, request, slug, pk):
        notification = Notification.objects.get(workspace__slug=slug, pk=pk, receiver=request.user)
        # Only read_at and snoozed_till can be updated
        notification_data = {"snoozed_till": request.data.get("snoozed_till", None)}
        serializer = NotificationSerializer(notification, data=notification_data, partial=True)

        if serializer.is_valid():
            serializer.save()
            return Response(serializer.data, status=status.HTTP_200_OK)
        return Response(serializer.errors, status=status.HTTP_400_BAD_REQUEST)

    @allow_permission(allowed_roles=[ROLE.ADMIN, ROLE.MEMBER, ROLE.GUEST], level="WORKSPACE")
    def mark_read(self, request, slug, pk):
        notification = Notification.objects.get(receiver=request.user, workspace__slug=slug, pk=pk)
        notification.read_at = timezone.now()
        notification.save()
        serializer = NotificationSerializer(notification)
        return Response(serializer.data, status=status.HTTP_200_OK)

    @allow_permission(allowed_roles=[ROLE.ADMIN, ROLE.MEMBER, ROLE.GUEST], level="WORKSPACE")
    def mark_unread(self, request, slug, pk):
        notification = Notification.objects.get(receiver=request.user, workspace__slug=slug, pk=pk)
        notification.read_at = None
        notification.save()
        serializer = NotificationSerializer(notification)
        return Response(serializer.data, status=status.HTTP_200_OK)

    @allow_permission(allowed_roles=[ROLE.ADMIN, ROLE.MEMBER, ROLE.GUEST], level="WORKSPACE")
    def archive(self, request, slug, pk):
        notification = Notification.objects.get(receiver=request.user, workspace__slug=slug, pk=pk)
        notification.archived_at = timezone.now()
        notification.save()
        serializer = NotificationSerializer(notification)
        return Response(serializer.data, status=status.HTTP_200_OK)

    @allow_permission(allowed_roles=[ROLE.ADMIN, ROLE.MEMBER, ROLE.GUEST], level="WORKSPACE")
    def unarchive(self, request, slug, pk):
        notification = Notification.objects.get(receiver=request.user, workspace__slug=slug, pk=pk)
        notification.archived_at = None
        notification.save()
        serializer = NotificationSerializer(notification)
        return Response(serializer.data, status=status.HTTP_200_OK)


class UnreadNotificationEndpoint(BaseAPIView):
    use_read_replica = True

    @allow_permission(allowed_roles=[ROLE.ADMIN, ROLE.MEMBER, ROLE.GUEST], level="WORKSPACE")
    def get(self, request, slug):
        # Watching Issues Count
        unread_notifications_count = (
            Notification.objects.filter(
                workspace__slug=slug,
                receiver_id=request.user.id,
                read_at__isnull=True,
                archived_at__isnull=True,
                snoozed_till__isnull=True,
            )
            .exclude(sender__icontains="mentioned")
            .count()
        )

        mention_notifications_count = Notification.objects.filter(
            workspace__slug=slug,
            receiver_id=request.user.id,
            read_at__isnull=True,
            archived_at__isnull=True,
            snoozed_till__isnull=True,
            sender__icontains="mentioned",
        ).count()

        return Response(
            {
                "total_unread_notifications_count": int(unread_notifications_count),
                "mention_unread_notifications_count": int(mention_notifications_count),
            },
            status=status.HTTP_200_OK,
        )


class MarkAllReadNotificationViewSet(BaseViewSet):
    @allow_permission(allowed_roles=[ROLE.ADMIN, ROLE.MEMBER, ROLE.GUEST], level="WORKSPACE")
    def create(self, request, slug):
        snoozed = request.data.get("snoozed", False)
        archived = request.data.get("archived", False)
        type = request.data.get("type", "all")

        notifications = (
<<<<<<< HEAD
            Notification.objects.filter(workspace__slug=slug, receiver_id=request.user.id, read_at__isnull=True)
=======
            Notification.objects.filter(
                workspace__slug=slug,
                receiver_id=request.user.id,
                read_at__isnull=True,
            )
>>>>>>> ebeac413
            .select_related("workspace", "project", "triggered_by", "receiver")
            .order_by("snoozed_till", "-created_at")
        )

        # Filter for snoozed notifications
        if snoozed:
            notifications = notifications.filter(Q(snoozed_till__lt=timezone.now()) | Q(snoozed_till__isnull=False))
        else:
            notifications = notifications.filter(Q(snoozed_till__gte=timezone.now()) | Q(snoozed_till__isnull=True))

        # Filter for archived or unarchive
        if archived:
            notifications = notifications.filter(archived_at__isnull=False)
        else:
            notifications = notifications.filter(archived_at__isnull=True)

        # Subscribed issues
        if type == "watching":
            issue_ids = IssueSubscriber.objects.filter(workspace__slug=slug, subscriber_id=request.user.id).values_list(
                "issue_id", flat=True
            )
            notifications = notifications.filter(entity_identifier__in=issue_ids)

        # Assigned Issues
        if type == "assigned":
            issue_ids = IssueAssignee.objects.filter(workspace__slug=slug, assignee_id=request.user.id).values_list(
                "issue_id", flat=True
            )
            notifications = notifications.filter(entity_identifier__in=issue_ids)

        # Created issues
        if type == "created":
            if WorkspaceMember.objects.filter(
                workspace__slug=slug,
                member=request.user,
                role__lt=15,
                is_active=True,
            ).exists():
                notifications = Notification.objects.none()
            else:
<<<<<<< HEAD
                issue_ids = Issue.objects.filter(workspace__slug=slug, created_by=request.user).values_list(
                    "pk", flat=True
=======
                issue_ids = (
                    Issue.objects.filter(
                        workspace__slug=slug,
                        created_by=request.user,
                    )
                    .filter(Q(type__isnull=True) | Q(type__is_epic=False))
                    .values_list("pk", flat=True)
>>>>>>> ebeac413
                )
                notifications = notifications.filter(entity_identifier__in=issue_ids)

        updated_notifications = []
        for notification in notifications:
            notification.read_at = timezone.now()
            updated_notifications.append(notification)
        Notification.objects.bulk_update(updated_notifications, ["read_at"], batch_size=100)
        return Response({"message": "Successful"}, status=status.HTTP_200_OK)


class UserNotificationPreferenceEndpoint(BaseAPIView):
    model = UserNotificationPreference
    serializer_class = UserNotificationPreferenceSerializer

    # request the object
    def get(self, request):
        user_notification_preference = UserNotificationPreference.objects.get(user=request.user)
        serializer = UserNotificationPreferenceSerializer(user_notification_preference)
        return Response(serializer.data, status=status.HTTP_200_OK)

    # update the object
    def patch(self, request):
        user_notification_preference = UserNotificationPreference.objects.get(user=request.user)
        serializer = UserNotificationPreferenceSerializer(user_notification_preference, data=request.data, partial=True)
        if serializer.is_valid():
            serializer.save()
            return Response(serializer.data, status=status.HTTP_200_OK)
        return Response(serializer.errors, status=status.HTTP_400_BAD_REQUEST)<|MERGE_RESOLUTION|>--- conflicted
+++ resolved
@@ -58,11 +58,7 @@
 
         notifications = (
             Notification.objects.filter(workspace__slug=slug, receiver_id=request.user.id)
-<<<<<<< HEAD
-            .filter(entity_name="issue")
-=======
             .filter(entity_name__in=["issue", "epic"])
->>>>>>> ebeac413
             .annotate(is_inbox_issue=Exists(intake_issue))
             .annotate(is_intake_issue=Exists(intake_issue))
             .annotate(
@@ -107,9 +103,6 @@
         if "subscribed" in type:
             issue_ids = (
                 IssueSubscriber.objects.filter(workspace__slug=slug, subscriber_id=request.user.id)
-<<<<<<< HEAD
-                .annotate(created=Exists(Issue.objects.filter(created_by=request.user, pk=OuterRef("issue_id"))))
-=======
                 .annotate(
                     created=Exists(
                         Issue.objects.filter(
@@ -118,7 +111,6 @@
                         ).filter(Q(type__isnull=True) | Q(type__is_epic=False))
                     )
                 )
->>>>>>> ebeac413
                 .annotate(assigned=Exists(IssueAssignee.objects.filter(pk=OuterRef("issue_id"), assignee=request.user)))
                 .filter(created=False, assigned=False)
                 .values_list("issue_id", flat=True)
@@ -142,10 +134,6 @@
             ).exists():
                 notifications = notifications.none()
             else:
-<<<<<<< HEAD
-                issue_ids = Issue.objects.filter(workspace__slug=slug, created_by=request.user).values_list(
-                    "pk", flat=True
-=======
                 issue_ids = (
                     Issue.objects.filter(
                         workspace__slug=slug,
@@ -153,7 +141,6 @@
                     )
                     .filter(Q(type__isnull=True) | Q(type__is_epic=False))
                     .values_list("pk", flat=True)
->>>>>>> ebeac413
                 )
                 q_filters |= Q(entity_identifier__in=issue_ids)
 
@@ -261,15 +248,11 @@
         type = request.data.get("type", "all")
 
         notifications = (
-<<<<<<< HEAD
-            Notification.objects.filter(workspace__slug=slug, receiver_id=request.user.id, read_at__isnull=True)
-=======
             Notification.objects.filter(
                 workspace__slug=slug,
                 receiver_id=request.user.id,
                 read_at__isnull=True,
             )
->>>>>>> ebeac413
             .select_related("workspace", "project", "triggered_by", "receiver")
             .order_by("snoozed_till", "-created_at")
         )
@@ -310,10 +293,6 @@
             ).exists():
                 notifications = Notification.objects.none()
             else:
-<<<<<<< HEAD
-                issue_ids = Issue.objects.filter(workspace__slug=slug, created_by=request.user).values_list(
-                    "pk", flat=True
-=======
                 issue_ids = (
                     Issue.objects.filter(
                         workspace__slug=slug,
@@ -321,7 +300,6 @@
                     )
                     .filter(Q(type__isnull=True) | Q(type__is_epic=False))
                     .values_list("pk", flat=True)
->>>>>>> ebeac413
                 )
                 notifications = notifications.filter(entity_identifier__in=issue_ids)
 
