from datetime import timedelta
from rest_framework.response import Response
from rest_framework import status
from typing import Dict, Any
from django.db.models import QuerySet, Q, Count
from django.http import HttpRequest
from django.db.models.functions import TruncMonth
from django.utils import timezone
from django.db import models
from django.db.models import F, Case, When, Value
from django.db.models.functions import Concat
from plane.app.views.base import BaseAPIView
from plane.app.permissions import ROLE, allow_permission
from plane.db.models import (
    Project,
    Issue,
    Cycle,
    Module,
    CycleIssue,
    ModuleIssue,
)

from plane.utils.build_chart import build_analytics_chart
from plane.utils.date_utils import (
    get_analytics_filters,
)
from plane.payment.flags.flag_decorator import check_workspace_feature_flag
from plane.payment.flags.flag import FeatureFlag


class ProjectAdvanceAnalyticsBaseView(BaseAPIView):
    def initialize_workspace(self, slug: str, type: str) -> None:
        self._workspace_slug = slug
        self.filters = get_analytics_filters(
            slug=slug,
            type=type,
            user=self.request.user,
            date_filter=self.request.GET.get("date_filter", None),
            project_ids=self.request.GET.get("project_ids", None),
        )


class ProjectAdvanceAnalyticsEndpoint(ProjectAdvanceAnalyticsBaseView):
    def get_filtered_counts(self, queryset: QuerySet) -> Dict[str, int]:
        def get_filtered_count() -> int:
            if self.filters["analytics_date_range"]:
                return queryset.filter(
                    created_at__gte=self.filters["analytics_date_range"]["current"]["gte"],
                    created_at__lte=self.filters["analytics_date_range"]["current"]["lte"],
                ).count()
            return queryset.count()

        return {
            "count": get_filtered_count(),
        }

<<<<<<< HEAD
    def get_work_items_stats(self, project_id, cycle_id=None, module_id=None) -> Dict[str, Dict[str, int]]:
=======
    def get_work_items_stats(self, project_id, cycle_id=None, module_id=None, epic=False) -> Dict[str, Dict[str, int]]:
>>>>>>> ebeac413
        """
        Returns work item stats for the workspace, or filtered by cycle_id or module_id if provided.
        """
        base_queryset = None
        if cycle_id is not None:
            cycle_issues = CycleIssue.objects.filter(**self.filters["base_filters"], cycle_id=cycle_id).values_list(
                "issue_id", flat=True
            )
            base_queryset = Issue.issue_objects.filter(id__in=cycle_issues)
        elif module_id is not None:
            module_issues = ModuleIssue.objects.filter(**self.filters["base_filters"], module_id=module_id).values_list(
                "issue_id", flat=True
            )
            base_queryset = Issue.issue_objects.filter(id__in=module_issues)
<<<<<<< HEAD
=======
        elif epic:
            base_queryset = Issue.objects.filter(**self.filters["base_filters"], project_id=project_id).filter(
                Q(type__isnull=False) & Q(type__is_epic=True)
            )
>>>>>>> ebeac413
        else:
            base_queryset = Issue.issue_objects.filter(**self.filters["base_filters"], project_id=project_id)

        return {
            "total_work_items": self.get_filtered_counts(base_queryset),
            "started_work_items": self.get_filtered_counts(base_queryset.filter(state__group="started")),
            "backlog_work_items": self.get_filtered_counts(base_queryset.filter(state__group="backlog")),
            "un_started_work_items": self.get_filtered_counts(base_queryset.filter(state__group="unstarted")),
            "completed_work_items": self.get_filtered_counts(base_queryset.filter(state__group="completed")),
        }

    @allow_permission([ROLE.ADMIN, ROLE.MEMBER])
    def get(self, request: HttpRequest, slug: str, project_id: str) -> Response:
        self.initialize_workspace(slug, type="analytics")

        # Optionally accept cycle_id or module_id as query params
        cycle_id = request.GET.get("cycle_id", None)
        module_id = request.GET.get("module_id", None)
        epic = request.GET.get("epic", False) and check_workspace_feature_flag(
            feature_key=FeatureFlag.EPICS,
            slug=slug,
            user_id=request.user.id,
        )
        return Response(
<<<<<<< HEAD
            self.get_work_items_stats(cycle_id=cycle_id, module_id=module_id, project_id=project_id),
=======
            self.get_work_items_stats(cycle_id=cycle_id, module_id=module_id, project_id=project_id, epic=epic),
>>>>>>> ebeac413
            status=status.HTTP_200_OK,
        )


class ProjectAdvanceAnalyticsStatsEndpoint(ProjectAdvanceAnalyticsBaseView):
    def get_project_issues_stats(self) -> QuerySet:
        # Get the base queryset with workspace and project filters
        base_queryset = Issue.issue_objects.filter(**self.filters["base_filters"])

        # Apply date range filter if available
        if self.filters["chart_period_range"]:
            start_date, end_date = self.filters["chart_period_range"]
            base_queryset = base_queryset.filter(created_at__date__gte=start_date, created_at__date__lte=end_date)

        return (
            base_queryset.values("project_id", "project__name")
            .annotate(
                cancelled_work_items=Count("id", filter=Q(state__group="cancelled")),
                completed_work_items=Count("id", filter=Q(state__group="completed")),
                backlog_work_items=Count("id", filter=Q(state__group="backlog")),
                un_started_work_items=Count("id", filter=Q(state__group="unstarted")),
                started_work_items=Count("id", filter=Q(state__group="started")),
            )
            .order_by("project_id")
        )

<<<<<<< HEAD
    def get_work_items_stats(self, project_id, cycle_id=None, module_id=None) -> Dict[str, Dict[str, int]]:
=======
    def get_work_items_stats(self, project_id, cycle_id=None, module_id=None, epic=False) -> Dict[str, Dict[str, int]]:
>>>>>>> ebeac413
        base_queryset = None
        if cycle_id is not None:
            cycle_issues = CycleIssue.objects.filter(**self.filters["base_filters"], cycle_id=cycle_id).values_list(
                "issue_id", flat=True
            )
            base_queryset = Issue.issue_objects.filter(id__in=cycle_issues)
        elif module_id is not None:
            module_issues = ModuleIssue.objects.filter(**self.filters["base_filters"], module_id=module_id).values_list(
                "issue_id", flat=True
            )
            base_queryset = Issue.issue_objects.filter(id__in=module_issues)
<<<<<<< HEAD
=======
        elif epic:
            base_queryset = Issue.objects.filter(**self.filters["base_filters"], project_id=project_id).filter(
                Q(type__isnull=False) & Q(type__is_epic=True)
            )
>>>>>>> ebeac413
        else:
            base_queryset = Issue.issue_objects.filter(**self.filters["base_filters"], project_id=project_id)
        return (
            base_queryset.annotate(display_name=F("assignees__display_name"))
            .annotate(assignee_id=F("assignees__id"))
            .annotate(avatar=F("assignees__avatar"))
            .annotate(
                avatar_url=Case(
                    # If `avatar_asset` exists, use it to generate the asset URL
                    When(
                        assignees__avatar_asset__isnull=False,
                        then=Concat(
                            Value("/api/assets/v2/static/"),
                            "assignees__avatar_asset",  # Assuming avatar_asset has an id or relevant field
                            Value("/"),
                        ),
                    ),
                    # If `avatar_asset` is None, fall back to using `avatar` field directly
                    When(assignees__avatar_asset__isnull=True, then="assignees__avatar"),
                    default=Value(None),
                    output_field=models.CharField(),
                )
            )
            .values("display_name", "assignee_id", "avatar_url")
            .annotate(
                cancelled_work_items=Count("id", filter=Q(state__group="cancelled"), distinct=True),
                completed_work_items=Count("id", filter=Q(state__group="completed"), distinct=True),
                backlog_work_items=Count("id", filter=Q(state__group="backlog"), distinct=True),
                un_started_work_items=Count("id", filter=Q(state__group="unstarted"), distinct=True),
                started_work_items=Count("id", filter=Q(state__group="started"), distinct=True),
            )
            .order_by("display_name")
        )

    @allow_permission([ROLE.ADMIN, ROLE.MEMBER])
    def get(self, request: HttpRequest, slug: str, project_id: str) -> Response:
        self.initialize_workspace(slug, type="chart")
        type = request.GET.get("type", "work-items")

        if type == "work-items":
            # Optionally accept cycle_id or module_id as query params
            cycle_id = request.GET.get("cycle_id", None)
            module_id = request.GET.get("module_id", None)
            epic = request.GET.get("epic", False) and check_workspace_feature_flag(
                feature_key=FeatureFlag.EPICS,
                slug=slug,
                user_id=request.user.id,
            )
            return Response(
<<<<<<< HEAD
                self.get_work_items_stats(project_id=project_id, cycle_id=cycle_id, module_id=module_id),
=======
                self.get_work_items_stats(
                    project_id=project_id,
                    cycle_id=cycle_id,
                    module_id=module_id,
                    epic=epic,
                ),
>>>>>>> ebeac413
                status=status.HTTP_200_OK,
            )

        return Response({"message": "Invalid type"}, status=status.HTTP_400_BAD_REQUEST)


class ProjectAdvanceAnalyticsChartEndpoint(ProjectAdvanceAnalyticsBaseView):
<<<<<<< HEAD
    def work_item_completion_chart(self, project_id, cycle_id=None, module_id=None) -> Dict[str, Any]:
        # Get the base queryset
        queryset = (
            Issue.issue_objects.filter(**self.filters["base_filters"])
            .filter(project_id=project_id)
            .select_related("workspace", "state", "parent")
            .prefetch_related("assignees", "labels", "issue_module__module", "issue_cycle__cycle")
        )
=======
    def work_item_completion_chart(self, project_id, cycle_id=None, module_id=None, epic=False) -> Dict[str, Any]:
        queryset = None
>>>>>>> ebeac413

        if cycle_id is not None:
            cycle_issues = CycleIssue.objects.filter(**self.filters["base_filters"], cycle_id=cycle_id).values_list(
                "issue_id", flat=True
            )
            cycle = Cycle.objects.filter(id=cycle_id).first()
            if cycle and cycle.start_date:
                start_date = cycle.start_date.date()
                end_date = cycle.end_date.date()
            else:
                return {"data": [], "schema": {}}
            queryset = cycle_issues

        elif module_id is not None:
            module_issues = ModuleIssue.objects.filter(**self.filters["base_filters"], module_id=module_id).values_list(
                "issue_id", flat=True
            )
            module = Module.objects.filter(id=module_id).first()
            if module and module.start_date:
                start_date = module.start_date
                end_date = module.target_date
            else:
                return {"data": [], "schema": {}}
            queryset = module_issues

        elif epic:
            queryset = Issue.objects.filter(**self.filters["base_filters"], project_id=project_id).filter(
                Q(type__isnull=False) & Q(type__is_epic=True)
            )

            project = Project.objects.filter(id=project_id).first()
            if project.created_at:
                start_date = project.created_at.date().replace(day=1)
            else:
                return {"data": [], "schema": {}}

        else:
            # Get the base queryset
            queryset = (
                Issue.issue_objects.filter(**self.filters["base_filters"])
                .filter(project_id=project_id)
                .select_related("workspace", "state", "parent")
                .prefetch_related("assignees", "labels", "issue_module__module", "issue_cycle__cycle")
            )

            project = Project.objects.filter(id=project_id).first()
            if project.created_at:
                start_date = project.created_at.date().replace(day=1)
            else:
                return {"data": [], "schema": {}}

        if cycle_id or module_id:
            # Get daily stats with optimized query
            daily_stats = (
                queryset.values("created_at__date")
                .annotate(
                    created_count=Count("id"),
                    completed_count=Count("id", filter=Q(issue__state__group="completed")),
                )
                .order_by("created_at__date")
            )

            # Create a dictionary of existing stats with summed counts
            stats_dict = {
                stat["created_at__date"].strftime("%Y-%m-%d"): {
                    "created_count": stat["created_count"],
                    "completed_count": stat["completed_count"],
                }
                for stat in daily_stats
            }

            # Generate data for all days in the range
            data = []
            current_date = start_date
            while current_date <= end_date:
                date_str = current_date.strftime("%Y-%m-%d")
                stats = stats_dict.get(date_str, {"created_count": 0, "completed_count": 0})
                data.append(
                    {
                        "key": date_str,
                        "name": date_str,
                        "count": stats["created_count"] + stats["completed_count"],
                        "completed_issues": stats["completed_count"],
                        "created_issues": stats["created_count"],
                    }
                )
                current_date += timedelta(days=1)
        else:
            # Apply date range filter if available
            if self.filters["chart_period_range"]:
                start_date, end_date = self.filters["chart_period_range"]
                queryset = queryset.filter(created_at__date__gte=start_date, created_at__date__lte=end_date)

            # Annotate by month and count
            monthly_stats = (
                queryset.annotate(month=TruncMonth("created_at"))
                .values("month")
                .annotate(
                    created_count=Count("id"),
                    completed_count=Count("id", filter=Q(state__group="completed")),
                )
                .order_by("month")
            )

            # Create dictionary of month -> counts
            stats_dict = {
                stat["month"].strftime("%Y-%m-%d"): {
                    "created_count": stat["created_count"],
                    "completed_count": stat["completed_count"],
                }
                for stat in monthly_stats
            }

            # Generate monthly data (ensure months with 0 count are included)
            data = []
            # include the current date at the end
            end_date = timezone.now().date()
            last_month = end_date.replace(day=1)
            current_month = start_date

            while current_month <= last_month:
                date_str = current_month.strftime("%Y-%m-%d")
                stats = stats_dict.get(date_str, {"created_count": 0, "completed_count": 0})
                data.append(
                    {
                        "key": date_str,
                        "name": date_str,
                        "count": stats["created_count"],
                        "completed_issues": stats["completed_count"],
                        "created_issues": stats["created_count"],
                    }
                )
                # Move to next month
                if current_month.month == 12:
                    current_month = current_month.replace(year=current_month.year + 1, month=1)
                else:
                    current_month = current_month.replace(month=current_month.month + 1)

        schema = {
            "completed_issues": "completed_issues",
            "created_issues": "created_issues",
        }

        return {"data": data, "schema": schema}

    @allow_permission([ROLE.ADMIN, ROLE.MEMBER, ROLE.GUEST])
    def get(self, request: HttpRequest, slug: str, project_id: str) -> Response:
        self.initialize_workspace(slug, type="chart")
        type = request.GET.get("type", "projects")
        group_by = request.GET.get("group_by", None)
        x_axis = request.GET.get("x_axis", "PRIORITY")
        cycle_id = request.GET.get("cycle_id", None)
        module_id = request.GET.get("module_id", None)
        epic = request.GET.get("epic", False) and check_workspace_feature_flag(
            feature_key=FeatureFlag.EPICS,
            slug=slug,
            user_id=request.user.id,
        )
        if type == "custom-work-items":
            queryset = (
                Issue.issue_objects.filter(**self.filters["base_filters"])
                .filter(project_id=project_id)
                .select_related("workspace", "state", "parent")
                .prefetch_related("assignees", "labels", "issue_module__module", "issue_cycle__cycle")
            )

            # Apply cycle/module filters if present
            if cycle_id is not None:
                cycle_issues = CycleIssue.objects.filter(**self.filters["base_filters"], cycle_id=cycle_id).values_list(
                    "issue_id", flat=True
                )
                queryset = queryset.filter(id__in=cycle_issues)

            elif module_id is not None:
                module_issues = ModuleIssue.objects.filter(
                    **self.filters["base_filters"], module_id=module_id
                ).values_list("issue_id", flat=True)
                queryset = queryset.filter(id__in=module_issues)

            elif epic:
                queryset = (
                    Issue.objects.filter(**self.filters["base_filters"], project_id=project_id)
                    .filter(Q(type__isnull=False) & Q(type__is_epic=True))
                    .select_related("workspace", "state", "parent")
                    .prefetch_related(
                        "assignees",
                        "labels",
                    )
                )

            # Apply date range filter if available
            if self.filters["chart_period_range"]:
                start_date, end_date = self.filters["chart_period_range"]
                queryset = queryset.filter(created_at__date__gte=start_date, created_at__date__lte=end_date)

            return Response(
                build_analytics_chart(queryset, x_axis, group_by),
                status=status.HTTP_200_OK,
            )

        elif type == "work-items":
            return Response(
<<<<<<< HEAD
                self.work_item_completion_chart(project_id=project_id, cycle_id=cycle_id, module_id=module_id),
=======
                self.work_item_completion_chart(
                    project_id=project_id,
                    cycle_id=cycle_id,
                    module_id=module_id,
                    epic=epic,
                ),
>>>>>>> ebeac413
                status=status.HTTP_200_OK,
            )

        return Response({"message": "Invalid type"}, status=status.HTTP_400_BAD_REQUEST)<|MERGE_RESOLUTION|>--- conflicted
+++ resolved
@@ -54,11 +54,7 @@
             "count": get_filtered_count(),
         }
 
-<<<<<<< HEAD
-    def get_work_items_stats(self, project_id, cycle_id=None, module_id=None) -> Dict[str, Dict[str, int]]:
-=======
     def get_work_items_stats(self, project_id, cycle_id=None, module_id=None, epic=False) -> Dict[str, Dict[str, int]]:
->>>>>>> ebeac413
         """
         Returns work item stats for the workspace, or filtered by cycle_id or module_id if provided.
         """
@@ -73,13 +69,10 @@
                 "issue_id", flat=True
             )
             base_queryset = Issue.issue_objects.filter(id__in=module_issues)
-<<<<<<< HEAD
-=======
         elif epic:
             base_queryset = Issue.objects.filter(**self.filters["base_filters"], project_id=project_id).filter(
                 Q(type__isnull=False) & Q(type__is_epic=True)
             )
->>>>>>> ebeac413
         else:
             base_queryset = Issue.issue_objects.filter(**self.filters["base_filters"], project_id=project_id)
 
@@ -104,11 +97,7 @@
             user_id=request.user.id,
         )
         return Response(
-<<<<<<< HEAD
-            self.get_work_items_stats(cycle_id=cycle_id, module_id=module_id, project_id=project_id),
-=======
             self.get_work_items_stats(cycle_id=cycle_id, module_id=module_id, project_id=project_id, epic=epic),
->>>>>>> ebeac413
             status=status.HTTP_200_OK,
         )
 
@@ -135,11 +124,7 @@
             .order_by("project_id")
         )
 
-<<<<<<< HEAD
-    def get_work_items_stats(self, project_id, cycle_id=None, module_id=None) -> Dict[str, Dict[str, int]]:
-=======
     def get_work_items_stats(self, project_id, cycle_id=None, module_id=None, epic=False) -> Dict[str, Dict[str, int]]:
->>>>>>> ebeac413
         base_queryset = None
         if cycle_id is not None:
             cycle_issues = CycleIssue.objects.filter(**self.filters["base_filters"], cycle_id=cycle_id).values_list(
@@ -151,13 +136,10 @@
                 "issue_id", flat=True
             )
             base_queryset = Issue.issue_objects.filter(id__in=module_issues)
-<<<<<<< HEAD
-=======
         elif epic:
             base_queryset = Issue.objects.filter(**self.filters["base_filters"], project_id=project_id).filter(
                 Q(type__isnull=False) & Q(type__is_epic=True)
             )
->>>>>>> ebeac413
         else:
             base_queryset = Issue.issue_objects.filter(**self.filters["base_filters"], project_id=project_id)
         return (
@@ -207,16 +189,12 @@
                 user_id=request.user.id,
             )
             return Response(
-<<<<<<< HEAD
-                self.get_work_items_stats(project_id=project_id, cycle_id=cycle_id, module_id=module_id),
-=======
                 self.get_work_items_stats(
                     project_id=project_id,
                     cycle_id=cycle_id,
                     module_id=module_id,
                     epic=epic,
                 ),
->>>>>>> ebeac413
                 status=status.HTTP_200_OK,
             )
 
@@ -224,19 +202,8 @@
 
 
 class ProjectAdvanceAnalyticsChartEndpoint(ProjectAdvanceAnalyticsBaseView):
-<<<<<<< HEAD
-    def work_item_completion_chart(self, project_id, cycle_id=None, module_id=None) -> Dict[str, Any]:
-        # Get the base queryset
-        queryset = (
-            Issue.issue_objects.filter(**self.filters["base_filters"])
-            .filter(project_id=project_id)
-            .select_related("workspace", "state", "parent")
-            .prefetch_related("assignees", "labels", "issue_module__module", "issue_cycle__cycle")
-        )
-=======
     def work_item_completion_chart(self, project_id, cycle_id=None, module_id=None, epic=False) -> Dict[str, Any]:
         queryset = None
->>>>>>> ebeac413
 
         if cycle_id is not None:
             cycle_issues = CycleIssue.objects.filter(**self.filters["base_filters"], cycle_id=cycle_id).values_list(
@@ -439,16 +406,12 @@
 
         elif type == "work-items":
             return Response(
-<<<<<<< HEAD
-                self.work_item_completion_chart(project_id=project_id, cycle_id=cycle_id, module_id=module_id),
-=======
                 self.work_item_completion_chart(
                     project_id=project_id,
                     cycle_id=cycle_id,
                     module_id=module_id,
                     epic=epic,
                 ),
->>>>>>> ebeac413
                 status=status.HTTP_200_OK,
             )
 
