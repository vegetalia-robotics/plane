"""Development settings"""

import os

from .common import *  # noqa

DEBUG = True

# Debug Toolbar settings
INSTALLED_APPS += ("debug_toolbar",)  # noqa
MIDDLEWARE += ("debug_toolbar.middleware.DebugToolbarMiddleware",)  # noqa

DEBUG_TOOLBAR_PATCH_SETTINGS = False

# Only show emails in console don't send it to smtp
EMAIL_BACKEND = os.environ.get(
    "EMAIL_BACKEND", "django.core.mail.backends.console.EmailBackend"
)

CACHES = {
    "default": {
        "BACKEND": "django_redis.cache.RedisCache",
        "LOCATION": REDIS_URL,  # noqa
        "OPTIONS": {"CLIENT_CLASS": "django_redis.client.DefaultClient"},
    }
}

INTERNAL_IPS = ("127.0.0.1",)

MEDIA_URL = "/uploads/"
MEDIA_ROOT = os.path.join(BASE_DIR, "uploads")  # noqa

LOG_DIR = os.path.join(BASE_DIR, "logs")  # noqa

if not os.path.exists(LOG_DIR):
    os.makedirs(LOG_DIR)

LOGGING = {
    "version": 1,
    "disable_existing_loggers": False,
    "formatters": {
        "verbose": {
            "format": "{levelname} {asctime} {module} {process:d} {thread:d} {message}",
            "style": "{",
        },
        "json": {
            "()": "pythonjsonlogger.json.JsonFormatter",
            "fmt": "%(levelname)s %(asctime)s %(module)s %(name)s %(message)s",
        },
    },
    "handlers": {
        "console": {
            "level": "DEBUG",
            "class": "logging.StreamHandler",
            "formatter": "json",
        }
    },
    "loggers": {
        "plane.api.request": {
            "level": "INFO",
            "handlers": ["console"],
            "propagate": False,
        },
        "plane.api": {
            "level": "INFO",
            "handlers": ["console"],
            "propagate": False,
        },
        "plane.worker": {
            "level": "INFO",
            "handlers": ["console"],
            "propagate": False,
        },
        "plane.exception": {
            "level": "ERROR",
            "handlers": ["console"],
            "propagate": False,
        },
        "plane.external": {
            "level": "INFO",
            "handlers": ["console"],
            "propagate": False,
        },
<<<<<<< HEAD
        "plane.mongo": {
=======
        "plane.event_stream": {
            "level": "INFO",
            "handlers": ["console"],
            "propagate": False,
        },
        "plane.automations": {
            "level": "INFO",
            "handlers": ["console"],
            "propagate": False,
        },
        "plane.automations.consumer": {
>>>>>>> c4327780
            "level": "INFO",
            "handlers": ["console"],
            "propagate": False,
        },
    },
}<|MERGE_RESOLUTION|>--- conflicted
+++ resolved
@@ -81,9 +81,11 @@
             "handlers": ["console"],
             "propagate": False,
         },
-<<<<<<< HEAD
         "plane.mongo": {
-=======
+            "level": "INFO",
+            "handlers": ["console"],
+            "propagate": False,
+        },
         "plane.event_stream": {
             "level": "INFO",
             "handlers": ["console"],
@@ -95,7 +97,6 @@
             "propagate": False,
         },
         "plane.automations.consumer": {
->>>>>>> c4327780
             "level": "INFO",
             "handlers": ["console"],
             "propagate": False,
