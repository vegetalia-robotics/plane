# Python imports
import uuid

# Django imports
from django.conf import settings
from django.http import HttpResponseRedirect
from django.utils import timezone

# Third party imports
from rest_framework import status
from rest_framework.permissions import AllowAny, IsAuthenticated
from rest_framework.response import Response

# Module imports
from .base import BaseAPIView
from plane.db.models import DeployBoard, FileAsset, Project
from plane.settings.storage import S3Storage
from plane.bgtasks.storage_metadata_task import get_asset_object_metadata
from plane.ee.models import IntakeSetting


class EntityAssetEndpoint(BaseAPIView):
    def get_permissions(self):
        if self.request.method == "GET":
            permission_classes = [AllowAny]
        else:
            permission_classes = [IsAuthenticated]
        return [permission() for permission in permission_classes]

    def get(self, request, anchor, pk):
        # Get the deploy board
        deploy_board = DeployBoard.objects.filter(anchor=anchor).first()
        # Check if the project is published
        if not deploy_board:
            return Response(
                {"error": "Requested resource could not be found."},
                status=status.HTTP_404_NOT_FOUND,
            )

        # get the asset id
        asset = FileAsset.objects.get(
            workspace_id=deploy_board.workspace_id,
            pk=pk,
            entity_type__in=[
                FileAsset.EntityTypeContext.ISSUE_DESCRIPTION,
                FileAsset.EntityTypeContext.COMMENT_DESCRIPTION,
                FileAsset.EntityTypeContext.PAGE_DESCRIPTION,
            ],
        )

        # Check if the asset is uploaded
        if not asset.is_uploaded:
            return Response(
                {"error": "The requested asset could not be found."},
                status=status.HTTP_404_NOT_FOUND,
            )

        # Get the presigned URL
        storage = S3Storage(request=request)
        # Generate a presigned URL to share an S3 object
        signed_url = storage.generate_presigned_url(object_name=asset.asset.name)
        # Redirect to the signed URL
        return HttpResponseRedirect(signed_url)

    def post(self, request, anchor):
        # Get the deploy board
        deploy_board = DeployBoard.objects.filter(anchor=anchor).first()
<<<<<<< HEAD
        # Check if the project is published
        if not deploy_board:
            return Response({"error": "Project is not published"}, status=status.HTTP_404_NOT_FOUND)
=======

        # Check if the project is published
        if not deploy_board:
            return Response({"error": "Project is not published"}, status=status.HTTP_404_NOT_FOUND)

        # if deploy board is not found
        if deploy_board.entity_name == "intake":
            # check if the intake is enabled and intake form is enabled
            if not (
                IntakeSetting.objects.filter(intake=deploy_board.entity_identifier, is_form_enabled=True).exists()
                and Project.objects.filter(pk=deploy_board.project_id, intake_view=True).exists()
            ):
                return Response({"error": "Intake is not enabled"}, status=status.HTTP_404_NOT_FOUND)
>>>>>>> ebeac413

        # Get the asset
        name = request.data.get("name")
        type = request.data.get("type", "image/jpeg")
        size = int(request.data.get("size", settings.FILE_SIZE_LIMIT))
        entity_type = request.data.get("entity_type", "")
        entity_identifier = request.data.get("entity_identifier")

        # Check if the entity type is allowed
        if entity_type not in FileAsset.EntityTypeContext.values:
            return Response(
                {"error": "Invalid entity type.", "status": False},
                status=status.HTTP_400_BAD_REQUEST,
            )

        # Check if the file type is allowed
        allowed_types = [
            "image/jpeg",
            "image/png",
            "image/webp",
            "image/jpg",
            "image/gif",
        ]
        if type not in allowed_types:
            return Response(
                {
                    "error": "Invalid file type. Only JPEG, PNG, WebP, JPG and GIF files are allowed.",
                    "status": False,
                },
                status=status.HTTP_400_BAD_REQUEST,
            )

        # asset key
        asset_key = f"{deploy_board.workspace_id}/{uuid.uuid4().hex}-{name}"

        # Create a File Asset
        asset = FileAsset.objects.create(
            attributes={"name": name, "type": type, "size": size},
            asset=asset_key,
            size=size,
            workspace=deploy_board.workspace,
            created_by=request.user,
            entity_type=entity_type,
            project_id=deploy_board.project_id,
            comment_id=entity_identifier,
        )

        # Get the presigned URL
        storage = S3Storage(request=request)
        # Generate a presigned URL to share an S3 object
        presigned_url = storage.generate_presigned_post(object_name=asset_key, file_type=type, file_size=size)
        # Return the presigned URL
        return Response(
            {
                "upload_data": presigned_url,
                "asset_id": str(asset.id),
                "asset_url": asset.asset_url,
            },
            status=status.HTTP_200_OK,
        )

    def patch(self, request, anchor, pk):
        # Get the deploy board
        deploy_board = DeployBoard.objects.filter(anchor=anchor).first()
        # Check if the project is published
        if not deploy_board:
            return Response({"error": "Project is not published"}, status=status.HTTP_404_NOT_FOUND)

        # get the asset id
        asset = FileAsset.objects.get(id=pk, workspace=deploy_board.workspace)
        # get the storage metadata
        asset.is_uploaded = True
        # get the storage metadata
        if not asset.storage_metadata:
            get_asset_object_metadata.delay(str(asset.id))

        # update the attributes
        asset.attributes = request.data.get("attributes", asset.attributes)
        # save the asset
        asset.save(update_fields=["attributes", "is_uploaded"])
        return Response(status=status.HTTP_204_NO_CONTENT)

    def delete(self, request, anchor, pk):
        # Get the deploy board
        deploy_board = DeployBoard.objects.filter(anchor=anchor, entity_name="project").first()
        # Check if the project is published
        if not deploy_board:
            return Response({"error": "Project is not published"}, status=status.HTTP_404_NOT_FOUND)
        # Get the asset
        asset = FileAsset.objects.get(id=pk, workspace=deploy_board.workspace, project_id=deploy_board.project_id)
        # Check deleted assets
        asset.is_deleted = True
        asset.deleted_at = timezone.now()
        # Save the asset
        asset.save(update_fields=["is_deleted", "deleted_at"])
        return Response(status=status.HTTP_204_NO_CONTENT)


class AssetRestoreEndpoint(BaseAPIView):
    """Endpoint to restore a deleted assets."""

    def post(self, request, anchor, asset_id):
        # Get the deploy board
        deploy_board = DeployBoard.objects.filter(anchor=anchor, entity_name="project").first()
        # Check if the project is published
        if not deploy_board:
            return Response({"error": "Project is not published"}, status=status.HTTP_404_NOT_FOUND)

        # Get the asset
        asset = FileAsset.all_objects.get(id=asset_id, workspace=deploy_board.workspace)
        asset.is_deleted = False
        asset.deleted_at = None
        asset.save(update_fields=["is_deleted", "deleted_at"])
        return Response(status=status.HTTP_204_NO_CONTENT)


class EntityBulkAssetEndpoint(BaseAPIView):
    """Endpoint to bulk update assets."""

    def post(self, request, anchor, entity_id):
        # Get the deploy board
        deploy_board = DeployBoard.objects.filter(anchor=anchor, entity_name="project").first()
        # Check if the project is published
        if not deploy_board:
            return Response({"error": "Project is not published"}, status=status.HTTP_404_NOT_FOUND)

        asset_ids = request.data.get("asset_ids", [])

        # Check if the asset ids are provided
        if not asset_ids:
            return Response({"error": "No asset ids provided."}, status=status.HTTP_400_BAD_REQUEST)

        # get the asset id
        assets = FileAsset.objects.filter(
            id__in=asset_ids,
            workspace=deploy_board.workspace,
            project_id=deploy_board.project_id,
        )

        asset = assets.first()

        # Check if the asset is uploaded
        if not asset:
            return Response(
                {"error": "The requested asset could not be found."},
                status=status.HTTP_404_NOT_FOUND,
            )

        # Check if the entity type is allowed
        if asset.entity_type == FileAsset.EntityTypeContext.COMMENT_DESCRIPTION:
            # update the attributes
            assets.update(comment_id=entity_id)
        return Response(status=status.HTTP_204_NO_CONTENT)<|MERGE_RESOLUTION|>--- conflicted
+++ resolved
@@ -65,11 +65,6 @@
     def post(self, request, anchor):
         # Get the deploy board
         deploy_board = DeployBoard.objects.filter(anchor=anchor).first()
-<<<<<<< HEAD
-        # Check if the project is published
-        if not deploy_board:
-            return Response({"error": "Project is not published"}, status=status.HTTP_404_NOT_FOUND)
-=======
 
         # Check if the project is published
         if not deploy_board:
@@ -83,7 +78,6 @@
                 and Project.objects.filter(pk=deploy_board.project_id, intake_view=True).exists()
             ):
                 return Response({"error": "Intake is not enabled"}, status=status.HTTP_404_NOT_FOUND)
->>>>>>> ebeac413
 
         # Get the asset
         name = request.data.get("name")
