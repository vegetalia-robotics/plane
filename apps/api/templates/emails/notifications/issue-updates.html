<!DOCTYPE html PUBLIC "-//W3C//DTD XHTML 1.0 Strict//EN" "http://www.w3.org/TR/xhtml1/DTD/xhtml1-strict.dtd"> 
<html xmlns="http://www.w3.org/1999/xhtml" xmlns:v="urn:schemas-microsoft-com:vml" xmlns:o="urn:schemas-microsoft-com:office:office" >
  <head>
    <meta http-equiv="Content-Type" content="text/html; charset=utf-8" />
    <meta name="viewport" content="width=device-width, initial-scale=1.0" />
    <title>Updates on {{entity_type}}</title>
    <style type="text/css" emogrify="no"> html { font-family: system-ui; } p, h1, h2, h3, h4, ol, ul { margin: 0; } h-full { height: 100%; } a:hover { color: #3358d4 !important; } </style>
    <style> *[class="gmail-fix"] { display: none !important; } </style>
    <style type="text/css" emogrify="no"> @media (max-width: 600px) { .gmx-killpill { content: " \03D1"; } } </style>
  </head>
  <body bgcolor="#ffffff" text="#3b3f44" link="#006399" yahoo="fix" style="background-color: #f7f9ff; margin: 20px" >
    <div style=" width: 600px; table-layout: fixed; height: 100%; margin-left: auto; margin-right: auto; " >
      <!-- Header --> 
      <div>
        <table style="width: 600px" cellspacing="0">
          <tr>
            <td>
<<<<<<< HEAD
              <div style="margin-left: 30px; margin-bottom: 20px; margin-top: 20px" > <img src="https://media.docs.plane.so/logo/new-logo-white.png" width="150" border="0" /> </div>
=======
              <div style="margin-left: 30px; margin-bottom: 20px; margin-top: 20px" > <img src="https://media.docs.plane.so/logo/new-logo-white.png" width="130" height="40" border="0" /> </div>
>>>>>>> d0de29e7
            </td>
          </tr>
        </table>
      </div>
      <!-- Body --> 
      <div style=" color: #1f2d5c; padding: 30px; border-radius: 4px; background-color: #fcfcfd; max-width: 100%; " >
        <div>
          <table style="width: 100%">
            <tr>
              <td>
                <p style="font-size: 1rem; color: #1f2d5c; font-weight: 600"> {{ issue.issue_identifier }} updates </p>
                <p style="font-size: 1rem; font-weight: 500; color: #1f2d5c; line-height: 28px"> {{workspace}}/<a target="_blank" style="color: #1f2d5c; text-decoration: none;" href="{{project_url}}">{{project}}</a>/<a style="color: #1f2d5c; text-decoration: none;" target="_blank" href="{{issue_url}}">{{issue.issue_identifier}}</a>: {{ issue.name }} </p>
              </td>
            </tr>
          </table>
          <hr style=" background-color: #f0f0f3; height: 1px; border: 0; margin-top: 15px; margin-bottom: 15px; " />
          {% if actors_involved == 1 %} 
          <p style="font-size: 1rem;color: #1f2d5c; line-height: 28px"> {{summary}} <span style="font-size: 1rem; font-weight: 700; line-height: 28px"> {% if data|length > 0 %} {{ data.0.actor_detail.first_name}} {{data.0.actor_detail.last_name}} {% else %} {{ comments.0.actor_detail.first_name}} {{comments.0.actor_detail.last_name}} {% endif %} </span>. </p>
          {% else %} 
          <p style="font-size: 1rem;color: #1f2d5c; line-height: 28px"> {{summary}} <span style="font-size: 1rem; font-weight: 700; line-height: 28px"> {% if data|length > 0 %} {{ data.0.actor_detail.first_name}} {{data.0.actor_detail.last_name}} {% else %} {{ comments.0.actor_detail.first_name}} {{comments.0.actor_detail.last_name}} {% endif %} </span>and others. </p>
          {% endif %} <!-- {% if actors_involved == 1 %} {% if data|length > 0 and comments|length == 0 %} <p style="font-size: 1rem;color: #1f2d5c; line-height: 28px"> <span style="font-size: 1rem; font-weight: 700; line-height: 28px"> {{ data.0.actor_detail.first_name}} {{data.0.actor_detail.last_name }} </span> made {{total_updates}} {% if total_updates > 1 %}updates{% else %}update{% endif %} to the issue. </p> {% elif data|length == 0 and comments|length > 0 %} <p style="font-size: 1rem;color: #1f2d5c; line-height: 28px"> <span style="font-size: 1rem; font-weight: 700; line-height: 28px"> {{ comments.0.actor_detail.first_name}} {{comments.0.actor_detail.last_name }} </span> added {{total_comments}} new {% if total_comments > 1 %}comments{% else %}comment{% endif %}. </p> {% elif data|length > 0 and comments|length > 0 %} <p style="font-size: 1rem;color: #1f2d5c; line-height: 28px"> <span style="font-size: 1rem; font-weight: 700; line-height: 28px"> {{ data.0.actor_detail.first_name}} {{data.0.actor_detail.last_name }} </span> made {{total_updates}} {% if total_updates > 1 %}updates{% else %}update{% endif %} and added {{total_comments}} new {% if total_comments > 1 %}comments{% else %}comment{% endif %} on the issue. </p> {% endif %} {% else %} <p style="font-size: 1rem;color: #1f2d5c; line-height: 28px"> There are {{ total_updates }} new updates and {{total_comments}} new comments on the issue. </p> {% endif %} --> {% for update in data %} {% if update.changes.name %} <!-- Issue title updated --> 
          <p style="font-size: 1rem; line-height: 28px; color: #1f2d5c"> The {{entity_type}} title has been updated to {{ issue.name}} </p>
          {% endif %} <!-- Outer update Box start --> {% if data %} 
          <div style=" background-color: #f7f9ff; border-radius: 8px; border-style: solid; border-width: 1px; border-color: #c1d0ff; padding: 20px; margin-top: 15px; max-width: 100%; " >
            <!-- Block Heading --> 
            <div style="padding-bottom: 20px">
              <p style="font-size: 0.8rem; font-weight: 600; color: #121a26"> Updates </p>
            </div>
            <!-- Property Updates --> 
            <div style=" background-color: white; max-width: 100%; overflow: hidden; overflow-wrap: break-word; word-wrap: break-word; padding-left: 15px; padding-bottom: 15px; border-radius: 8px; " >
              <!-- action performer --> 
              <table role="presentation" cellspacing="0" cellpadding="0" style="max-width: 100%" >
                <tr style="border-radius: 8px; margin-top: 20px">
                  <td style="width: 30px">
                    {% if update.actor_detail.avatar_url %} <img src="{{ update.actor_detail.avatar_url }}" width="25" height="25" border="0" /> {% else %} 
                    <table cellspacing="0" cellpadding="0">
                      <tr>
                        <td style=" width: 25px; height: 25px; background-color: #4f3422; border-radius: 50%; text-align: center; " > <span style=" color: white; font-weight: 500; font-size: 13px; line-height: 25px; display: inline-block; " > {{ update.actor_detail.first_name.0 }} </span> </td>
                      </tr>
                    </table>
                    {% endif %} 
                  </td>
                  <td style="padding-top: 20px; padding-bottom: 20px">
                    <p style=" font-weight: 500; font-size: 0.8rem; color: #1c2024; width: fit-content; margin-left: 5px; " > {{ update.actor_detail.first_name }} {{ update.actor_detail.last_name }} </p>
                  </td>
                  <td>
                    <p style=" font-weight: 500; font-size: 0.6rem; color: #80838d; margin-left: 10px; " > {{ update.activity_time }} </p>
                  </td>
                </tr>
              </table>
              {% if update.changes.target_date %} <!-- due date changed --> 
              <table role="presentation" style="max-width: 100%; padding-bottom: 15px" >
                <tr>
                  <td> <img src="https://plane-marketing.s3.ap-south-1.amazonaws.com/plane-assets/emails/due-date.png" width="12" height="12" border="0" style="display: block" /> </td>
                  <td style="padding: 0px; text-align: center">
                    <div>
                      <p style=" padding: 0px; margin: 0px; font-size: 0.8rem; font-weight: 500; color: #525252; " > Due Date: </p>
                    </div>
                  </td>
                  <td>
                    {% if update.changes.target_date.new_value.0 %} 
                    <p style=" font-size: 0.8rem; font-weight: 500; color: #171717; margin-left: 5px; padding: 0px; " > {{ update.changes.target_date.new_value.0 }} </p>
                    {% else %} 
                    <p style=" font-size: 0.8rem; font-weight: 500; color: #171717; margin-left: 5px; padding: 0px; text-decoration: line-through; " > {{ update.changes.target_date.old_value.0 }} </p>
                    {% endif %} 
                  </td>
                </tr>
              </table>
              {% endif %} {% if update.changes.duplicate %} <!-- duplicate changed --> 
              <table role="presentation" style="max-width: 100%; padding-bottom: 15px" >
                <tr>
                  <td> <img src="https://plane-marketing.s3.ap-south-1.amazonaws.com/plane-assets/emails/duplicate.png" width="12" height="12" border="0" style="display: inline-block" /> <span style=" font-size: 0.8rem; font-weight: 500; color: #525252; " > Duplicate: </span> </td>
                  {% if update.changes.duplicate.new_value.0 %} 
                  <td style="padding-left: 5px;overflow-wrap: break-word;"> {% for duplicate in update.changes.duplicate.new_value|slice:":2" %} <span style=" font-size: 0.8rem; font-weight: 500; color: #3a5bc7; margin-right: 3px; padding-top: 0px; " > {{ duplicate }} </span> {% endfor %} </td>
                  {% endif %} {% if update.changes.duplicate.new_value.2 %} 
                  <td> <span style=" font-size: 0.8rem; font-weight: 500; color: #3a5bc7; margin-right: 3px; padding-top: 0px; " > +{{ update.changes.duplicate.new_value|length|add:"-2" }} more </span> </td>
                  {% endif %} {% if update.changes.duplicate.old_value.0 %} 
                  <td style="padding-left: 8px;"> {% for duplicate in update.changes.duplicate.old_value|slice:":2" %} <span style=" font-size: 0.8rem; font-weight: 500; color: #641723; margin-right: 3px; padding-top: 0px; text-decoration: line-through; " > {{ duplicate }} </span> {% endfor %} </td>
                  {% endif %} {% if update.changes.duplicate.old_value.2 %} 
                  <td> <span style=" font-size: 0.8rem; font-weight: 500; color: #641723; margin-right: 3px; padding-top: 0px; " > +{{ update.changes.duplicate.old_value|length|add:"-2" }} more </span> </td>
                  {% endif %} 
                </tr>
              </table>
              {% endif %} <!-- Assignee changed--> {% if update.changes.assignees %} 
              <table role="presentation" style="padding-bottom: 15px; max-width: 100%; padding-right: 10px;" >
                <tr>
                  <td valign="top" style="white-space: nowrap; padding: 0px;"> <img src="https://plane-marketing.s3.ap-south-1.amazonaws.com/plane-assets/emails/assignee.png" width="12" height="12" border="0" style="display: inline-block" /> <span style=" font-size: 0.8rem; font-weight: 500; color: #525252; padding-right: 5px; " > Assignee: </span> </td>
                  <td style="overflow-wrap: anywhere;word-break: break-all; padding: 0px;"> {% if update.changes.assignees.new_value.0 %} <span style=" font-size: 0.8rem; color: #0d74ce; background-color: #e6f4fe; margin-right: 5px; padding-left: 4px; padding-right: 4px; padding-bottom: 2px; padding-top: 2px; font-weight: 500; border-radius: 2px; max-lines: 1; " > {{update.changes.assignees.new_value.0}} </span> {% endif %} {% if update.changes.assignees.new_value.1 %} <span style=" font-size: 0.8rem; font-weight: 500; color: #0d74ce; margin-left: 2px; margin-right: 5px; white-space: nowrap; padding: 0px; " > +{{ update.changes.assignees.new_value|length|add:"-1"}} more </span> {% endif %} {% if update.changes.assignees.old_value.0 %} <span style=" font-size: 0.8rem; padding-left: 4px; padding-right: 4px; padding-bottom: 2px; padding-top: 2px; font-weight: 500; text-decoration: line-through; color: #641723; background-color: #feebec; margin-right: 5px; border-radius: 2px; " > {{update.changes.assignees.old_value.0}} </span> {% endif %} {% if update.changes.assignees.old_value.1 %} <span style=" font-size: 0.8rem; font-weight: 500; color: #641723; margin-left: 2px; white-space: nowrap; " > +{{ update.changes.assignees.old_value|length|add:"-1"}} more </span> {% endif %} </td>
                </tr>
              </table>
              {% endif %} {% if update.changes.labels %} <!-- Labels --> 
              <table role="presentation" style="padding-bottom: 15px; max-width: 100%; padding-right: 10px;" >
                <tr>
                  <td valign="top" style="white-space: nowrap; padding: 0px;"> <img src="https://plane-marketing.s3.ap-south-1.amazonaws.com/plane-assets/emails/labels.png" width="12" height="12" border="0" style="display: inline-block;" /> <span style=" font-size: 0.8rem; font-weight: 500; color: #525252; padding-right: 5px; " > Labels: </span> </td>
                  <td style="overflow-wrap: anywhere;word-break: break-all; padding: 0px;"> {% if update.changes.labels.new_value.0 %} <span style=" font-size: 0.8rem; line-height: 1px; color: #0d74ce; background-color: #e6f4fe; margin-right: 5px; padding-left: 4px; padding-right: 4px; padding-bottom: 2px; padding-top: 2px; font-weight: 500; border-radius: 2px; max-lines: 1; " > {{update.changes.labels.new_value.0}} </span> {% endif %} {% if update.changes.labels.new_value.1 %} <span style=" font-size: 0.8rem; font-weight: 500; color: #0d74ce; margin-left: 2px; margin-right: 5px; white-space: nowrap; " > +{{ update.changes.labels.new_value|length|add:"-1"}} more </span> {% endif %} {% if update.changes.labels.old_value.0 %} <span style=" font-size: 0.8rem; padding-left: 4px; padding-right: 4px; padding-bottom: 2px; padding-top: 2px; font-weight: 500; text-decoration: line-through; color: #641723; background-color: #feebec; margin-right: 5px; border-radius: 2px; " > {{update.changes.labels.old_value.0}} </span> {% endif %} {% if update.changes.labels.old_value.1 %} <span style=" font-size: 0.8rem; font-weight: 500; color: #641723; margin-left: 2px; white-space: nowrap; " > +{{ update.changes.labels.old_value|length|add:"-1"}} more </span> {% endif %} </td>
                </tr>
              </table>
              {% endif %} <!-- State changed --> {% if update.changes.state %} 
              <table role="presentation" style="padding-bottom: 15px; max-width: 100%" >
                <tr>
                  <td> <img src="https://plane-marketing.s3.ap-south-1.amazonaws.com/plane-assets/emails/state.png" width="12" height="12" border="0" style="display: block" /> </td>
                  <td>
                    <p style=" font-size: 0.8rem; font-weight: 500; color: #525252; " > State: </p>
                  </td>
                  {% if update.changes.state.old_value.0 == 'Backlog' or update.changes.state.old_value.0 == 'In Progress' or update.changes.state.old_value.0 == 'Done' or update.changes.state.old_value.0 == 'Cancelled' %} 
                  <td> <img src="{% if update.changes.state.old_value.0 == 'Backlog' %}https://plane-marketing.s3.ap-south-1.amazonaws.com/plane-assets/emails/backlog.png{% endif %}{% if update.changes.state.old_value.0 == 'In Progress' %}https://plane-marketing.s3.ap-south-1.amazonaws.com/plane-assets/emails/in-progress.png{% endif %}{% if update.changes.state.old_value.0 == 'Done' %}https://plane-marketing.s3.ap-south-1.amazonaws.com/plane-assets/emails/done.png{% endif %}{% if update.changes.state.old_value.0 == 'Cancelled' %}https://plane-marketing.s3.ap-south-1.amazonaws.com/plane-assets/emails/cancelled.png{% endif %}" width="12" height="12" border="0" style="display: block; margin-left: 5px;" /> </td>
                  {% endif %} 
                  <td>
                    <p style=" font-size: 0.8rem; font-weight: 500; color: #60646C; " > {{ update.changes.state.old_value.0 }} </p>
                  </td>
                  <td style="padding-left: 10px; padding-right: 10px;"> <img src="https://plane-marketing.s3.ap-south-1.amazonaws.com/plane-assets/emails/forward-arrow.png" width="16" height="16" border="0" style="display: block;" /> </td>
                  {% if update.changes.state.new_value|last == 'Backlog' or update.changes.state.new_value|last == 'In Progress' or update.changes.state.new_value|last == 'Done' or update.changes.state.new_value|last == 'Cancelled' %} 
                  <td> <img src="{% if update.changes.state.new_value|last == 'Backlog' %}https://plane-marketing.s3.ap-south-1.amazonaws.com/plane-assets/emails/backlog.png{% elif update.changes.state.new_value|last == 'In Progress' %}https://plane-marketing.s3.ap-south-1.amazonaws.com/plane-assets/emails/in-progress.png{% elif update.changes.state.new_value|last == 'Todo' %}https://plane-marketing.s3.ap-south-1.amazonaws.com/plane-assets/emails/todo.png{% elif update.changes.state.new_value|last == 'Done' %}https://plane-marketing.s3.ap-south-1.amazonaws.com/plane-assets/emails/done.png{% elif update.changes.state.new_value|last == 'Cancelled' %}https://plane-marketing.s3.ap-south-1.amazonaws.com/plane-assets/emails/cancelled.png{% endif %}" width="12" height="12" border="0" style="display: block;" /> </td>
                  {% endif %} 
                  <td>
                    <p style=" font-size: 0.8rem; font-weight: 500; color: #60646c; " > {{update.changes.state.new_value|last }} </p>
                  </td>
                </tr>
              </table>
              {% endif %} {% if update.changes.link %} <!-- Link Added --> 
              <table role="presentation" style="padding-bottom: 15px; max-width: 100%" >
                <tr>
                  <td valign="top"> <img src="https://plane-marketing.s3.ap-south-1.amazonaws.com/plane-assets/emails/link.png" width="12" height="12" border="0" style="display: block; margin-top: 3px;" /> </td>
                  <td valign="top">
                    <p style=" font-size: 0.8rem; font-weight: 500; color: #525252; margin-right: 5px; " > Links: </p>
                  </td>
                  <td>
                    {% for link in update.changes.link.new_value %} <a href="{{link}}" style=" font-size: 0.8rem; font-weight: 600; color: #3a5bc7; display: block; padding-bottom: 5px; " > {{ link }} </a> {% endfor %} {% if update.changes.link.old_value|length > 0 %} {% if update.changes.link.old_value.0 != "None" %} 
                    <p href="" style=" font-size: 0.8rem; font-weight: 500; color: #60646c; " > 2 Links were removed </p>
                    {% endif %} {% endif %} 
                  </td>
                </tr>
              </table>
              {% endif %} {% if update.changes.priority %} <!-- Priority changed --> 
              <table role="presentation" style="padding-bottom: 15px; max-width: 100%" >
                <tr>
                  <td> <img src="https://plane-marketing.s3.ap-south-1.amazonaws.com/plane-assets/emails/priority.png" width="12" height="12" border="0" style="display: block; margin: 0px; padding: 0px" /> </td>
                  <td>
                    <p style=" font-size: 0.8rem; font-weight: 500; color: #525252; margin-right: 5px; " > Priority: </p>
                  </td>
                  <td>
                    <p style=" font-size: 0.8rem; padding-left: 4px; padding-right: 4px; padding-bottom: 0px; font-weight: 500; border-radius: 2px; text-transform: capitalize; {% if update.changes.priority.old_value.0 == 'urgent' %}background-color: #FFDBDC; color: #CE2C31;{% endif %} {% if update.changes.priority.old_value.0 == 'high' %}background-color: #FFE2C7; color: #F04610;{% endif %} {% if update.changes.priority.old_value.0 == 'medium' %}background-color: #FEFBE9; color: #E2A336;{% endif %} {% if update.changes.priority.old_value.0 == 'low' %}background-color: #E9F6E9; color: #2A7E3B;{% endif %} " > {{ update.changes.priority.old_value.0 }} </p>
                  </td>
                  <td style="padding-left: 10px; padding-right: 10px;"> <img src="https://plane-marketing.s3.ap-south-1.amazonaws.com/plane-assets/emails/forward-arrow.png" width="16" height="16" border="0" style="display: block;" /> </td>
                  <td>
                    <p style=" font-size: 0.8rem; padding-left: 4px; padding-right: 4px; padding-bottom: 0px; font-weight: 500; border-radius: 2px; text-transform: capitalize; {% if update.changes.priority.new_value|last == 'urgent' %}background-color: #FFDBDC; color: #CE2C31;{% endif %} {% if update.changes.priority.new_value|last == 'high' %}background-color: #FEEBEC; color: #CE2C31;{% endif %} {% if update.changes.priority.new_value|last == 'medium' %}background-color: #FEFBE9; color: #E2A336;{% endif %} {% if update.changes.priority.new_value|last == 'low' %}background-color: #E9F6E9; color: #2A7E3B;{% endif %} " > {{ update.changes.priority.new_value|last }} </p>
                  </td>
                </tr>
              </table>
              {% endif %} {% if update.changes.blocking.new_value %} <!-- Blocking changed --> 
              <table role="presentation" style="padding-bottom: 15px; max-width: 100%" >
                <tr style="overflow-wrap: break-word;">
                  <td> <img src="https://plane-marketing.s3.ap-south-1.amazonaws.com/plane-assets/emails/blocking.png" width="12" height="12" border="0" style="display: inline-block;" /> <span style=" font-size: 0.8rem; font-weight: 500; color: #525252; margin-right: 5px; " > Blocking: </span> </td>
                  {% if update.changes.blocking.new_value.0 %} 
                  <td style="padding-left: 5px;overflow-wrap: break-word;"> {% for blocking in update.changes.blocking.new_value|slice:":2" %} <span style=" font-size: 0.8rem; font-weight: 500; color: #3a5bc7; margin-right: 3px; padding-top: 0px; " > {{ blocking }} </span> {% endfor %} </td>
                  {% endif %} {% if update.changes.blocking.new_value.2 %} 
                  <td> <span style=" font-size: 0.8rem; font-weight: 500; color: #3a5bc7; margin-right: 3px; padding-top: 0px; " > +{{ update.changes.blocking.new_value|length|add:"-2" }} more </span> </td>
                  {% endif %} {% if update.changes.blocking.old_value.0 %} 
                  <td style="padding-left: 8px;"> {% for blocking in update.changes.blocking.old_value|slice:":2" %} <span style=" font-size: 0.8rem; font-weight: 500; color: #641723; margin-right: 3px; padding-top: 0px; text-decoration: line-through; " > {{ blocking }} </span> {% endfor %} </td>
                  {% endif %} {% if update.changes.blocking.old_value.2 %} 
                  <td> <span style=" font-size: 0.8rem; font-weight: 500; color: #641723; margin-right: 3px; padding-top: 0px; " > +{{ update.changes.blocking.old_value|length|add:"-2" }} more </span> </td>
                  {% endif %} 
                </tr>
              </table>
              {% endif %} 
            </div>
          </div>
          {% endif %} <!-- Outer update Box end --> {% endfor %} {% if comments.0 %} <!-- Comments outer update Box --> 
          <div style=" max-width: 100%; background-color: #f7f9ff; border-radius: 8px; border-style: solid; border-width: 1px; border-color: #c1d0ff; padding: 20px; margin-top: 15px; " >
            <!-- Block Heading --> 
            <p style="font-size: 0.8rem; font-weight: 600; color: #121a26; padding-bottom: 20px;"> Comments </p>
            <!-- Comments --> {% for comment in comments %} 
            <table cellspacing="0">
              <tr style="border-radius: 8px">
                <td valign="top">
                  {% if comment.actor_detail.avatar_url %} <img src="{{ comment.actor_detail.avatar_url }}" width="25" height="25" border="0" /> {% else %} 
                  <table cellspacing="0" cellpadding="0">
                    <tr>
                      <td style=" width: 25px; height: 25px; background-color: #4f3422; border-radius: 50%; text-align: center; " > <span style=" color: white; font-weight: 500; font-size: 13px; line-height: 25px; display: inline-block; " > {{ comment.actor_detail.first_name.0 }} </span> </td>
                    </tr>
                  </table>
                  {% endif %} 
                </td>
                <td style="padding-bottom: 15px">
                  <table>
                    <tr>
                      <td>
                        <p style=" font-weight: 500; font-size: 0.8rem; color: #1c2024; margin-left: 8px; " > {{ comment.actor_detail.first_name }} {{ comment.actor_detail.last_name }} </p>
                      </td>
                    </tr>
                    {% for actor_comment in comment.actor_comments.new_value %} 
                    <tr>
                      <td>
                        <div style=" padding: 6px 10px; margin-left: 10px; background-color: white; font-size: 0.8rem; color: #525252; margin-top: 5px; border-radius: 4px; overflow-x: scroll; max-width: 430px;" >
                          <p> {{ actor_comment|safe }} </p>
                        </div>
                      </td>
                    </tr>
                    {% endfor %} 
                  </table>
                </td>
              </tr>
            </table>
            {% endfor %} 
          </div>
          {% endif %} 
        </div>
        <a href="{{ issue_url }}" style="text-decoration: none;">
          <div style=" max-width: min-content; white-space: nowrap; background-color: #3e63dd; padding: 10px 15px; border: 1px solid #2f4ba8; border-radius: 4px; margin-top: 15px; cursor: pointer; font-size: 0.8rem; color: white; " > View {{entity_type}} </div>
        </a>
      </div>
      <!-- Footer --> 
      <table style="width: 100%; padding: 20px; justify-content: center">
        <tr>
          <td>
            <div style="font-size: 0.8rem; color: #1c2024">
              This email was sent to <a href="mailto:{{receiver.email}}" style="color: #3a5bc7; font-weight: 500; text-decoration: none" >{{ receiver.email }}.</a > If you'd rather not receive this kind of email, <a href="{{ issue_url }}" style="color: #3a5bc7; text-decoration: none" >you can unsubscribe to the {{entity_type}}</a > or <a href="{{ user_preference }}" style="color: #3a5bc7; text-decoration: none" >manage your email preferences</a >. <!-- Github | LinkedIn | Twitter --> 
              <div style="margin-top: 60px; float: right"> <a href="https://github.com/makeplane" target="_blank" style="margin-left: 10px; text-decoration: none" > <img src="https://creative-assets.mailinblue.com/editor/social-icons/rounded_colored/github_32px.png" width="25" height="25" border="0" style="display: inline-block" /> </a> <a href="https://www.linkedin.com/company/planepowers/" target="_blank" style="margin-left: 10px; text-decoration: none" > <img src="https://creative-assets.mailinblue.com/editor/social-icons/rounded_colored/linkedin_32px.png" width="25" height="25" border="0" style="display: inline-block" /> </a> <a href="https://twitter.com/planepowers" target="_blank" style="margin-left: 10px; text-decoration: none" > <img src="https://creative-assets.mailinblue.com/editor/social-icons/rounded_colored/twitter_32px.png" width="25" height="25" border="0" style="display: inline-block" /> </a> </div>
            </div>
          </td>
        </tr>
      </table>
    </div>
  </body>
</html><|MERGE_RESOLUTION|>--- conflicted
+++ resolved
@@ -15,11 +15,7 @@
         <table style="width: 600px" cellspacing="0">
           <tr>
             <td>
-<<<<<<< HEAD
-              <div style="margin-left: 30px; margin-bottom: 20px; margin-top: 20px" > <img src="https://media.docs.plane.so/logo/new-logo-white.png" width="150" border="0" /> </div>
-=======
               <div style="margin-left: 30px; margin-bottom: 20px; margin-top: 20px" > <img src="https://media.docs.plane.so/logo/new-logo-white.png" width="130" height="40" border="0" /> </div>
->>>>>>> d0de29e7
             </td>
           </tr>
         </table>
