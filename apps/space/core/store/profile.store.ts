--- conflicted
+++ resolved
@@ -52,11 +52,7 @@
     billing_address_country: undefined,
     billing_address: undefined,
     has_billing_address: false,
-<<<<<<< HEAD
-    has_marketing_email_consent: false,
-=======
     has_marketing_email_consent: true,
->>>>>>> d0de29e7
     created_at: "",
     updated_at: "",
     language: "",
