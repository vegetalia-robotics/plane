{
  "name": "app",
  "version": "0.1.0",
  "private": true,
  "scripts": {
    "dev": "next dev --port 3000",
    "build": "next build",
    "start": "next start",
    "lint": "next lint"
  },
  "dependencies": {
    "@blueprintjs/core": "^4.16.3",
    "@blueprintjs/popover2": "^1.13.3",
    "@emotion/react": "^11.11.1",
    "@emotion/styled": "^11.11.0",
    "@headlessui/react": "^1.7.3",
    "@heroicons/react": "^2.0.12",
    "@jitsu/nextjs": "^3.1.5",
    "@mui/icons-material": "^5.14.1",
    "@mui/material": "^5.14.1",
    "@nivo/bar": "0.80.0",
    "@nivo/calendar": "0.80.0",
    "@nivo/core": "0.80.0",
    "@nivo/legends": "0.80.0",
    "@nivo/line": "0.80.0",
    "@nivo/pie": "0.80.0",
    "@nivo/scatterplot": "0.80.0",
    "@sentry/nextjs": "^7.36.0",
    "@tailwindcss/typography": "^0.5.9",
    "@tiptap-pro/extension-unique-id": "^2.1.0",
    "@tiptap/extension-code-block-lowlight": "^2.0.4",
    "@tiptap/extension-color": "^2.0.4",
    "@tiptap/extension-highlight": "^2.0.4",
    "@tiptap/extension-horizontal-rule": "^2.0.4",
    "@tiptap/extension-image": "^2.0.4",
    "@tiptap/extension-link": "^2.0.4",
    "@tiptap/extension-placeholder": "^2.0.4",
    "@tiptap/extension-task-item": "^2.0.4",
    "@tiptap/extension-task-list": "^2.0.4",
    "@tiptap/extension-text-style": "^2.0.4",
    "@tiptap/extension-underline": "^2.0.4",
    "@tiptap/pm": "^2.0.4",
    "@tiptap/react": "^2.0.4",
    "@tiptap/starter-kit": "^2.0.4",
    "@tiptap/suggestion": "^2.0.4",
    "@types/lodash.debounce": "^4.0.7",
    "@types/react-datepicker": "^4.8.0",
    "axios": "^1.1.3",
    "clsx": "^2.0.0",
    "cmdk": "^0.2.0",
    "dotenv": "^16.0.3",
    "highlight.js": "^11.8.0",
    "js-cookie": "^3.0.1",
    "lodash.debounce": "^4.0.8",
<<<<<<< HEAD
    "mobx": "^6.10.0",
    "mobx-react-lite": "^4.0.3",
=======
    "lowlight": "^2.9.0",
    "lucide-react": "^0.263.1",
>>>>>>> 124383eb
    "next": "12.3.2",
    "next-pwa": "^5.6.0",
    "next-themes": "^0.2.1",
    "nprogress": "^0.2.0",
    "prosemirror-commands": "^1.5.2",
    "prosemirror-keymap": "^1.2.2",
    "prosemirror-model": "^1.19.3",
    "prosemirror-schema-list": "^1.3.0",
    "prosemirror-state": "^1.4.3",
    "prosemirror-transform": "^1.7.4",
    "prosemirror-view": "^1.31.7",
    "react": "18.2.0",
    "react-beautiful-dnd": "^13.1.1",
    "react-color": "^2.19.3",
    "react-datepicker": "^4.8.0",
    "react-dom": "18.2.0",
    "react-dropzone": "^14.2.3",
    "react-hook-form": "^7.38.0",
    "react-markdown": "^8.0.7",
<<<<<<< HEAD
    "remirror": "^2.0.23",
    "sharp": "^0.32.1",
=======
    "sonner": "^0.6.2",
>>>>>>> 124383eb
    "swr": "^2.1.3",
    "tailwind-merge": "^1.14.0",
    "tailwindcss-animate": "^1.0.6",
    "tiptap-markdown": "^0.8.2",
    "tlds": "^1.238.0",
    "use-debounce": "^9.0.4",
    "uuid": "^9.0.0"
  },
  "devDependencies": {
    "@types/js-cookie": "^3.0.2",
    "@types/node": "18.0.6",
    "@types/nprogress": "^0.2.0",
    "@types/react": "18.0.15",
    "@types/react-beautiful-dnd": "^13.1.2",
    "@types/react-color": "^3.0.6",
    "@types/react-dom": "18.0.6",
    "@types/uuid": "^8.3.4",
    "@typescript-eslint/eslint-plugin": "^5.48.2",
    "@typescript-eslint/parser": "^5.48.2",
    "autoprefixer": "^10.4.7",
    "eslint": "^8.31.0",
    "eslint-config-custom": "*",
    "eslint-config-next": "12.2.2",
    "postcss": "^8.4.14",
    "prettier": "^2.8.7",
    "tailwindcss": "^3.1.6",
    "tsconfig": "*",
    "typescript": "4.7.4"
  },
  "resolutions": {
    "prosemirror-model": "1.18.1"
  }
}<|MERGE_RESOLUTION|>--- conflicted
+++ resolved
@@ -52,13 +52,10 @@
     "highlight.js": "^11.8.0",
     "js-cookie": "^3.0.1",
     "lodash.debounce": "^4.0.8",
-<<<<<<< HEAD
     "mobx": "^6.10.0",
     "mobx-react-lite": "^4.0.3",
-=======
     "lowlight": "^2.9.0",
     "lucide-react": "^0.263.1",
->>>>>>> 124383eb
     "next": "12.3.2",
     "next-pwa": "^5.6.0",
     "next-themes": "^0.2.1",
@@ -78,12 +75,9 @@
     "react-dropzone": "^14.2.3",
     "react-hook-form": "^7.38.0",
     "react-markdown": "^8.0.7",
-<<<<<<< HEAD
     "remirror": "^2.0.23",
     "sharp": "^0.32.1",
-=======
     "sonner": "^0.6.2",
->>>>>>> 124383eb
     "swr": "^2.1.3",
     "tailwind-merge": "^1.14.0",
     "tailwindcss-animate": "^1.0.6",
