--- conflicted
+++ resolved
@@ -69,13 +69,8 @@
     if (!workspaceSlug || !projectId || !commendId) return;
 
     mutateCommentReactions(
-<<<<<<< HEAD
-      (prevData) =>
-        prevData?.filter((r) => r.actor !== user?.user?.id || r.reaction !== reaction) || [],
-=======
       (prevData: any) =>
         prevData?.filter((r: any) => r.actor !== user?.user?.id || r.reaction !== reaction) || [],
->>>>>>> 55e2f00f
       false
     );
 
