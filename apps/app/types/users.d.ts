--- conflicted
+++ resolved
@@ -40,7 +40,6 @@
   [...rest: string]: any;
 }
 
-<<<<<<< HEAD
 export interface ICustomTheme {
   background: string;
   text: string;
@@ -52,8 +51,6 @@
   theme: string;
 }
 
-=======
->>>>>>> 55e2f00f
 export interface ICurrentUserResponse extends IUser {
   assigned_issues: number;
   last_workspace_id: string | null;
