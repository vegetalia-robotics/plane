import React, { useEffect, useState } from "react";
// next
import Image from "next/image";
// react hook form
import { useForm } from "react-hook-form";
// react dropzone
import Dropzone from "react-dropzone";
// services
import workspaceService from "lib/services/workspace.service";
import fileServices from "lib/services/file.services";
// hoc
import withAuth from "lib/hoc/withAuthWrapper";
// layouts
<<<<<<< HEAD
import AdminLayout from "layouts/AdminLayout";
=======
import AppLayout from "layouts/AppLayout";

>>>>>>> 7ddfbd6a
// hooks
import useUser from "lib/hooks/useUser";
import useToast from "lib/hooks/useToast";
// components
import ConfirmWorkspaceDeletion from "components/workspace/ConfirmWorkspaceDeletion";
// ui
import { Spinner, Button, Input, Select } from "ui";
import { BreadcrumbItem, Breadcrumbs } from "ui/Breadcrumbs";
// types
import type { IWorkspace } from "types";
import { Tab } from "@headlessui/react";

const defaultValues: Partial<IWorkspace> = {
  name: "",
};

const WorkspaceSettings = () => {
  const { activeWorkspace, mutateWorkspaces } = useUser();

  const { setToastAlert } = useToast();

  const [isOpen, setIsOpen] = useState(false);

  const [image, setImage] = useState<File | null>(null);
  const [isImageUploading, setIsImageUploading] = useState(false);

  const {
    register,
    handleSubmit,
    reset,
    watch,
    setValue,
    formState: { errors, isSubmitting },
  } = useForm<IWorkspace>({
    defaultValues: { ...defaultValues, ...activeWorkspace },
  });

  useEffect(() => {
    activeWorkspace && reset({ ...activeWorkspace });
  }, [activeWorkspace, reset]);

  const onSubmit = async (formData: IWorkspace) => {
    if (!activeWorkspace) return;
    const payload: Partial<IWorkspace> = {
      logo: formData.logo,
      name: formData.name,
      company_size: formData.company_size,
    };
    await workspaceService
      .updateWorkspace(activeWorkspace.slug, payload)
      .then(async (res) => {
        await mutateWorkspaces((workspaces) => {
          return (workspaces ?? []).map((workspace) => {
            if (workspace.slug === activeWorkspace.slug) {
              return {
                ...workspace,
                ...res,
              };
            }
            return workspace;
          });
        }, false);
        setToastAlert({
          title: "Success",
          type: "success",
          message: "Workspace updated successfully",
        });
      })
      .catch((err) => console.log(err));
  };

  return (
    <AppLayout
      meta={{
        title: "Plane - Workspace Settings",
      }}
    >
      <ConfirmWorkspaceDeletion isOpen={isOpen} setIsOpen={setIsOpen} />
      <div className="space-y-5">
        <Breadcrumbs>
          <BreadcrumbItem title={`${activeWorkspace?.name ?? "Workspace"} Settings`} />
        </Breadcrumbs>
        {activeWorkspace ? (
          <div className="space-y-8">
            <Tab.Group>
              <Tab.List className="flex items-center gap-3">
                {["General", "Actions"].map((tab, index) => (
                  <Tab
                    key={index}
                    className={({ selected }) =>
                      `text-md leading-6 text-gray-900 px-4 py-1 rounded outline-none ${
                        selected ? "bg-gray-700 text-white" : "hover:bg-gray-200"
                      } duration-300`
                    }
                  >
                    {tab}
                  </Tab>
                ))}
              </Tab.List>
              <Tab.Panels>
                <Tab.Panel>
                  <div className="grid grid-cols-2 gap-6">
                    <div className="w-full space-y-3">
                      <Dropzone
                        multiple={false}
                        accept={{
                          "image/*": [],
                        }}
                        onDrop={(files) => {
                          setImage(files[0]);
                        }}
                      >
                        {({ getRootProps, getInputProps }) => (
                          <div>
                            <input {...getInputProps()} />
                            <div className="text-gray-500 mb-2">Logo</div>
                            <div>
                              <div className="h-60 bg-blue-50" {...getRootProps()}>
                                {((watch("logo") &&
                                  watch("logo") !== null &&
                                  watch("logo") !== "") ||
                                  (image && image !== null)) && (
                                  <div className="relative flex mx-auto h-60">
                                    <Image
                                      src={image ? URL.createObjectURL(image) : watch("logo") ?? ""}
                                      alt="Workspace Logo"
                                      objectFit="cover"
                                      layout="fill"
                                      priority
                                    />
                                  </div>
                                )}
                              </div>
                              <p className="text-sm text-gray-500 mt-2">
                                Max file size is 500kb. Supported file types are .jpg and .png.
                              </p>
                            </div>
                          </div>
                        )}
                      </Dropzone>
                      <div>
                        <Button
                          onClick={() => {
                            if (image === null) return;
                            setIsImageUploading(true);
                            const formData = new FormData();
                            formData.append("asset", image);
                            formData.append("attributes", JSON.stringify({}));
                            fileServices
                              .uploadFile(formData)
                              .then((response) => {
                                const imageUrl = response.asset;
                                setValue("logo", imageUrl);
                                handleSubmit(onSubmit)();
                                setIsImageUploading(false);
                              })
                              .catch((err) => {
                                setIsImageUploading(false);
                              });
                          }}
                        >
                          {isImageUploading ? "Uploading..." : "Upload"}
                        </Button>
                      </div>
                    </div>
                    <div className="space-y-3">
                      <div>
                        <Input
                          id="name"
                          name="name"
                          label="Name"
                          placeholder="Name"
                          autoComplete="off"
                          register={register}
                          error={errors.name}
                          validations={{
                            required: "Name is required",
                          }}
                        />
                      </div>
                      <div>
                        <Select
                          id="company_size"
                          name="company_size"
                          label="How large is your company?"
                          options={[
                            { value: 5, label: "5" },
                            { value: 10, label: "10" },
                            { value: 25, label: "25" },
                            { value: 50, label: "50" },
                          ]}
                        />
                      </div>
                      <div className="text-right">
                        <Button onClick={handleSubmit(onSubmit)} disabled={isSubmitting}>
                          {isSubmitting ? "Updating..." : "Update"}
                        </Button>
                      </div>
                    </div>
                  </div>
                </Tab.Panel>
                <Tab.Panel>
                  <div>
                    <Button theme="danger" onClick={() => setIsOpen(true)}>
                      Delete the workspace
                    </Button>
                  </div>
                </Tab.Panel>
              </Tab.Panels>
            </Tab.Group>
          </div>
        ) : (
          <div className="h-full w-full grid place-items-center px-4 sm:px-0">
            <Spinner />
          </div>
        )}
      </div>
    </AppLayout>
  );
};

export default withAuth(WorkspaceSettings);<|MERGE_RESOLUTION|>--- conflicted
+++ resolved
@@ -11,12 +11,8 @@
 // hoc
 import withAuth from "lib/hoc/withAuthWrapper";
 // layouts
-<<<<<<< HEAD
-import AdminLayout from "layouts/AdminLayout";
-=======
 import AppLayout from "layouts/AppLayout";
 
->>>>>>> 7ddfbd6a
 // hooks
 import useUser from "lib/hooks/useUser";
 import useToast from "lib/hooks/useToast";
