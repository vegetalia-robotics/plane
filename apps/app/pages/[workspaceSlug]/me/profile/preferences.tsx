import { useEffect, useState } from "react";
<<<<<<< HEAD

// next-themes
import { useTheme } from "next-themes";
=======
>>>>>>> 55e2f00f
// hooks
import useUserAuth from "hooks/use-user-auth";
// layouts
import { WorkspaceAuthorizationLayout } from "layouts/auth-layout";
import SettingsNavbar from "layouts/settings-navbar";
// components
import { CustomThemeSelector, ThemeSwitch } from "components/core";
// ui
import { Spinner } from "components/ui";
import { BreadcrumbItem, Breadcrumbs } from "components/breadcrumbs";
// types
import { ICustomTheme } from "types";
// mobx react lite
import { observer } from "mobx-react-lite";
// mobx store
import { useMobxStore } from "lib/mobx/store-provider";
// next themes
import { useTheme } from "next-themes";

<<<<<<< HEAD
const ProfilePreferences = () => {
=======
const ProfilePreferences = observer(() => {
  const { user: myProfile } = useUserAuth();

  const store: any = useMobxStore();
  const { theme } = useTheme();

  console.log("store", store?.theme?.theme);
  console.log("theme", theme);

>>>>>>> 55e2f00f
  const [customThemeSelectorOptions, setCustomThemeSelectorOptions] = useState(false);

  const [preLoadedData, setPreLoadedData] = useState<ICustomTheme | null>(null);

  const { theme } = useTheme();

  const { user: myProfile } = useUserAuth();

  useEffect(() => {
    if (store?.user && store?.theme?.theme === "custom") {
      const currentTheme = store?.user?.currentUserSettings?.theme;
      if (currentTheme.palette)
        setPreLoadedData({
          background: currentTheme.background !== "" ? currentTheme.background : "#0d101b",
          text: currentTheme.text !== "" ? currentTheme.text : "#c5c5c5",
          primary: currentTheme.primary !== "" ? currentTheme.primary : "#3f76ff",
          sidebarBackground:
            currentTheme.sidebarBackground !== "" ? currentTheme.sidebarBackground : "#0d101b",
          sidebarText: currentTheme.sidebarText !== "" ? currentTheme.sidebarText : "#c5c5c5",
          darkPalette: false,
          palette:
            currentTheme.palette !== ",,,,"
              ? currentTheme.palette
              : "#0d101b,#c5c5c5,#3f76ff,#0d101b,#c5c5c5",
          theme: "custom",
        });
      setCustomThemeSelectorOptions((prevData) => true);
    }
  }, [store, store?.theme?.theme]);

  return (
    <WorkspaceAuthorizationLayout
      breadcrumbs={
        <Breadcrumbs>
          <BreadcrumbItem title="My Profile Preferences" />
        </Breadcrumbs>
      }
    >
      {myProfile ? (
        <div className="p-8">
          <div className="mb-8 space-y-6">
            <div>
              <h3 className="text-3xl font-semibold">Profile Settings</h3>
              <p className="mt-1 text-custom-text-200">
                This information will be visible to only you.
              </p>
            </div>
            <SettingsNavbar profilePage />
          </div>
          <div className="space-y-8 sm:space-y-12">
            <div className="grid grid-cols-12 gap-4 sm:gap-16">
              <div className="col-span-12 sm:col-span-6">
                <h4 className="text-lg font-semibold text-custom-text-100">Theme</h4>
                <p className="text-sm text-custom-text-200">
                  Select or customize your interface color scheme.
                </p>
              </div>
              <div className="col-span-12 sm:col-span-6">
                <ThemeSwitch
                  setPreLoadedData={setPreLoadedData}
                  customThemeSelectorOptions={customThemeSelectorOptions}
                  setCustomThemeSelectorOptions={setCustomThemeSelectorOptions}
                />
              </div>
            </div>
            {customThemeSelectorOptions && <CustomThemeSelector preLoadedData={preLoadedData} />}
          </div>
        </div>
      ) : (
        <div className="grid h-full w-full place-items-center px-4 sm:px-0">
          <Spinner />
        </div>
      )}
    </WorkspaceAuthorizationLayout>
  );
});

export default ProfilePreferences;<|MERGE_RESOLUTION|>--- conflicted
+++ resolved
@@ -1,10 +1,4 @@
 import { useEffect, useState } from "react";
-<<<<<<< HEAD
-
-// next-themes
-import { useTheme } from "next-themes";
-=======
->>>>>>> 55e2f00f
 // hooks
 import useUserAuth from "hooks/use-user-auth";
 // layouts
@@ -24,9 +18,6 @@
 // next themes
 import { useTheme } from "next-themes";
 
-<<<<<<< HEAD
-const ProfilePreferences = () => {
-=======
 const ProfilePreferences = observer(() => {
   const { user: myProfile } = useUserAuth();
 
@@ -36,14 +27,9 @@
   console.log("store", store?.theme?.theme);
   console.log("theme", theme);
 
->>>>>>> 55e2f00f
   const [customThemeSelectorOptions, setCustomThemeSelectorOptions] = useState(false);
 
   const [preLoadedData, setPreLoadedData] = useState<ICustomTheme | null>(null);
-
-  const { theme } = useTheme();
-
-  const { user: myProfile } = useUserAuth();
 
   useEffect(() => {
     if (store?.user && store?.theme?.theme === "custom") {
