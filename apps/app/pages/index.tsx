--- conflicted
+++ resolved
@@ -22,10 +22,6 @@
 import { Spinner } from "components/ui";
 // images
 import BluePlaneLogoWithoutText from "public/plane-logos/blue-without-text.png";
-<<<<<<< HEAD
-import { useTheme } from "next-themes";
-import { ICurrentUserResponse, IUser } from "types";
-=======
 // mobx react lite
 import { observer } from "mobx-react-lite";
 // mobx store
@@ -34,7 +30,6 @@
 import { useTheme } from "next-themes";
 import { IUser } from "types";
 
->>>>>>> 55e2f00f
 // types
 type EmailPasswordFormValues = {
   email: string;
@@ -50,17 +45,10 @@
 
   const { setToastAlert } = useToast();
 
-<<<<<<< HEAD
-  const { setTheme } = useTheme();
-
-  const changeTheme = (user: IUser) => {
-    setTheme(user.theme.theme ?? "system");
-=======
   const handleTheme = (user: IUser) => {
     const currentTheme = user.theme.theme ?? "system";
     setTheme(currentTheme);
     store?.user?.setCurrentUserSettings();
->>>>>>> 55e2f00f
   };
 
   const handleGoogleSignIn = async ({ clientId, credential }: any) => {
@@ -74,11 +62,7 @@
         const response = await authenticationService.socialAuth(socialAuthPayload);
         if (response && response?.user) {
           mutateUser();
-<<<<<<< HEAD
-          changeTheme(response.user);
-=======
           handleTheme(response?.user);
->>>>>>> 55e2f00f
         }
       } else {
         throw Error("Cant find credentials");
@@ -104,11 +88,7 @@
         const response = await authenticationService.socialAuth(socialAuthPayload);
         if (response && response?.user) {
           mutateUser();
-<<<<<<< HEAD
-          changeTheme(response.user);
-=======
           handleTheme(response?.user);
->>>>>>> 55e2f00f
         }
       } else {
         throw Error("Cant find credentials");
@@ -130,11 +110,7 @@
         try {
           if (response) {
             mutateUser();
-<<<<<<< HEAD
-            changeTheme(response.user);
-=======
             handleTheme(response?.user);
->>>>>>> 55e2f00f
           }
         } catch (err: any) {
           setToastAlert({
@@ -161,11 +137,7 @@
     try {
       if (response) {
         mutateUser();
-<<<<<<< HEAD
-        changeTheme(response.user);
-=======
         handleTheme(response?.user);
->>>>>>> 55e2f00f
       }
     } catch (err: any) {
       setToastAlert({
