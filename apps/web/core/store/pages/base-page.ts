import set from "lodash/set";
import { action, computed, makeObservable, observable, reaction, runInAction } from "mobx";
// plane imports
import { EPageAccess } from "@plane/constants";
import { TDocumentPayload, TLogoProps, TNameDescriptionLoader, TPage } from "@plane/types";
import { TChangeHandlerProps } from "@plane/ui";
import { convertHexEmojiToDecimal } from "@plane/utils";
// plane web store
import { ExtendedBasePage, TExtendedPageInstance } from "@/plane-web/store/pages/extended-base-page";
import { RootStore } from "@/plane-web/store/root.store";
// local imports
import { PageEditorInstance } from "./page-editor-info";

export type TVersionToBeRestored = {
  versionId: string | null;
  descriptionHTML: string | null;
};

export type TRestorationState = {
  versionId: string | null;
  descriptionHTML: string | null;
  inProgress: boolean;
};

export type TBasePage = TPage & {
  // observables
  isSubmitting: TNameDescriptionLoader;
  restoration: TRestorationState;
  isSyncingWithServer: "syncing" | "synced" | "error";
  // computed
  asJSON: TPage | undefined;
  isCurrentUserOwner: boolean;
  // helpers
  oldName: string;
  setIsSubmitting: (value: TNameDescriptionLoader) => void;
  cleanup: () => void;
  // actions
  update: (pageData: Partial<TPage>) => Promise<Partial<TPage> | undefined>;
  updateTitle: (title: string) => void;
  updateDescription: (document: TDocumentPayload) => Promise<void>;
  makePublic: (params: { shouldSync?: boolean }) => Promise<void>;
  makePrivate: (params: { shouldSync?: boolean }) => Promise<void>;
  lock: (params: { shouldSync?: boolean; recursive?: boolean }) => Promise<void>;
  unlock: (params: { shouldSync?: boolean; recursive?: boolean }) => Promise<void>;
  archive: (params: { shouldSync?: boolean; archived_at?: string | null }) => Promise<void>;
  restore: (params: { shouldSync?: boolean }) => Promise<void>;
  updatePageLogo: (value: TChangeHandlerProps) => Promise<void>;
  addToFavorites: () => Promise<void>;
  removePageFromFavorites: () => Promise<void>;
  duplicate: () => Promise<TPage | undefined>;
  mutateProperties: (data: Partial<TPage>, shouldUpdateName?: boolean) => void;
  setVersionToBeRestored: (versionId: string | null, descriptionHTML: string | null) => void;
  setRestorationStatus: (inProgress: boolean) => void;
  setSyncingStatus: (status: "syncing" | "synced" | "error") => void;
  // sub-store
  editor: PageEditorInstance;
};

export type TBasePagePermissions = {
  canCurrentUserAccessPage: boolean;
  canCurrentUserEditPage: boolean;
  canCurrentUserDuplicatePage: boolean;
  canCurrentUserLockPage: boolean;
  canCurrentUserChangeAccess: boolean;
  canCurrentUserArchivePage: boolean;
  canCurrentUserDeletePage: boolean;
  canCurrentUserFavoritePage: boolean;
  canCurrentUserMovePage: boolean;
  isContentEditable: boolean;
};

export type TBasePageServices = {
  update: (payload: Partial<TPage>) => Promise<Partial<TPage>>;
  updateDescription: (document: TDocumentPayload) => Promise<void>;
  updateAccess: (payload: Pick<TPage, "access">) => Promise<void>;
  lock: (recursive: boolean) => Promise<void>;
  unlock: (recursive: boolean) => Promise<void>;
  archive: () => Promise<{
    archived_at: string;
  }>;
  restore: () => Promise<void>;
  duplicate: () => Promise<TPage>;
};

export type TPageInstance = TBasePage &
  TExtendedPageInstance &
  TBasePagePermissions & {
    getRedirectionLink: () => string;
    fetchSubPages: () => Promise<void>;
    parentPageIds: string[];
    subPageIds: string[];
    subPages: TPageInstance[];
  };

export class BasePage extends ExtendedBasePage implements TBasePage {
  // loaders
  isSubmitting: TNameDescriptionLoader = "saved";
  restoration: TRestorationState = {
    versionId: null,
    descriptionHTML: null,
    inProgress: false,
  };
  isSyncingWithServer: "syncing" | "synced" | "error" = "syncing";
  // page properties
  id: string | undefined;
  name: string | undefined;
  logo_props: TLogoProps | undefined;
  description: object | undefined;
  description_html: string | undefined;
  is_description_empty: boolean;
  color: string | undefined;
  label_ids: string[] | undefined;
  owned_by: string | undefined;
  access: EPageAccess | undefined;
  is_favorite: boolean;
  is_locked: boolean;
  archived_at: string | null | undefined;
  workspace: string | undefined;
  project_ids?: string[] | undefined;
  created_by: string | undefined;
  updated_by: string | undefined;
  created_at: Date | undefined;
  updated_at: Date | undefined;
  deleted_at: Date | undefined;
  moved_to_page: string | null;
  moved_to_project: string | null;
  // helpers
  oldName: string = "";
  // services
  services: TBasePageServices;
  // reactions
  disposers: Array<() => void> = [];
  // root store
  rootStore: RootStore;
  // sub-store
  editor: PageEditorInstance;

  constructor(
    private store: RootStore,
    page: TPage,
    services: TBasePageServices
  ) {
    super(store, page, services);

    this.id = page?.id || undefined;
    this.name = page?.name;
    this.logo_props = page?.logo_props || undefined;
    this.description = page?.description || undefined;
    this.description_html = page?.description_html || undefined;
    this.color = page?.color || undefined;
    this.label_ids = page?.label_ids || undefined;
    this.owned_by = page?.owned_by || undefined;
    this.access = page?.access || EPageAccess.PUBLIC;
    this.is_favorite = page?.is_favorite || false;
    this.is_locked = page?.is_locked || false;
    this.archived_at = page?.archived_at || undefined;
    this.workspace = page?.workspace || undefined;
    this.project_ids = page?.project_ids || undefined;
    this.created_by = page?.created_by || undefined;
    this.updated_by = page?.updated_by || undefined;
    this.created_at = page?.created_at || undefined;
    this.updated_at = page?.updated_at || undefined;
    this.oldName = page?.name || "";
    this.deleted_at = page?.deleted_at || undefined;
    this.moved_to_page = page?.moved_to_page || null;
    this.moved_to_project = page?.moved_to_project || null;
    this.is_description_empty = page?.is_description_empty || false;

    makeObservable(this, {
      // loaders
      isSubmitting: observable.ref,
      // page properties
      id: observable.ref,
      name: observable.ref,
<<<<<<< HEAD
      logo_props: observable.ref,
=======
      logo_props: observable,
>>>>>>> 65e400f4
      description: observable,
      description_html: observable.ref,
      color: observable.ref,
      label_ids: observable,
      owned_by: observable.ref,
      access: observable.ref,
      is_favorite: observable.ref,
      is_locked: observable.ref,
      archived_at: observable.ref,
      workspace: observable.ref,
      project_ids: observable,
      created_by: observable.ref,
      updated_by: observable.ref,
      created_at: observable.ref,
      updated_at: observable.ref,
      deleted_at: observable.ref,
      moved_to_page: observable.ref,
      moved_to_project: observable.ref,
      restoration: observable,
      isSyncingWithServer: observable.ref,
      // helpers
      oldName: observable.ref,
      setIsSubmitting: action,
      cleanup: action,
      // computed
      asJSON: computed,
      isCurrentUserOwner: computed,
      // actions
      update: action,
      updateTitle: action,
      updateDescription: action,
      makePublic: action,
      makePrivate: action,
      lock: action,
      unlock: action,
      archive: action,
      restore: action,
      updatePageLogo: action,
      addToFavorites: action,
      removePageFromFavorites: action,
      duplicate: action,
      mutateProperties: action,
      setVersionToBeRestored: action,
      setRestorationStatus: action,
      setSyncingStatus: action,
    });

    // init
    this.services = services;
    this.rootStore = store;
    this.editor = new PageEditorInstance();

    const titleDisposer = reaction(
      () => this.name,
      (name) => {
        this.isSubmitting = "submitting";
        this.services
          .update({
            name,
          })
          .catch(() =>
            runInAction(() => {
              this.name = this.oldName;
            })
          )
          .finally(() =>
            runInAction(() => {
              this.isSubmitting = "submitted";
            })
          );
      },
      { delay: 2000 }
    );
    this.disposers.push(titleDisposer);
  }

  // computed
  get asJSON() {
    return {
      id: this.id,
      name: this.name,
      description: this.description,
      description_html: this.description_html,
      color: this.color,
      label_ids: this.label_ids,
      owned_by: this.owned_by,
      access: this.access,
      logo_props: this.logo_props,
      is_favorite: this.is_favorite,
      is_locked: this.is_locked,
      archived_at: this.archived_at,
      workspace: this.workspace,
      project_ids: this.project_ids,
      created_by: this.created_by,
      updated_by: this.updated_by,
      created_at: this.created_at,
      updated_at: this.updated_at,
      deleted_at: this.deleted_at,
      moved_to_page: this.moved_to_page,
      moved_to_project: this.moved_to_project,
      is_description_empty: this.is_description_empty,
      isSyncingWithServer: this.isSyncingWithServer,
      version_to_be_restored: this.restoration.versionId
        ? {
            versionId: this.restoration.versionId,
            descriptionHTML: this.restoration.descriptionHTML,
          }
        : null,
      ...this.asJSONExtended,
    };
  }

  get isCurrentUserOwner() {
    const currentUserId = this.store.user.data?.id;
    if (!currentUserId) return false;
    return this.owned_by === currentUserId;
  }

  /**
   * @description update the submitting state
   * @param value
   */
  setIsSubmitting = (value: TNameDescriptionLoader) => {
    runInAction(() => {
      this.isSubmitting = value;
    });
  };

  cleanup = () => {
    this.disposers.forEach((disposer) => {
      disposer();
    });
  };

  /**
   * @description update the page
   * @param {Partial<TPage>} pageData
   */
  update = async (pageData: Partial<TPage>) => {
    const currentPage = { ...this.asJSON };
    try {
      runInAction(() => {
        if (pageData.hasOwnProperty("parent_id") && pageData.parent_id !== this.parent_id) {
          if (pageData.parent_id === null && this.parent_id) {
            const pageDetails = this.rootStore.workspacePages.getPageById(this.parent_id);
            const newSubPagesCount = (pageDetails?.sub_pages_count ?? 1) - 1;
            pageDetails?.mutateProperties({ sub_pages_count: newSubPagesCount });
          } else if (pageData.parent_id) {
            const pageDetails = this.rootStore.workspacePages.getPageById(pageData.parent_id);
            const newSubPagesCount = (pageDetails?.sub_pages_count ?? 0) + 1;
            pageDetails?.mutateProperties({ sub_pages_count: newSubPagesCount });
          }
        }

        Object.keys(pageData).forEach((key) => {
          const currentPageKey = key as keyof TPage;
          set(this, key, pageData[currentPageKey] || undefined);
        });

        // Update the updated_at field locally to ensure reactions trigger
        this.updated_at = new Date();
      });

      return await this.services.update(pageData);
    } catch (error) {
      runInAction(() => {
        Object.keys(pageData).forEach((key) => {
          const currentPageKey = key as keyof TPage;
          set(this, key, currentPage?.[currentPageKey] || undefined);
        });
      });
      throw error;
    }
  };

  /**
   * @description update the page title
   * @param title
   */
  updateTitle = (title: string) => {
    this.oldName = this.name ?? "";
    this.name = title;
  };

  /**
   * @description update the page description
   * @param {TDocumentPayload} document
   */
  updateDescription = async (document: TDocumentPayload) => {
    const currentDescription = this.description_html;
    runInAction(() => {
      this.description_html = document.description_html;
    });

    try {
      await this.services.updateDescription(document);
    } catch (error) {
      runInAction(() => {
        this.description_html = currentDescription;
      });
      throw error;
    }
  };

  /**
   * @description make the page public
   */
  makePublic = async ({ shouldSync = true }) => {
    const pageAccess = this.access;
    const oldIsShared = this.is_shared;
    runInAction(() => {
      this.access = EPageAccess.PUBLIC;
      this.is_shared = false;
    });

    if (shouldSync) {
      try {
        await this.services.updateAccess({
          access: EPageAccess.PUBLIC,
        });
      } catch (error) {
        runInAction(() => {
          this.access = pageAccess;
          this.is_shared = oldIsShared;
        });
        throw error;
      }
    }
  };

  /**
   * @description make the page private
   */
  makePrivate = async ({ shouldSync = true }) => {
    const pageAccess = this.access;
    runInAction(() => {
      this.access = EPageAccess.PRIVATE;
    });

    if (shouldSync) {
      try {
        await this.services.updateAccess({
          access: EPageAccess.PRIVATE,
        });
      } catch (error) {
        runInAction(() => {
          this.access = pageAccess;
        });
        throw error;
      }
    }
  };

  /**
   * @description lock the page
   */
  lock = async ({ shouldSync = true, recursive = true }) => {
    const pageIsLocked = this.is_locked;
    runInAction(() => (this.is_locked = true));

    if (shouldSync) {
      await this.services.lock(recursive).catch((error) => {
        runInAction(() => {
          this.is_locked = pageIsLocked;
        });
        throw error;
      });
    }
  };

  /**
   * @description unlock the page
   */
  unlock = async ({ shouldSync = true, recursive = true }) => {
    const pageIsLocked = this.is_locked;
    runInAction(() => (this.is_locked = false));

    if (shouldSync) {
      await this.services.unlock(recursive).catch((error) => {
        runInAction(() => {
          this.is_locked = pageIsLocked;
        });
        throw error;
      });
    }
  };

  /**
   * @description archive the page
   */
  archive = async ({ shouldSync = true, archived_at }: { shouldSync?: boolean; archived_at?: string | null }) => {
    if (!this.id) return undefined;

    try {
      runInAction(() => {
        this.archived_at = archived_at ?? new Date().toISOString();
      });

      if (this.rootStore.favorite.entityMap[this.id]) this.rootStore.favorite.removeFavoriteFromStore(this.id);

      if (shouldSync) {
        const response = await this.services.archive();
        runInAction(() => {
          this.archived_at = response.archived_at;
        });
      }
    } catch (error) {
      console.error(error);
      runInAction(() => {
        this.archived_at = null;
      });
    }
  };

  /**
   * @description restore the page
   */
  restore = async ({ shouldSync = true }: { shouldSync?: boolean }) => {
    const archivedAtBeforeRestore = this.archived_at;

    try {
      runInAction(() => {
        this.archived_at = null;
      });

      if (shouldSync) {
        await this.services.restore();
      }
    } catch (error) {
      console.error(error);
      runInAction(() => {
        this.archived_at = archivedAtBeforeRestore;
      });
      throw error;
    }
  };

  updatePageLogo = async (value: TChangeHandlerProps) => {
    const originalLogoProps = { ...this.logo_props };
    try {
      let logoValue = {};
      if (value?.type === "emoji")
        logoValue = {
          value: convertHexEmojiToDecimal(value.value.unified),
          url: value.value.imageUrl,
        };
      else if (value?.type === "icon") logoValue = value.value;

      const logoProps: TLogoProps = {
        in_use: value?.type,
        [value?.type]: logoValue,
      };

      runInAction(() => {
        this.logo_props = logoProps;
      });
      await this.services.update({
        logo_props: logoProps,
      });
    } catch (error) {
      console.error("Error in updating page logo", error);
      runInAction(() => {
        this.logo_props = originalLogoProps as TLogoProps;
      });
      throw error;
    }
  };

  /**
   * @description add the page to favorites
   */
  addToFavorites = async () => {
    const { workspaceSlug } = this.store.router;
    const projectId = this.project_ids?.[0] ?? null;
    if (!workspaceSlug || !this.id) return undefined;

    const pageIsFavorite = this.is_favorite;
    runInAction(() => {
      this.is_favorite = true;
    });
    await this.rootStore.favorite
      .addFavorite(workspaceSlug.toString(), {
        entity_type: "page",
        entity_identifier: this.id,
        project_id: projectId,
        entity_data: { name: this.name || "" },
      })
      .catch((error) => {
        runInAction(() => {
          this.is_favorite = pageIsFavorite;
        });
        throw error;
      });
  };

  /**
   * @description remove the page from favorites
   */
  removePageFromFavorites = async () => {
    const { workspaceSlug } = this.store.router;
    if (!workspaceSlug || !this.id) return undefined;

    const pageIsFavorite = this.is_favorite;
    runInAction(() => {
      this.is_favorite = false;
    });

    await this.rootStore.favorite.removeFavoriteEntity(workspaceSlug, this.id).catch((error) => {
      runInAction(() => {
        this.is_favorite = pageIsFavorite;
      });
      throw error;
    });
  };

  /**
   * @description duplicate the page
   */
  duplicate = async () => await this.services.duplicate();

  /**
   * @description mutate multiple properties at once
   * @param data Partial<TPage>
   */
  mutateProperties = (data: Partial<TPage>, shouldUpdateName: boolean = true) => {
    Object.keys(data).forEach((key) => {
      const value = data[key as keyof TPage];
      if (key === "name" && !shouldUpdateName) return;
      set(this, key, value);
    });
  };

  /**
   * @description set the version to be restored data
   * @param versionId
   * @param descriptionHTML
   */
  setVersionToBeRestored = (versionId: string | null, descriptionHTML: string | null) => {
    runInAction(() => {
      this.restoration = {
        ...this.restoration,
        versionId,
        descriptionHTML,
      };
    });
  };

  setRestorationStatus = (inProgress: boolean) => {
    runInAction(() => {
      this.restoration = {
        ...this.restoration,
        inProgress,
      };
    });
  };

  setSyncingStatus = (status: "syncing" | "synced" | "error") => {
    runInAction(() => {
      this.isSyncingWithServer = status;
    });
  };
}<|MERGE_RESOLUTION|>--- conflicted
+++ resolved
@@ -172,11 +172,7 @@
       // page properties
       id: observable.ref,
       name: observable.ref,
-<<<<<<< HEAD
       logo_props: observable.ref,
-=======
-      logo_props: observable,
->>>>>>> 65e400f4
       description: observable,
       description_html: observable.ref,
       color: observable.ref,
