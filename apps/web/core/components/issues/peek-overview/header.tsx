--- conflicted
+++ resolved
@@ -8,11 +8,7 @@
 import { WORK_ITEM_TRACKER_EVENTS } from "@plane/constants";
 import { useTranslation } from "@plane/i18n";
 import { Tooltip } from "@plane/propel/tooltip";
-<<<<<<< HEAD
-import { EIssuesStoreType, TNameDescriptionLoader } from "@plane/types";
-=======
 import { EIssuesStoreType, EWorkItemConversionType, TNameDescriptionLoader } from "@plane/types";
->>>>>>> 6b17d957
 import { CenterPanelIcon, CustomSelect, FullScreenPanelIcon, SidePanelIcon, TOAST_TYPE, setToast } from "@plane/ui";
 import { copyUrlToClipboard, generateWorkItemLink } from "@plane/utils";
 // helpers
