import { FC, useRef, useState } from "react";
import { observer } from "mobx-react";
import { createPortal } from "react-dom";
// plane imports
import type { EditorRefApi } from "@plane/editor";
import { EIssueServiceType, TNameDescriptionLoader } from "@plane/types";
import { cn } from "@plane/utils";
// hooks
import { useIssueDetail } from "@/hooks/store/use-issue-detail";
import useKeypress from "@/hooks/use-keypress";
import usePeekOverviewOutsideClickDetector from "@/hooks/use-peek-overview-outside-click";
// plane web hooks
import { useCustomers } from "@/plane-web/hooks/store";
// local imports
import type { TIssueOperations } from "../issue-detail";
import { IssueActivity } from "../issue-detail/issue-activity";
import { IssueDetailWidgets } from "../issue-detail-widgets";
import { IssuePeekOverviewError } from "./error";
import { IssuePeekOverviewHeader, TPeekModes } from "./header";
import { PeekOverviewIssueDetails } from "./issue-detail";
import { IssuePeekOverviewLoader } from "./loader";
import { PeekOverviewProperties } from "./properties";

interface IIssueView {
  workspaceSlug: string;
  projectId: string;
  issueId: string;
  isLoading?: boolean;
  isError?: boolean;
  is_archived: boolean;
  disabled?: boolean;
  embedIssue?: boolean;
  embedRemoveCurrentNotification?: () => void;
  issueOperations: TIssueOperations;
}

export const IssueView: FC<IIssueView> = observer((props) => {
  const {
    workspaceSlug,
    projectId,
    issueId,
    isLoading,
    isError,
    is_archived,
    disabled = false,
    embedIssue = false,
    embedRemoveCurrentNotification,
    issueOperations,
  } = props;
  // states
  const [peekMode, setPeekMode] = useState<TPeekModes>("side-peek");
  const [isSubmitting, setIsSubmitting] = useState<TNameDescriptionLoader>("saved");
  const [isDeleteIssueModalOpen, setIsDeleteIssueModalOpen] = useState(false);
  const [isArchiveIssueModalOpen, setIsArchiveIssueModalOpen] = useState(false);
  const [isDuplicateIssueModalOpen, setIsDuplicateIssueModalOpen] = useState(false);
  const [isEditIssueModalOpen, setIsEditIssueModalOpen] = useState(false);
  // ref
  const issuePeekOverviewRef = useRef<HTMLDivElement>(null);
  const editorRef = useRef<EditorRefApi>(null);
  // store hooks
  const {
    setPeekIssue,
    isAnyModalOpen,
    issue: { getIssueById, getIsLocalDBIssueDescription },
  } = useIssueDetail();
  const { isAnyModalOpen: isAnyEpicModalOpen } = useIssueDetail(EIssueServiceType.EPICS);
  const { isAnyModalOpen: isAnyCustomerModalOpen } = useCustomers();
  const issue = getIssueById(issueId);
  // remove peek id
  const removeRoutePeekId = () => {
    setPeekIssue(undefined);
    if (embedIssue && embedRemoveCurrentNotification) embedRemoveCurrentNotification();
  };

  const isLocalDBIssueDescription = getIsLocalDBIssueDescription(issueId);

  const toggleDeleteIssueModal = (value: boolean) => setIsDeleteIssueModalOpen(value);
  const toggleArchiveIssueModal = (value: boolean) => setIsArchiveIssueModalOpen(value);
  const toggleDuplicateIssueModal = (value: boolean) => setIsDuplicateIssueModalOpen(value);
  const toggleEditIssueModal = (value: boolean) => setIsEditIssueModalOpen(value);

  const isAnyLocalModalOpen =
    isDeleteIssueModalOpen || isArchiveIssueModalOpen || isDuplicateIssueModalOpen || isEditIssueModalOpen;

  usePeekOverviewOutsideClickDetector(
    issuePeekOverviewRef,
    () => {
      const isAnyDropbarOpen = editorRef.current?.isAnyDropbarOpen();
      if (!embedIssue) {
<<<<<<< HEAD
        if (!isAnyModalOpen && !isAnyEpicModalOpen && !isAnyLocalModalOpen && !isAnyDropbarOpen) {
=======
        if (!isAnyModalOpen && !isAnyEpicModalOpen && !isAnyLocalModalOpen && !isAnyCustomerModalOpen) {
>>>>>>> f812ee2f
          removeRoutePeekId();
        }
      }
    },
    issueId
  );

  const handleKeyDown = () => {
    const editorImageFullScreenModalElement = document.querySelector(".editor-image-full-screen-modal");
    const dropdownElement = document.activeElement?.tagName === "INPUT";
    const isAnyDropbarOpen = editorRef.current?.isAnyDropbarOpen();
    if (!isAnyModalOpen && !dropdownElement && !isAnyDropbarOpen && !editorImageFullScreenModalElement) {
      removeRoutePeekId();
      const issueElement = document.getElementById(`issue-${issueId}`);
      if (issueElement) issueElement?.focus();
    }
  };

  useKeypress("Escape", () => !embedIssue && handleKeyDown());

  const handleRestore = async () => {
    if (!issueOperations.restore) return;
    await issueOperations.restore(workspaceSlug, projectId, issueId);
    removeRoutePeekId();
  };

  const peekOverviewIssueClassName = cn(
    !embedIssue
      ? "absolute z-[25] flex flex-col overflow-hidden rounded border border-custom-border-200 bg-custom-background-100 transition-all duration-300"
      : `w-full h-full`,
    !embedIssue && {
      "top-0 bottom-0 right-0 w-full md:w-[50%] border-0 border-l": peekMode === "side-peek",
      "size-5/6 top-[8.33%] left-[8.33%]": peekMode === "modal",
      "inset-0 m-4 absolute": peekMode === "full-screen",
    }
  );

  const shouldUsePortal = !embedIssue;

  const portalContainer = document.getElementById("full-screen-portal") as HTMLElement;

  const content = (
    <div className="w-full !text-base">
      {issueId && (
        <div
          ref={issuePeekOverviewRef}
          className={peekOverviewIssueClassName}
          style={{
            boxShadow:
              "0px 4px 8px 0px rgba(0, 0, 0, 0.12), 0px 6px 12px 0px rgba(16, 24, 40, 0.12), 0px 1px 16px 0px rgba(16, 24, 40, 0.12)",
          }}
        >
          {isError ? (
            <div className="relative h-screen w-full overflow-hidden">
              <IssuePeekOverviewError removeRoutePeekId={removeRoutePeekId} />
            </div>
          ) : (
            isLoading && <IssuePeekOverviewLoader removeRoutePeekId={removeRoutePeekId} />
          )}
          {!isLoading && !isError && issue && (
            <>
              {/* header */}
              <IssuePeekOverviewHeader
                peekMode={peekMode}
                setPeekMode={(value) => setPeekMode(value)}
                removeRoutePeekId={removeRoutePeekId}
                toggleDeleteIssueModal={toggleDeleteIssueModal}
                toggleArchiveIssueModal={toggleArchiveIssueModal}
                toggleDuplicateIssueModal={toggleDuplicateIssueModal}
                toggleEditIssueModal={toggleEditIssueModal}
                handleRestoreIssue={handleRestore}
                isArchived={is_archived}
                issueId={issueId}
                workspaceSlug={workspaceSlug}
                projectId={projectId}
                isSubmitting={isSubmitting}
                disabled={disabled}
                embedIssue={embedIssue}
              />
              {/* content */}
              <div className="vertical-scrollbar scrollbar-md relative h-full w-full overflow-hidden overflow-y-auto">
                {["side-peek", "modal"].includes(peekMode) ? (
                  <div className="relative flex flex-col gap-3 px-8 py-5 space-y-3">
                    <PeekOverviewIssueDetails
                      editorRef={editorRef}
                      workspaceSlug={workspaceSlug}
                      projectId={projectId}
                      issueId={issueId}
                      issueOperations={issueOperations}
                      disabled={disabled || isLocalDBIssueDescription}
                      isArchived={is_archived}
                      isSubmitting={isSubmitting}
                      setIsSubmitting={(value) => setIsSubmitting(value)}
                    />

                    <div className="py-2">
                      <IssueDetailWidgets
                        workspaceSlug={workspaceSlug}
                        projectId={projectId}
                        issueId={issueId}
                        disabled={disabled || is_archived}
                        issueServiceType={EIssueServiceType.ISSUES}
                      />
                    </div>

                    <PeekOverviewProperties
                      workspaceSlug={workspaceSlug}
                      projectId={projectId}
                      issueId={issueId}
                      issueOperations={issueOperations}
                      disabled={disabled || is_archived}
                    />

                    <IssueActivity
                      workspaceSlug={workspaceSlug}
                      projectId={projectId}
                      issueId={issueId}
                      disabled={is_archived}
                    />
                  </div>
                ) : (
                  <div className="vertical-scrollbar flex h-full w-full overflow-auto">
                    <div className="relative h-full w-full space-y-6 overflow-auto p-4 py-5">
                      <div className="space-y-3">
                        <PeekOverviewIssueDetails
                          editorRef={editorRef}
                          workspaceSlug={workspaceSlug}
                          projectId={projectId}
                          issueId={issueId}
                          issueOperations={issueOperations}
                          disabled={disabled || isLocalDBIssueDescription}
                          isArchived={is_archived}
                          isSubmitting={isSubmitting}
                          setIsSubmitting={(value) => setIsSubmitting(value)}
                        />

                        <div className="py-2">
                          <IssueDetailWidgets
                            workspaceSlug={workspaceSlug}
                            projectId={projectId}
                            issueId={issueId}
                            disabled={disabled}
                            issueServiceType={EIssueServiceType.ISSUES}
                          />
                        </div>

                        <IssueActivity
                          workspaceSlug={workspaceSlug}
                          projectId={projectId}
                          issueId={issueId}
                          disabled={is_archived}
                        />
                      </div>
                    </div>
                    <div
                      className={`h-full !w-[400px] flex-shrink-0 border-l border-custom-border-200 p-4 py-5 overflow-hidden vertical-scrollbar scrollbar-sm ${
                        is_archived ? "pointer-events-none" : ""
                      }`}
                    >
                      <PeekOverviewProperties
                        workspaceSlug={workspaceSlug}
                        projectId={projectId}
                        issueId={issueId}
                        issueOperations={issueOperations}
                        disabled={disabled || is_archived}
                      />
                    </div>
                  </div>
                )}
              </div>
            </>
          )}
        </div>
      )}
    </div>
  );

  return <>{shouldUsePortal && portalContainer ? createPortal(content, portalContainer) : content}</>;
});<|MERGE_RESOLUTION|>--- conflicted
+++ resolved
@@ -87,11 +87,13 @@
     () => {
       const isAnyDropbarOpen = editorRef.current?.isAnyDropbarOpen();
       if (!embedIssue) {
-<<<<<<< HEAD
-        if (!isAnyModalOpen && !isAnyEpicModalOpen && !isAnyLocalModalOpen && !isAnyDropbarOpen) {
-=======
-        if (!isAnyModalOpen && !isAnyEpicModalOpen && !isAnyLocalModalOpen && !isAnyCustomerModalOpen) {
->>>>>>> f812ee2f
+        if (
+          !isAnyModalOpen &&
+          !isAnyEpicModalOpen &&
+          !isAnyLocalModalOpen &&
+          !isAnyDropbarOpen &&
+          !isAnyCustomerModalOpen
+        ) {
           removeRoutePeekId();
         }
       }
