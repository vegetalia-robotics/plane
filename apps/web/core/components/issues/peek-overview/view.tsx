--- conflicted
+++ resolved
@@ -88,11 +88,7 @@
     issuePeekOverviewRef,
     () => {
       if (!embedIssue) {
-<<<<<<< HEAD
-        if (!isAnyModalOpen && !isAnyEpicModalOpen && !isAnyLocalModalOpen) {
-=======
-        if (!isAnyModalOpen && !isAnyEpicModalOpen && !isAnyCustomerModalOpen) {
->>>>>>> af23a7c3
+        if (!isAnyModalOpen && !isAnyEpicModalOpen && !isAnyLocalModalOpen && !isAnyCustomerModalOpen) {
           removeRoutePeekId();
         }
       }
