--- conflicted
+++ resolved
@@ -16,12 +16,9 @@
 import { useIssueDetail, useIssues, useProject, useUser } from "@/hooks/store";
 import { useAppRouter } from "@/hooks/use-app-router";
 import { usePlatformOS } from "@/hooks/use-platform-os";
-<<<<<<< HEAD
-import { WorkItemDetailQuickActions } from "../issue-layouts/quick-action-dropdowns";
-=======
 import { ConvertWorkItemAction } from "@/plane-web/components/epics";
 import { WithFeatureFlagHOC } from "@/plane-web/components/feature-flags";
->>>>>>> af23a7c3
+import { WorkItemDetailQuickActions } from "../issue-layouts/quick-action-dropdowns";
 
 type Props = {
   workspaceSlug: string;
@@ -159,7 +156,7 @@
             <ConvertWorkItemAction
               workItemId={issue?.id}
               conversionType={EWorkItemConversionType.EPIC}
-              disabled={!isEditable || !!issue?.archived_at}
+              disabled={!!issue?.archived_at}
             />
           </WithFeatureFlagHOC>
           <div className="flex flex-wrap items-center gap-2.5 text-custom-text-300">
