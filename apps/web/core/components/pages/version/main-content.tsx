import { useState } from "react";
import { observer } from "mobx-react";
import useSWR from "swr";
import { EyeIcon, TriangleAlert } from "lucide-react";
// plane imports
import { TPageVersion } from "@plane/types";
import { Button, setToast, TOAST_TYPE } from "@plane/ui";
import { renderFormattedDate, renderFormattedTime } from "@plane/utils";
<<<<<<< HEAD
=======
// helpers
import { EPageStoreType } from "@/plane-web/hooks/store";
>>>>>>> b1f8b197
// local imports
import { TVersionEditorProps } from "./editor";

type Props = {
  activeVersion: string | null;
  editorComponent: React.FC<TVersionEditorProps>;
  fetchVersionDetails: (pageId: string, versionId: string) => Promise<TPageVersion | undefined>;
  handleClose: () => void;
  handleRestore: (descriptionHTML: string) => Promise<void>;
  pageId: string;
  restoreEnabled: boolean;
  storeType: EPageStoreType;
};

export const PageVersionsMainContent: React.FC<Props> = observer((props) => {
  const {
    activeVersion,
    editorComponent,
    fetchVersionDetails,
    handleClose,
    handleRestore,
    pageId,
    storeType,
    restoreEnabled,
  } = props;
  // states
  const [isRestoring, setIsRestoring] = useState(false);
  const [isRetrying, setIsRetrying] = useState(false);

  const {
    data: versionDetails,
    error: versionDetailsError,
    mutate: mutateVersionDetails,
  } = useSWR(
    pageId && activeVersion ? `PAGE_VERSION_${activeVersion}` : null,
    pageId && activeVersion ? () => fetchVersionDetails(pageId, activeVersion) : null
  );

  const handleRestoreVersion = async () => {
    if (!restoreEnabled) return;
    setIsRestoring(true);
    await handleRestore(versionDetails?.description_html ?? "<p></p>")
      .then(() => {
        handleClose();
      })
      .catch(() =>
        setToast({
          type: TOAST_TYPE.ERROR,
          title: "Failed to restore page version.",
        })
      )
      .finally(() => setIsRestoring(false));
  };

  const handleRetry = async () => {
    setIsRetrying(true);
    await mutateVersionDetails();
    setIsRetrying(false);
  };

  const VersionEditor = editorComponent;

  return (
    <div className="flex-grow flex flex-col overflow-hidden">
      {versionDetailsError ? (
        <div className="flex-grow grid place-items-center">
          <div className="flex flex-col items-center gap-4 text-center">
            <span className="flex-shrink-0 grid place-items-center size-11 text-custom-text-300">
              <TriangleAlert className="size-10" />
            </span>
            <div>
              <h6 className="text-lg font-semibold">Something went wrong!</h6>
              <p className="text-sm text-custom-text-300">The version could not be loaded, please try again.</p>
            </div>
            <Button variant="link-primary" onClick={handleRetry} loading={isRetrying}>
              Try again
            </Button>
          </div>
        </div>
      ) : (
        <>
          <div className="min-h-14 py-3 px-5 border-b border-custom-border-200 flex items-center justify-between gap-2">
            <div className="flex items-center gap-4">
              <h6 className="text-base font-medium">
                {versionDetails
                  ? `${renderFormattedDate(versionDetails.last_saved_at)} ${renderFormattedTime(versionDetails.last_saved_at)}`
                  : "Loading version details"}
              </h6>
              <span className="flex-shrink-0 flex items-center gap-1 text-xs font-medium text-custom-primary-100 bg-custom-primary-100/20 py-1 px-1.5 rounded">
                <EyeIcon className="flex-shrink-0 size-3" />
                View only
              </span>
            </div>
            {restoreEnabled && (
              <Button
                variant="primary"
                size="sm"
                className="flex-shrink-0"
                onClick={handleRestoreVersion}
                loading={isRestoring}
              >
                {isRestoring ? "Restoring" : "Restore"}
              </Button>
            )}
          </div>
          <div className="pt-8 h-full overflow-y-scroll vertical-scrollbar scrollbar-sm">
            <VersionEditor activeVersion={activeVersion} storeType={storeType} versionDetails={versionDetails} />
          </div>
        </>
      )}
    </div>
  );
});<|MERGE_RESOLUTION|>--- conflicted
+++ resolved
@@ -6,11 +6,8 @@
 import { TPageVersion } from "@plane/types";
 import { Button, setToast, TOAST_TYPE } from "@plane/ui";
 import { renderFormattedDate, renderFormattedTime } from "@plane/utils";
-<<<<<<< HEAD
-=======
 // helpers
 import { EPageStoreType } from "@/plane-web/hooks/store";
->>>>>>> b1f8b197
 // local imports
 import { TVersionEditorProps } from "./editor";
 
