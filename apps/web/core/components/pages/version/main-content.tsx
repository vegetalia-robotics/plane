import { useState } from "react";
import { observer } from "mobx-react";
import useSWR from "swr";
import { EyeIcon, TriangleAlert } from "lucide-react";
// plane imports
import { TPageVersion } from "@plane/types";
import { Button, setToast, TOAST_TYPE } from "@plane/ui";
import { renderFormattedDate, renderFormattedTime } from "@plane/utils";
// helpers
import { EPageStoreType } from "@/plane-web/hooks/store";
// local imports
import { TVersionEditorProps } from "./editor";

type Props = {
  activeVersion: string | null;
  editorComponent: React.FC<TVersionEditorProps>;
  fetchVersionDetails: (pageId: string, versionId: string) => Promise<TPageVersion | undefined>;
  handleClose: () => void;
  handleRestore: (descriptionHTML: string) => Promise<void>;
  pageId: string;
  restoreEnabled: boolean;
  storeType: EPageStoreType;
};

export const PageVersionsMainContent: React.FC<Props> = observer((props) => {
  const {
    activeVersion,
    editorComponent,
    fetchVersionDetails,
    handleClose,
    handleRestore,
    pageId,
<<<<<<< HEAD
    restoreEnabled,
    storeType,
=======
    storeType,
    restoreEnabled,
>>>>>>> 9e11dc9c
  } = props;
  // states
  const [isRestoring, setIsRestoring] = useState(false);
  const [isRetrying, setIsRetrying] = useState(false);

  const {
    data: versionDetails,
    error: versionDetailsError,
    mutate: mutateVersionDetails,
  } = useSWR(
    pageId && activeVersion ? `PAGE_VERSION_${activeVersion}` : null,
    pageId && activeVersion ? () => fetchVersionDetails(pageId, activeVersion) : null
  );

  const handleRestoreVersion = async () => {
    if (!restoreEnabled) return;
    setIsRestoring(true);
    await handleRestore(versionDetails?.description_html ?? "<p></p>")
      .then(() => {
        handleClose();
      })
      .catch(() =>
        setToast({
          type: TOAST_TYPE.ERROR,
          title: "Failed to restore page version.",
        })
      )
      .finally(() => setIsRestoring(false));
  };

  const handleRetry = async () => {
    setIsRetrying(true);
    await mutateVersionDetails();
    setIsRetrying(false);
  };

  const VersionEditor = editorComponent;

  return (
    <div className="flex-grow flex flex-col overflow-hidden">
      {versionDetailsError ? (
        <div className="flex-grow grid place-items-center">
          <div className="flex flex-col items-center gap-4 text-center">
            <span className="flex-shrink-0 grid place-items-center size-11 text-custom-text-300">
              <TriangleAlert className="size-10" />
            </span>
            <div>
              <h6 className="text-lg font-semibold">Something went wrong!</h6>
              <p className="text-sm text-custom-text-300">The version could not be loaded, please try again.</p>
            </div>
            <Button variant="link-primary" onClick={handleRetry} loading={isRetrying}>
              Try again
            </Button>
          </div>
        </div>
      ) : (
        <>
          <div className="min-h-14 py-3 px-5 border-b border-custom-border-200 flex items-center justify-between gap-2">
            <div className="flex items-center gap-4">
              <h6 className="text-base font-medium">
                {versionDetails
                  ? `${renderFormattedDate(versionDetails.last_saved_at)} ${renderFormattedTime(versionDetails.last_saved_at)}`
                  : "Loading version details"}
              </h6>
              <span className="flex-shrink-0 flex items-center gap-1 text-xs font-medium text-custom-primary-100 bg-custom-primary-100/20 py-1 px-1.5 rounded">
                <EyeIcon className="flex-shrink-0 size-3" />
                View only
              </span>
            </div>
            {restoreEnabled && (
              <Button
                variant="primary"
                size="sm"
                className="flex-shrink-0"
                onClick={handleRestoreVersion}
                loading={isRestoring}
              >
                {isRestoring ? "Restoring" : "Restore"}
              </Button>
            )}
          </div>
          <div className="pt-8 h-full overflow-y-scroll vertical-scrollbar scrollbar-sm">
            <VersionEditor activeVersion={activeVersion} storeType={storeType} versionDetails={versionDetails} />
          </div>
        </>
      )}
    </div>
  );
});<|MERGE_RESOLUTION|>--- conflicted
+++ resolved
@@ -30,13 +30,8 @@
     handleClose,
     handleRestore,
     pageId,
-<<<<<<< HEAD
     restoreEnabled,
     storeType,
-=======
-    storeType,
-    restoreEnabled,
->>>>>>> 9e11dc9c
   } = props;
   // states
   const [isRestoring, setIsRestoring] = useState(false);
