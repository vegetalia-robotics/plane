import { useMemo } from "react";
import { observer } from "mobx-react";
import { useParams } from "next/navigation";
// plane imports
import type { TDisplayConfig } from "@plane/editor";
<<<<<<< HEAD
import type { JSONContent, TPageVersion } from "@plane/types";
=======
import type { JSONContent, TPage, TPageVersion } from "@plane/types";
>>>>>>> f812ee2f
import { Loader } from "@plane/ui";
import { isJSONContentEmpty } from "@plane/utils";
// components
import { DocumentEditor } from "@/components/editor/document/editor";
// hooks
import { useWorkspace } from "@/hooks/store/use-workspace";
import { usePageFilters } from "@/hooks/use-page-filters";
// plane web hooks
import { PageEmbedCardRoot } from "@/plane-web/components/pages";
import { EPageStoreType } from "@/plane-web/hooks/store";

export type TVersionEditorProps = {
  activeVersion: string | null;
  versionDetails: TPageVersion | undefined;
  storeType: EPageStoreType;
};

export const PagesVersionEditor: React.FC<TVersionEditorProps> = observer((props) => {
  const { activeVersion, storeType, versionDetails } = props;
  // params
  const { workspaceSlug, projectId } = useParams();
  // store hooks
  const { getWorkspaceBySlug } = useWorkspace();
  // derived values
  const workspaceDetails = getWorkspaceBySlug(workspaceSlug?.toString() ?? "");
  // page filters
  const { fontSize, fontStyle } = usePageFilters();

  const displayConfig: TDisplayConfig = {
    fontSize,
    fontStyle,
    wideLayout: true,
  };

  const subPagesDetails = useMemo(
    () => (versionDetails?.sub_pages_data ? (versionDetails.sub_pages_data as TPage[]) : []),
    [versionDetails?.sub_pages_data]
  );

  if (!versionDetails)
    return (
      <div className="size-full px-5">
        <Loader className="relative space-y-4">
          <Loader.Item width="50%" height="36px" />
          <div className="space-y-2">
            <div className="py-2">
              <Loader.Item width="100%" height="36px" />
            </div>
            <Loader.Item width="80%" height="22px" />
            <div className="relative flex items-center gap-2">
              <Loader.Item width="30px" height="30px" />
              <Loader.Item width="30%" height="22px" />
            </div>
            <div className="py-2">
              <Loader.Item width="60%" height="36px" />
            </div>
            <Loader.Item width="70%" height="22px" />
            <Loader.Item width="30%" height="22px" />
            <div className="relative flex items-center gap-2">
              <Loader.Item width="30px" height="30px" />
              <Loader.Item width="30%" height="22px" />
            </div>
            <div className="py-2">
              <Loader.Item width="50%" height="30px" />
            </div>
            <Loader.Item width="100%" height="22px" />
            <div className="py-2">
              <Loader.Item width="30%" height="30px" />
            </div>
            <Loader.Item width="30%" height="22px" />
            <div className="relative flex items-center gap-2">
              <div className="py-2">
                <Loader.Item width="30px" height="30px" />
              </div>
              <Loader.Item width="30%" height="22px" />
            </div>
          </div>
        </Loader>
      </div>
    );

  const description = isJSONContentEmpty(versionDetails?.description_json as JSONContent)
    ? versionDetails?.description_html
    : versionDetails?.description_json;

  if (!description) return null;

  return (
    <DocumentEditor
      key={activeVersion ?? ""}
      editable={false}
      id={activeVersion ?? ""}
      value={description}
      containerClassName="p-0 pb-64 border-none"
      displayConfig={displayConfig}
      editorClassName="pl-10"
      projectId={projectId?.toString()}
      workspaceId={workspaceDetails?.id ?? ""}
      workspaceSlug={workspaceSlug?.toString() ?? ""}
      extendedEditorProps={{
        embedHandler: {
          page: {
            widgetCallback: ({ pageId: pageIdFromNode }) => {
              const pageDetails = subPagesDetails.find((page) => page.id === pageIdFromNode);
              return (
                <PageEmbedCardRoot
                  embedPageId={pageIdFromNode}
                  previewDisabled
                  storeType={storeType}
                  pageDetails={pageDetails}
                  isDroppable={false}
                />
              );
            },
            workspaceSlug: workspaceSlug.toString(),
          },
        },
      }}
    />
  );
});<|MERGE_RESOLUTION|>--- conflicted
+++ resolved
@@ -3,11 +3,7 @@
 import { useParams } from "next/navigation";
 // plane imports
 import type { TDisplayConfig } from "@plane/editor";
-<<<<<<< HEAD
-import type { JSONContent, TPageVersion } from "@plane/types";
-=======
 import type { JSONContent, TPage, TPageVersion } from "@plane/types";
->>>>>>> f812ee2f
 import { Loader } from "@plane/ui";
 import { isJSONContentEmpty } from "@plane/utils";
 // components
