"use client";
import { useMemo, useState } from "react";
import { observer } from "mobx-react";
import { Copy, ExternalLink, Globe2, Link, Lock, Trash2 } from "lucide-react";
// constants
import { EPageAccess, PROJECT_PAGE_TRACKER_ELEMENTS } from "@plane/constants";
// plane editor
import type { EditorRefApi } from "@plane/editor";
// plane ui
<<<<<<< HEAD
import { ArchiveIcon } from "@plane/propel/icons";
=======
>>>>>>> 4d79b27a
import { ContextMenu, CustomMenu, TContextMenuItem } from "@plane/ui";
// components
import { cn } from "@plane/utils";
import { DeletePageModal } from "@/components/pages/modals/delete-page-modal";
// helpers
// hooks
import { captureClick } from "@/helpers/event-tracker.helper";
import { usePageOperations } from "@/hooks/use-page-operations";
// plane web hooks
import { EPageStoreType } from "@/plane-web/hooks/store";
// Import the custom menu hook
import { usePageActionsMenu } from "@/plane-web/hooks/use-page-actions-menu";
// store types
import type { TPageInstance } from "@/store/pages/base-page";

export type TPageActions =
  | "full-screen"
  | "sticky-toolbar"
  | "copy-markdown"
  | "toggle-lock"
  | "toggle-access"
  | "open-in-new-tab"
  | "copy-link"
  | "make-a-copy"
  | "archive-restore"
  | "delete"
  | "version-history"
  | "export"
  | "move";

type Props = {
  editorRef?: EditorRefApi | null;
  extraOptions?: (TContextMenuItem & { key: TPageActions })[];
  optionsOrder: TPageActions[];
  page: TPageInstance;
  parentRef?: React.RefObject<HTMLElement>;
  storeType: EPageStoreType;
  realtimeEvents?: boolean;
};

export const PageActions: React.FC<Props> = observer((props) => {
  const { editorRef, extraOptions, optionsOrder, page, parentRef, storeType, realtimeEvents = true } = props;

  // states for common modals
  const [deletePageModal, setDeletePageModal] = useState(false);

  // page operations
  const { pageOperations } = usePageOperations({
    editorRef,
    page,
  });

  // Get custom menu items and modals from the environment-specific implementation
  const { customMenuItems, ModalsComponent } = usePageActionsMenu({
    page,
    storeType,
    pageOperations,
  });

  // derived values
  const { access, archived_at, canCurrentUserChangeAccess, canCurrentUserDeletePage, canCurrentUserDuplicatePage } =
    page;

  const isProjectPage = page.project_ids && page.project_ids.length > 0;
  // Base menu items that are common across all implementations
  const baseMenuItems: (TContextMenuItem & { key: TPageActions })[] = useMemo(
    () => [
      {
        key: "toggle-access",
        action: () => {
          captureClick({
            elementName: PROJECT_PAGE_TRACKER_ELEMENTS.ACCESS_TOGGLE,
          });
          pageOperations.toggleAccess();
        },
        title: access === EPageAccess.PUBLIC ? "Make private" : isProjectPage ? "Make public" : "Open to workspace",
        icon: access === EPageAccess.PUBLIC ? Lock : Globe2,
        shouldRender: canCurrentUserChangeAccess && !archived_at,
      },
      {
        key: "open-in-new-tab",
        action: pageOperations.openInNewTab,
        title: "Open in new tab",
        icon: ExternalLink,
        shouldRender: true,
      },
      {
        key: "copy-link",
        action: pageOperations.copyLink,
        title: "Copy link",
        icon: Link,
        shouldRender: true,
      },
      {
        key: "make-a-copy",
        action: () => {
          captureClick({
            elementName: PROJECT_PAGE_TRACKER_ELEMENTS.DUPLICATE_BUTTON,
          });
          pageOperations.duplicate(realtimeEvents);
        },
        title: "Make a copy",
        icon: Copy,
        shouldRender: canCurrentUserDuplicatePage,
      },
      {
        key: "delete",
        action: () => {
          captureClick({
            elementName: PROJECT_PAGE_TRACKER_ELEMENTS.CONTEXT_MENU,
          });
          setDeletePageModal(true);
        },
        title: "Delete",
        icon: Trash2,
        shouldRender: canCurrentUserDeletePage && !!archived_at,
      },
    ],
    [
      access,
      archived_at,
      canCurrentUserChangeAccess,
      canCurrentUserDeletePage,
      canCurrentUserDuplicatePage,
      pageOperations,
      realtimeEvents,
    ]
  );

  // Merge base menu items with custom menu items
  const MENU_ITEMS: (TContextMenuItem & { key: TPageActions })[] = useMemo(() => {
    // Start with base menu items
    const menuItems = [...baseMenuItems];

    // Add custom menu items
    customMenuItems.forEach((customItem) => {
      // Find if there's already an item with the same key
      const existingIndex = menuItems.findIndex((item) => item.key === customItem.key);

      if (existingIndex >= 0) {
        // Replace the existing item
        menuItems[existingIndex] = customItem;
      } else {
        // Add as a new item
        menuItems.push(customItem);
      }
    });

    // Add extra options if provided
    if (extraOptions) {
      menuItems.push(...extraOptions);
    }

    return menuItems;
  }, [baseMenuItems, customMenuItems, extraOptions]);

  // arrange options
  const arrangedOptions = useMemo(
    () =>
      optionsOrder
        .map((key) => MENU_ITEMS.find((item) => item.key === key))
        .filter((item) => !!item) as (TContextMenuItem & { key: TPageActions })[],
    [optionsOrder, MENU_ITEMS]
  );

  return (
    <>
      <DeletePageModal
        isOpen={deletePageModal}
        onClose={() => setDeletePageModal(false)}
        page={page}
        storeType={storeType}
      />
      <ModalsComponent />
      {parentRef && <ContextMenu parentRef={parentRef} items={arrangedOptions} />}
      <CustomMenu placement="bottom-end" optionsClassName="max-h-[90vh]" ellipsis closeOnSelect>
        {arrangedOptions.map((item) => {
          if (item.shouldRender === false) return null;
          return (
            <CustomMenu.MenuItem
              key={item.key}
              onClick={(e) => {
                e.preventDefault();
                e.stopPropagation();
                item.action?.();
              }}
              className={cn("flex items-center gap-2", item.className)}
              disabled={item.disabled}
            >
              {item.customContent ?? (
                <>
                  {item.icon && <item.icon className="size-3" />}
                  {item.title}
                </>
              )}
            </CustomMenu.MenuItem>
          );
        })}
      </CustomMenu>
    </>
  );
});<|MERGE_RESOLUTION|>--- conflicted
+++ resolved
@@ -7,10 +7,6 @@
 // plane editor
 import type { EditorRefApi } from "@plane/editor";
 // plane ui
-<<<<<<< HEAD
-import { ArchiveIcon } from "@plane/propel/icons";
-=======
->>>>>>> 4d79b27a
 import { ContextMenu, CustomMenu, TContextMenuItem } from "@plane/ui";
 // components
 import { cn } from "@plane/utils";
