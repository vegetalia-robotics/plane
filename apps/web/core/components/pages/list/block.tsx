--- conflicted
+++ resolved
@@ -2,13 +2,6 @@
 
 import { FC, useCallback, useMemo, useRef, useState } from "react";
 import { observer } from "mobx-react";
-<<<<<<< HEAD
-import { FileText } from "lucide-react";
-// plane imports
-import { getPageName } from "@plane/utils";
-// components
-import { Logo } from "@/components/common/logo";
-=======
 import { useParams } from "next/navigation";
 import { ChevronRight, FileText, Loader } from "lucide-react";
 // plane imports
@@ -16,7 +9,6 @@
 import { Logo, RestrictedPageIcon, setToast, TOAST_TYPE } from "@plane/ui";
 import { cn, getPageName } from "@plane/utils";
 // components
->>>>>>> b1f8b197
 import { ListItem } from "@/components/core/list";
 import { BlockItemAction } from "@/components/pages/list/block-item-action";
 // hooks
