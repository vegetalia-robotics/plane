--- conflicted
+++ resolved
@@ -1,17 +1,11 @@
 import { observer } from "mobx-react";
 import useSWR from "swr";
 import { TPageNavigationTabs } from "@plane/types";
-<<<<<<< HEAD
-=======
 // components
 import { ProjectPagesListHeaderRoot } from "@/components/pages/header";
 import { ProjectPagesListMainContent } from "@/components/pages/pages-list-main-content";
->>>>>>> b1f8b197
 // plane web hooks
 import { EPageStoreType, usePageStore } from "@/plane-web/hooks/store";
-// local imports
-import { PagesListHeaderRoot } from "./header";
-import { PagesListMainContent } from "./pages-list-main-content";
 
 const storeType = EPageStoreType.PROJECT;
 
