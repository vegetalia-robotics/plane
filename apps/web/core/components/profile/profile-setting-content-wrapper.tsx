--- conflicted
+++ resolved
@@ -2,14 +2,10 @@
 import React, { FC } from "react";
 // plane imports
 import { cn } from "@plane/utils";
-<<<<<<< HEAD
-import { SidebarHamburgerToggle } from "@/components/core/sidebar/sidebar-menu-hamburger-toggle";
-=======
 // components
 import { SidebarHamburgerToggle } from "@/components/core/sidebar/sidebar-menu-hamburger-toggle";
 // plane web components
 import { isSidebarToggleVisible } from "@/plane-web/components/desktop";
->>>>>>> b1f8b197
 
 type Props = {
   children: React.ReactNode;
