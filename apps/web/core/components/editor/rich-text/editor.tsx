import React, { forwardRef } from "react";
// plane imports
import { type EditorRefApi, type IRichTextEditorProps, RichTextEditorWithRef, type TFileHandler } from "@plane/editor";
import type { MakeOptional, TSearchEntityRequestPayload, TSearchResponse } from "@plane/types";
import { cn } from "@plane/utils";
// components
import { EditorMentionsRoot } from "@/components/editor/embeds/mentions";
// hooks
import { useEditorConfig, useEditorMention } from "@/hooks/editor";
import { useMember } from "@/hooks/store/use-member";
import { useUserProfile } from "@/hooks/store/use-user-profile";
// plane web components
import { EmbedHandler } from "@/plane-web/components/pages/editor/external-embed/embed-handler";
// plane web hooks
import { useEditorFlagging } from "@/plane-web/hooks/use-editor-flagging";

type RichTextEditorWrapperProps = MakeOptional<
<<<<<<< HEAD
  Omit<IRichTextEditorProps, "fileHandler" | "mentionHandler" | "extendedEditorProps">,
=======
  Omit<IRichTextEditorProps, "fileHandler" | "mentionHandler" | "embedHandler" | "extendedEditorProps">,
>>>>>>> 9e11dc9c
  "disabledExtensions" | "editable" | "flaggedExtensions"
> & {
  workspaceSlug: string;
  workspaceId: string;
  projectId?: string;
} & (
    | {
        editable: false;
      }
    | {
        editable: true;
        searchMentionCallback: (payload: TSearchEntityRequestPayload) => Promise<TSearchResponse>;
        uploadFile: TFileHandler["upload"];
      }
  );

export const RichTextEditor = forwardRef<EditorRefApi, RichTextEditorWrapperProps>((props, ref) => {
  const {
    containerClassName,
    editable,
    workspaceSlug,
    workspaceId,
    projectId,
    disabledExtensions: additionalDisabledExtensions = [],
    ...rest
  } = props;
  // store hooks
  const { getUserDetails } = useMember();
  const {
    data: { is_smooth_cursor_enabled },
  } = useUserProfile();
  // editor flaggings
  const { richText: richTextEditorExtensions } = useEditorFlagging({
    workspaceSlug: workspaceSlug?.toString() ?? "",
  });
<<<<<<< HEAD
=======

>>>>>>> 9e11dc9c
  // use editor mention
  const { fetchMentions } = useEditorMention({
    searchEntity: editable ? async (payload) => await props.searchMentionCallback(payload) : async () => ({}),
  });
  // editor config
  const { getEditorFileHandlers } = useEditorConfig();

  return (
    <RichTextEditorWithRef
      ref={ref}
      disabledExtensions={[...richTextEditorExtensions.disabled, ...(additionalDisabledExtensions ?? [])]}
      editable={editable}
      flaggedExtensions={richTextEditorExtensions.flagged}
      fileHandler={getEditorFileHandlers({
        projectId,
        uploadFile: editable ? props.uploadFile : async () => "",
        workspaceId,
        workspaceSlug,
      })}
      mentionHandler={{
        searchCallback: async (query) => {
          const res = await fetchMentions(query);
          if (!res) throw new Error("Failed in fetching mentions");
          return res;
        },
        renderComponent: EditorMentionsRoot,
        getMentionedEntityDetails: (id) => ({
          display_name: getUserDetails(id)?.display_name ?? "",
        }),
      }}
<<<<<<< HEAD
      extendedEditorProps={{}}
=======
      embedHandler={{
        externalEmbedComponent: { widgetCallback: EmbedHandler },
      }}
      extendedEditorProps={{
        isSmoothCursorEnabled: is_smooth_cursor_enabled,
        embedHandler: {
          externalEmbedComponent: { widgetCallback: EmbedHandler },
        },
      }}
>>>>>>> 9e11dc9c
      {...rest}
      containerClassName={cn("relative pl-3 pb-3", containerClassName)}
    />
  );
});

RichTextEditor.displayName = "RichTextEditor";<|MERGE_RESOLUTION|>--- conflicted
+++ resolved
@@ -15,11 +15,7 @@
 import { useEditorFlagging } from "@/plane-web/hooks/use-editor-flagging";
 
 type RichTextEditorWrapperProps = MakeOptional<
-<<<<<<< HEAD
-  Omit<IRichTextEditorProps, "fileHandler" | "mentionHandler" | "extendedEditorProps">,
-=======
   Omit<IRichTextEditorProps, "fileHandler" | "mentionHandler" | "embedHandler" | "extendedEditorProps">,
->>>>>>> 9e11dc9c
   "disabledExtensions" | "editable" | "flaggedExtensions"
 > & {
   workspaceSlug: string;
@@ -55,10 +51,6 @@
   const { richText: richTextEditorExtensions } = useEditorFlagging({
     workspaceSlug: workspaceSlug?.toString() ?? "",
   });
-<<<<<<< HEAD
-=======
-
->>>>>>> 9e11dc9c
   // use editor mention
   const { fetchMentions } = useEditorMention({
     searchEntity: editable ? async (payload) => await props.searchMentionCallback(payload) : async () => ({}),
@@ -89,9 +81,6 @@
           display_name: getUserDetails(id)?.display_name ?? "",
         }),
       }}
-<<<<<<< HEAD
-      extendedEditorProps={{}}
-=======
       embedHandler={{
         externalEmbedComponent: { widgetCallback: EmbedHandler },
       }}
@@ -101,7 +90,6 @@
           externalEmbedComponent: { widgetCallback: EmbedHandler },
         },
       }}
->>>>>>> 9e11dc9c
       {...rest}
       containerClassName={cn("relative pl-3 pb-3", containerClassName)}
     />
