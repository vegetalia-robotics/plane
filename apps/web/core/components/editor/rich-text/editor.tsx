--- conflicted
+++ resolved
@@ -7,12 +7,8 @@
 import { EditorMentionsRoot } from "@/components/editor";
 // hooks
 import { useEditorConfig, useEditorMention } from "@/hooks/editor";
-<<<<<<< HEAD
-import { useMember } from "@/hooks/store";
-=======
 // store hooks
 import { useMember, useUserProfile } from "@/hooks/store";
->>>>>>> ce7d365b
 // plane web hooks
 import { useEditorFlagging } from "@/plane-web/hooks/use-editor-flagging";
 
