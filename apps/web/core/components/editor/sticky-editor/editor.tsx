--- conflicted
+++ resolved
@@ -56,13 +56,10 @@
   const { liteText: liteTextEditorExtensions } = useEditorFlagging({
     workspaceSlug: workspaceSlug?.toString() ?? "",
   });
-<<<<<<< HEAD
-=======
   // store hooks
   const {
     data: { is_smooth_cursor_enabled },
   } = useUserProfile();
->>>>>>> 9e11dc9c
   // editor config
   const { getEditorFileHandlers } = useEditorConfig();
   function isMutableRefObject<T>(ref: React.ForwardedRef<T>): ref is React.MutableRefObject<T | null> {
@@ -90,13 +87,9 @@
         mentionHandler={{
           renderComponent: () => <></>,
         }}
-<<<<<<< HEAD
-        extendedEditorProps={{}}
-=======
         extendedEditorProps={{
           isSmoothCursorEnabled: is_smooth_cursor_enabled,
         }}
->>>>>>> 9e11dc9c
         containerClassName={cn(containerClassName, "relative")}
         {...rest}
       />
