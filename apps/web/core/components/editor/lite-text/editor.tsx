import React, { useState } from "react";
// plane constants
import { EIssueCommentAccessSpecifier } from "@plane/constants";
// plane imports
import { type EditorRefApi, type ILiteTextEditorProps, LiteTextEditorWithRef, type TFileHandler } from "@plane/editor";
import { useTranslation } from "@plane/i18n";
import type { MakeOptional } from "@plane/types";
import { cn, isCommentEmpty } from "@plane/utils";
// components
import { EditorMentionsRoot } from "@/components/editor/embeds/mentions";
import { IssueCommentToolbar } from "@/components/editor/lite-text/toolbar";
// hooks
import { useEditorConfig, useEditorMention } from "@/hooks/editor";
import { useMember } from "@/hooks/store/use-member";
import { useUserProfile } from "@/hooks/store/use-user-profile";
// plane web hooks
import { useEditorFlagging } from "@/plane-web/hooks/use-editor-flagging";
// plane web services
import { WorkspaceService } from "@/plane-web/services";
const workspaceService = new WorkspaceService();

type LiteTextEditorWrapperProps = MakeOptional<
  Omit<ILiteTextEditorProps, "fileHandler" | "mentionHandler" | "extendedEditorProps">,
  "disabledExtensions" | "flaggedExtensions"
> & {
  workspaceSlug: string;
  workspaceId: string;
  projectId?: string;
  accessSpecifier?: EIssueCommentAccessSpecifier;
  handleAccessChange?: (accessKey: EIssueCommentAccessSpecifier) => void;
  showAccessSpecifier?: boolean;
  showSubmitButton?: boolean;
  isSubmitting?: boolean;
  showToolbarInitially?: boolean;
  showToolbar?: boolean;
  issue_id?: string;
  parentClassName?: string;
} & (
    | {
        editable: false;
      }
    | {
        editable: true;
        uploadFile: TFileHandler["upload"];
      }
  );

export const LiteTextEditor = React.forwardRef<EditorRefApi, LiteTextEditorWrapperProps>((props, ref) => {
  const { t } = useTranslation();
  const {
    containerClassName,
    editable,
    workspaceSlug,
    workspaceId,
    projectId,
    issue_id,
    accessSpecifier,
    handleAccessChange,
    showAccessSpecifier = false,
    showSubmitButton = true,
    isSubmitting = false,
    showToolbarInitially = true,
    showToolbar = true,
    parentClassName = "",
    placeholder = t("issue.comments.placeholder"),
    disabledExtensions: additionalDisabledExtensions = [],
    ...rest
  } = props;
  // states
  const [isFocused, setIsFocused] = useState(showToolbarInitially);
  // editor flaggings
  const { liteText: liteTextEditorExtensions } = useEditorFlagging({
    workspaceSlug: workspaceSlug?.toString() ?? "",
  });
  // store hooks
  const { getUserDetails } = useMember();
  // use editor mention
  const { fetchMentions } = useEditorMention({
    searchEntity: async (payload) =>
      await workspaceService.searchEntity(workspaceSlug, {
        ...payload,
        project_id: projectId,
        issue_id,
      }),
  });
  const {
    data: { is_smooth_cursor_enabled },
  } = useUserProfile();
  // editor config
  const { getEditorFileHandlers } = useEditorConfig();
  function isMutableRefObject<T>(ref: React.ForwardedRef<T>): ref is React.MutableRefObject<T | null> {
    return !!ref && typeof ref === "object" && "current" in ref;
  }
  // derived values
  const isEmpty = isCommentEmpty(props.initialValue);
  const editorRef = isMutableRefObject<EditorRefApi>(ref) ? ref.current : null;
  return (
    <div
      className={cn(
        "relative border border-custom-border-200 rounded",
        {
          "p-3": editable,
        },
        parentClassName
      )}
      onFocus={() => !showToolbarInitially && setIsFocused(true)}
      onBlur={() => !showToolbarInitially && setIsFocused(false)}
    >
      <LiteTextEditorWithRef
        ref={ref}
        disabledExtensions={[...liteTextEditorExtensions.disabled, ...additionalDisabledExtensions]}
        editable={editable}
        flaggedExtensions={liteTextEditorExtensions.flagged}
        fileHandler={getEditorFileHandlers({
          projectId,
          uploadFile: editable ? props.uploadFile : async () => "",
          workspaceId,
          workspaceSlug,
        })}
        mentionHandler={{
          searchCallback: async (query) => {
            const res = await fetchMentions(query);
            if (!res) throw new Error("Failed in fetching mentions");
            return res;
          },
          renderComponent: EditorMentionsRoot,
          getMentionedEntityDetails: (id) => ({
            display_name: getUserDetails(id)?.display_name ?? "",
          }),
        }}
        placeholder={placeholder}
        containerClassName={cn(containerClassName, "relative", {
          "p-2": !editable,
        })}
<<<<<<< HEAD
        extendedEditorProps={{}}
=======
        extendedEditorProps={{
          isSmoothCursorEnabled: is_smooth_cursor_enabled,
        }}
>>>>>>> 9e11dc9c
        {...rest}
      />
      {showToolbar && editable && (
        <div
          className={cn(
            "transition-all duration-300 ease-out origin-top overflow-hidden",
            isFocused ? "max-h-[200px] opacity-100 scale-y-100 mt-3" : "max-h-0 opacity-0 scale-y-0 invisible"
          )}
        >
          <IssueCommentToolbar
            accessSpecifier={accessSpecifier}
            executeCommand={(item) => {
              // TODO: update this while toolbar homogenization
              // @ts-expect-error type mismatch here
              editorRef?.executeMenuItemCommand({
                itemKey: item.itemKey,
                ...item.extraProps,
              });
            }}
            handleAccessChange={handleAccessChange}
            handleSubmit={(e) => rest.onEnterKeyPress?.(e)}
            isCommentEmpty={isEmpty}
            isSubmitting={isSubmitting}
            showAccessSpecifier={showAccessSpecifier}
            editorRef={editorRef}
            showSubmitButton={showSubmitButton}
          />
        </div>
      )}
    </div>
  );
});

LiteTextEditor.displayName = "LiteTextEditor";<|MERGE_RESOLUTION|>--- conflicted
+++ resolved
@@ -132,13 +132,9 @@
         containerClassName={cn(containerClassName, "relative", {
           "p-2": !editable,
         })}
-<<<<<<< HEAD
-        extendedEditorProps={{}}
-=======
         extendedEditorProps={{
           isSmoothCursorEnabled: is_smooth_cursor_enabled,
         }}
->>>>>>> 9e11dc9c
         {...rest}
       />
       {showToolbar && editable && (
