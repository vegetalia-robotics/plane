"use client";

import { ReactNode } from "react";
import { observer } from "mobx-react";
// plane imports
import { Row } from "@plane/ui";
// components
import { AppSidebarToggleButton } from "@/components/sidebar";
// hooks
import { useAppTheme } from "@/hooks/store";
<<<<<<< HEAD
=======
// components
import { isSidebarToggleVisible } from "@/plane-web/components/desktop";
>>>>>>> 86358f4f

export interface AppHeaderProps {
  header: ReactNode;
  mobileHeader?: ReactNode;
}

export const AppHeader = observer((props: AppHeaderProps) => {
  const { header, mobileHeader } = props;
  // store hooks
  const { sidebarCollapsed } = useAppTheme();

  return (
    <div className="z-[18]">
      <Row className="h-[3.75rem] flex gap-2 w-full items-center border-b border-custom-border-200 bg-custom-sidebar-background-100">
<<<<<<< HEAD
        {sidebarCollapsed && <AppSidebarToggleButton />}
=======
        {isSidebarToggleVisible() && sidebarCollapsed && <AppSidebarToggleButton />}
>>>>>>> 86358f4f
        <div className="w-full">{header}</div>
      </Row>
      {mobileHeader && mobileHeader}
    </div>
  );
});<|MERGE_RESOLUTION|>--- conflicted
+++ resolved
@@ -8,11 +8,8 @@
 import { AppSidebarToggleButton } from "@/components/sidebar";
 // hooks
 import { useAppTheme } from "@/hooks/store";
-<<<<<<< HEAD
-=======
 // components
 import { isSidebarToggleVisible } from "@/plane-web/components/desktop";
->>>>>>> 86358f4f
 
 export interface AppHeaderProps {
   header: ReactNode;
@@ -27,11 +24,7 @@
   return (
     <div className="z-[18]">
       <Row className="h-[3.75rem] flex gap-2 w-full items-center border-b border-custom-border-200 bg-custom-sidebar-background-100">
-<<<<<<< HEAD
-        {sidebarCollapsed && <AppSidebarToggleButton />}
-=======
         {isSidebarToggleVisible() && sidebarCollapsed && <AppSidebarToggleButton />}
->>>>>>> 86358f4f
         <div className="w-full">{header}</div>
       </Row>
       {mobileHeader && mobileHeader}
