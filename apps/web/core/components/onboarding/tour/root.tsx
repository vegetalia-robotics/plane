--- conflicted
+++ resolved
@@ -1,37 +1,11 @@
 "use client";
 
 import { observer } from "mobx-react";
-<<<<<<< HEAD
-import Image, { StaticImageData } from "next/image";
-import { X } from "lucide-react";
-// ui
-import { PRODUCT_TOUR_TRACKER_ELEMENTS } from "@plane/constants";
-import { Button, PlaneLockup } from "@plane/ui";
-// components
-import { TourSidebar } from "@/components/onboarding";
-// constants
-// hooks
-import { captureClick } from "@/helpers/event-tracker.helper";
-import { useCommandPalette, useUser } from "@/hooks/store";
-// assets
-import CyclesTour from "@/public/onboarding/cycles.webp";
-import IssuesTour from "@/public/onboarding/issues.webp";
-import ModulesTour from "@/public/onboarding/modules.webp";
-import PagesTour from "@/public/onboarding/pages.webp";
-import ViewsTour from "@/public/onboarding/views.webp";
-
-// constants
-
-type Props = {
-  onComplete: () => void;
-};
-=======
 import { useParams } from "next/navigation";
 import { ArrowRight } from "lucide-react";
 import { Avatar, Button, PlaneLockup } from "@plane/ui";
 import { getFileURL } from "@plane/utils";
 import { useWorkspace } from "@/hooks/store";
->>>>>>> d0de29e7
 
 export type TTourSteps = "welcome" | "work-items" | "cycles" | "modules" | "views" | "pages";
 
@@ -75,52 +49,6 @@
   if (!currentWorkspace) return null;
 
   return (
-<<<<<<< HEAD
-    <>
-      {step === "welcome" ? (
-        <div className="h-3/4 w-4/5 overflow-hidden rounded-[10px] bg-custom-background-100 md:w-1/2 lg:w-2/5">
-          <div className="h-full overflow-hidden">
-            <div className="grid h-3/5 place-items-center bg-custom-primary-100">
-              <PlaneLockup className="h-10 w-auto text-custom-text-100" />
-            </div>
-            <div className="flex h-2/5 flex-col overflow-y-auto p-6">
-              <h3 className="font-semibold sm:text-xl">
-                Welcome to Plane, {currentUser?.first_name} {currentUser?.last_name}
-              </h3>
-              <p className="mt-3 text-sm text-custom-text-200">
-                We{"'"}re glad that you decided to try out Plane. You can now manage your projects with ease. Get
-                started by creating a project.
-              </p>
-              <div className="flex h-full items-end">
-                <div className="mt-8 flex items-center gap-6">
-                  <Button
-                    variant="primary"
-                    onClick={() => {
-                      captureClick({
-                        elementName: PRODUCT_TOUR_TRACKER_ELEMENTS.START_BUTTON,
-                      });
-                      setStep("work-items");
-                    }}
-                  >
-                    Take a Product Tour
-                  </Button>
-                  <button
-                    type="button"
-                    className="bg-transparent text-xs font-medium text-custom-primary-100 outline-custom-text-100"
-                    onClick={() => {
-                      captureClick({
-                        elementName: PRODUCT_TOUR_TRACKER_ELEMENTS.SKIP_BUTTON,
-                      });
-                      onComplete();
-                    }}
-                  >
-                    No thanks, I will explore it myself
-                  </button>
-                </div>
-              </div>
-            </div>
-          </div>
-=======
     <div className="flex bg-[#006399] rounded-lg w-[60%]">
       <div className="w-[40%] py-9 px-8 flex flex-col gap-5 justify-around">
         <div className="font-medium text-white flex items-center gap-2 justify-center">
@@ -132,7 +60,6 @@
         </div>
         <div>
           <img src="/onboarding/tour.webp" className="w-full" alt="Welcome" />
->>>>>>> d0de29e7
         </div>
         <p className="text-center text-sm text-white/60">You can use free plan after your trial ends</p>
       </div>
