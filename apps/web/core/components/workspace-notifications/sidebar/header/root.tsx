"use client";

import { FC } from "react";
import { observer } from "mobx-react";
import { Inbox } from "lucide-react";
// plane imports
import { useTranslation } from "@plane/i18n";
import { Breadcrumbs, Header } from "@plane/ui";
// components
import { BreadcrumbLink } from "@/components/common/breadcrumb-link";
import { SidebarHamburgerToggle } from "@/components/core/sidebar/sidebar-menu-hamburger-toggle";
// hooks
import { useAppTheme } from "@/hooks/store/use-app-theme";
// local imports
<<<<<<< HEAD
=======
import { isSidebarToggleVisible } from "@/plane-web/components/desktop";
>>>>>>> b1f8b197
import { NotificationSidebarHeaderOptions } from "./options";

type TNotificationSidebarHeader = {
  workspaceSlug: string;
};

export const NotificationSidebarHeader: FC<TNotificationSidebarHeader> = observer((props) => {
  const { workspaceSlug } = props;
  const { t } = useTranslation();
  const { sidebarCollapsed } = useAppTheme();

  if (!workspaceSlug) return <></>;
  return (
    <Header className="my-auto bg-custom-background-100">
      <Header.LeftItem>
        {isSidebarToggleVisible() && sidebarCollapsed && <SidebarHamburgerToggle />}
        <Breadcrumbs>
          <Breadcrumbs.Item
            component={
              <BreadcrumbLink
                label={t("notification.label")}
                icon={<Inbox className="h-4 w-4 text-custom-text-300" />}
                disableTooltip
              />
            }
          />
        </Breadcrumbs>
      </Header.LeftItem>
      <Header.RightItem>
        <NotificationSidebarHeaderOptions workspaceSlug={workspaceSlug} />
      </Header.RightItem>
    </Header>
  );
});<|MERGE_RESOLUTION|>--- conflicted
+++ resolved
@@ -12,10 +12,7 @@
 // hooks
 import { useAppTheme } from "@/hooks/store/use-app-theme";
 // local imports
-<<<<<<< HEAD
-=======
 import { isSidebarToggleVisible } from "@/plane-web/components/desktop";
->>>>>>> b1f8b197
 import { NotificationSidebarHeaderOptions } from "./options";
 
 type TNotificationSidebarHeader = {
