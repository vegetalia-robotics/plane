"use client";

import { FC } from "react";
import { isEmpty } from "lodash";
import { observer } from "mobx-react";
// plane imports
import { MEMBER_TRACKER_EVENTS } from "@plane/constants";
import { useTranslation } from "@plane/i18n";
import { IWorkspaceMember } from "@plane/types";
import { TOAST_TYPE, Table, setToast } from "@plane/ui";
// components
import { MembersLayoutLoader } from "@/components/ui/loader/layouts/members-layout-loader";
import { ConfirmWorkspaceMemberRemove } from "@/components/workspace/confirm-workspace-member-remove";
// helpers
import { captureError, captureSuccess } from "@/helpers/event-tracker.helper";
// hooks
import { useMember } from "@/hooks/store/use-member";
<<<<<<< HEAD
import { useUser, useUserPermissions, useUserSettings } from "@/hooks/store/user";
=======
>>>>>>> 01af37d2
import { useWorkspace } from "@/hooks/store/use-workspace";
import { useUser, useUserPermissions, useUserSettings } from "@/hooks/store/user";
import { useAppRouter } from "@/hooks/use-app-router";
// plane web imports
import { useMemberColumns } from "@/plane-web/components/workspace/settings/useMemberColumns";

type Props = {
  memberDetails: (IWorkspaceMember | null)[];
};

export const WorkspaceMembersListItem: FC<Props> = observer((props) => {
  const { memberDetails } = props;
  const { columns, workspaceSlug, removeMemberModal, setRemoveMemberModal } = useMemberColumns();
  // router
  const router = useAppRouter();
  // store hooks
  const { data: currentUser } = useUser();
  const {
    workspace: { removeMemberFromWorkspace },
  } = useMember();
  const { leaveWorkspace } = useUserPermissions();
  const { getWorkspaceRedirectionUrl } = useWorkspace();
  const { fetchCurrentUserSettings } = useUserSettings();
  const { t } = useTranslation();
  // derived values

  const handleLeaveWorkspace = async () => {
    if (!workspaceSlug || !currentUser) return;

    await leaveWorkspace(workspaceSlug.toString())
      .then(async () => {
        await fetchCurrentUserSettings();
        router.push(getWorkspaceRedirectionUrl());
        captureSuccess({
          eventName: MEMBER_TRACKER_EVENTS.workspace.leave,
          payload: {
            workspace: workspaceSlug,
          },
        });
      })
      .catch((err: any) => {
        captureError({
          eventName: MEMBER_TRACKER_EVENTS.workspace.leave,
          payload: {
            workspace: workspaceSlug,
          },
          error: err,
        });
        setToast({
          type: TOAST_TYPE.ERROR,
          title: "Error!",
          message: err?.error || t("something_went_wrong_please_try_again"),
        });
      });
  };

  const handleRemoveMember = async (memberId: string) => {
    if (!workspaceSlug || !memberId) return;

    await removeMemberFromWorkspace(workspaceSlug.toString(), memberId).catch((err) =>
      setToast({
        type: TOAST_TYPE.ERROR,
        title: "Error!",
        message: err?.error || t("something_went_wrong_please_try_again"),
      })
    );
  };

  const handleRemove = async (memberId: string) => {
    if (memberId === currentUser?.id) await handleLeaveWorkspace();
    else await handleRemoveMember(memberId);
  };

  // is the member current logged in user
  // const isCurrentUser = memberDetails?.member.id === currentUser?.id;
  // is the current logged in user admin
  // role change access-
  // 1. user cannot change their own role
  // 2. only admin or member can change role
  // 3. user cannot change role of higher role

  if (isEmpty(columns)) return <MembersLayoutLoader />;

  return (
    <div className="border-t border-custom-border-100 grid">
      {removeMemberModal && (
        <ConfirmWorkspaceMemberRemove
          isOpen={removeMemberModal.member.id.length > 0}
          onClose={() => setRemoveMemberModal(null)}
          userDetails={{
            id: removeMemberModal.member.id,
            display_name: removeMemberModal.member.display_name || "",
          }}
          onSubmit={() => handleRemove(removeMemberModal.member.id)}
        />
      )}
      <Table
        columns={columns ?? []}
        data={(memberDetails?.filter((member): member is IWorkspaceMember => member !== null) ?? []) as any}
        keyExtractor={(rowData) => rowData?.member.id ?? ""}
        tHeadClassName="border-b border-custom-border-100"
        thClassName="text-left font-medium divide-x-0 text-custom-text-400"
        tBodyClassName="divide-y-0"
        tBodyTrClassName="divide-x-0 p-4 h-[40px] text-custom-text-200"
        tHeadTrClassName="divide-x-0"
      />
    </div>
  );
});<|MERGE_RESOLUTION|>--- conflicted
+++ resolved
@@ -15,10 +15,6 @@
 import { captureError, captureSuccess } from "@/helpers/event-tracker.helper";
 // hooks
 import { useMember } from "@/hooks/store/use-member";
-<<<<<<< HEAD
-import { useUser, useUserPermissions, useUserSettings } from "@/hooks/store/user";
-=======
->>>>>>> 01af37d2
 import { useWorkspace } from "@/hooks/store/use-workspace";
 import { useUser, useUserPermissions, useUserSettings } from "@/hooks/store/user";
 import { useAppRouter } from "@/hooks/use-app-router";
