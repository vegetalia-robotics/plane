--- conflicted
+++ resolved
@@ -8,10 +8,7 @@
 // plane imports
 import { ContrastIcon } from "@plane/propel/icons";
 import { EUserWorkspaceRoles } from "@plane/types";
-<<<<<<< HEAD
-=======
-import { ContrastIcon, InitiativeIcon, TeamsIcon } from "@plane/ui";
->>>>>>> 4d79b27a
+import {  InitiativeIcon, TeamsIcon } from "@plane/ui";
 // hooks
 import useLocalStorage from "@/hooks/use-local-storage";
 // local imports
