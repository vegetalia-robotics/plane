"use client";

import React from "react";
import { observer } from "mobx-react";
import Image from "next/image";
import { AlertOctagon, BarChart4, CircleDashed, Folder, Microscope, Search } from "lucide-react";
// plane imports
import { MARKETING_PRICING_PAGE_LINK } from "@plane/constants";
import { useTranslation } from "@plane/i18n";
import { ContentWrapper, getButtonStyling } from "@plane/ui";
import { cn } from "@plane/utils";
// components
import { ProIcon } from "@/components/common/pro-icon";
// hooks
<<<<<<< HEAD
import { useUser } from "@/hooks/store/user";
=======
import { useUserProfile } from "@/hooks/store/use-user-profile";
>>>>>>> b1f8b197

export const WORKSPACE_ACTIVE_CYCLES_DETAILS = [
  {
    key: "10000_feet_view",
    title: "10,000-feet view of all active cycles.",
    description:
      "Zoom out to see running cycles across all your projects at once instead of going from Cycle to Cycle in each project.",
    icon: Folder,
  },
  {
    key: "get_snapshot_of_each_active_cycle",
    title: "Get a snapshot of each active cycle.",
    description:
      "Track high-level metrics for all active cycles, see their state of progress, and get a sense of scope against deadlines.",
    icon: CircleDashed,
  },
  {
    key: "compare_burndowns",
    title: "Compare burndowns.",
    description: "Monitor how each of your teams are performing with a peek into each cycle’s burndown report.",
    icon: BarChart4,
  },
  {
    key: "quickly_see_make_or_break_issues",
    title: "Quickly see make-or-break work items. ",
    description:
      "Preview high-priority work items for each cycle against due dates. See all of them per cycle in one click.",
    icon: AlertOctagon,
  },
  {
    key: "zoom_into_cycles_that_need_attention",
    title: "Zoom into cycles that need attention. ",
    description: "Investigate the state of any cycle that doesn’t conform to expectations in one click.",
    icon: Search,
  },
  {
    key: "stay_ahead_of_blockers",
    title: "Stay ahead of blockers.",
    description:
      "Spot challenges from one project to another and see inter-cycle dependencies that aren’t obvious from any other view.",
    icon: Microscope,
  },
];

export const WorkspaceActiveCyclesUpgrade = observer(() => {
  const { t } = useTranslation();
  // store hooks
  const { data: userProfile } = useUserProfile();

  const isDarkMode = userProfile?.theme.theme === "dark";

  return (
    <ContentWrapper className="gap-10">
      <div
        className={cn("item-center flex min-h-[25rem] justify-between rounded-xl", {
          "bg-gradient-to-l from-[#CFCFCF]  to-[#212121]": userProfile?.theme.theme === "dark",
          "bg-gradient-to-l from-[#EBEBEB] to-[#FAFAFA] border border-custom-border-400":
            userProfile?.theme.theme === "light",
        })}
      >
        <div className="relative flex flex-col justify-center gap-7 px-14 lg:w-1/2">
          <div className="flex max-w-64 flex-col gap-2">
            <h2 className="text-2xl font-semibold">{t("on_demand_snapshots_of_all_your_cycles")}</h2>
            <p className="text-base font-medium text-custom-text-300">{t("active_cycles_description")}</p>
          </div>
          <div className="flex items-center gap-3">
            <a
              className={`${getButtonStyling("primary", "md")} cursor-pointer`}
              href={MARKETING_PRICING_PAGE_LINK}
              target="_blank"
              rel="noreferrer"
            >
              <ProIcon className="h-3.5 w-3.5 text-white" />
              {t("upgrade")}
            </a>
          </div>
          <span className="absolute left-0 top-0">
            <Image
              src={`/workspace-active-cycles/cta-l-1-${isDarkMode ? "dark" : "light"}.webp`}
              height={125}
              width={125}
              className="rounded-xl"
              alt="l-1"
            />
          </span>
        </div>
        <div className="relative hidden w-1/2 lg:block">
          <span className="absolute bottom-0 right-0">
            <Image
              src={`/workspace-active-cycles/cta-r-1-${isDarkMode ? "dark" : "light"}.webp`}
              height={420}
              width={500}
              alt="r-1"
            />
          </span>
          <span className="absolute -bottom-16 right-1/2 rounded-xl">
            <Image
              src={`/workspace-active-cycles/cta-r-2-${isDarkMode ? "dark" : "light"}.webp`}
              height={210}
              width={280}
              alt="r-2"
            />
          </span>
        </div>
      </div>
      <div className="grid h-full grid-cols-1 gap-5 pb-8 lg:grid-cols-2 xl:grid-cols-3">
        {WORKSPACE_ACTIVE_CYCLES_DETAILS.map((item) => (
          <div key={item.title} className="flex min-h-32 w-full flex-col gap-2 rounded-md bg-custom-background-80 p-4">
            <div className="flex gap-2 justify-between">
              <h3 className="font-medium">{t(item.key)}</h3>
              <item.icon className="mt-1 h-4 w-4 text-blue-500" />
            </div>
            <span className="text-sm text-custom-text-300">{t(`${item.key}_description`)}</span>
          </div>
        ))}
      </div>
    </ContentWrapper>
  );
});<|MERGE_RESOLUTION|>--- conflicted
+++ resolved
@@ -12,11 +12,7 @@
 // components
 import { ProIcon } from "@/components/common/pro-icon";
 // hooks
-<<<<<<< HEAD
-import { useUser } from "@/hooks/store/user";
-=======
 import { useUserProfile } from "@/hooks/store/use-user-profile";
->>>>>>> b1f8b197
 
 export const WORKSPACE_ACTIVE_CYCLES_DETAILS = [
   {
