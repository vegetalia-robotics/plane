--- conflicted
+++ resolved
@@ -1,6 +1,2 @@
-<<<<<<< HEAD
 export * from "./list-root";
-=======
-export * from "./list-root";
-export * from "./notification-card/root";
->>>>>>> b1f8b197
+export * from "./notification-card/root";