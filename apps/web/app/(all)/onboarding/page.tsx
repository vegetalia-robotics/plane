"use client";

import { observer } from "mobx-react";
import useSWR from "swr";

// components
import { LogoSpinner } from "@/components/common";
import { OnboardingRoot } from "@/components/onboarding";
// constants
import { USER_WORKSPACES_LIST } from "@/constants/fetch-keys";
// helpers
import { EPageTypes } from "@/helpers/authentication.helper";
// hooks
import { useUser, useWorkspace } from "@/hooks/store";
// wrappers
import { AuthenticationWrapper } from "@/lib/wrappers";
<<<<<<< HEAD
import { WorkspaceContentWrapper } from "@/plane-web/components/workspace";
=======
>>>>>>> d0de29e7
// services
import { WorkspaceService } from "@/plane-web/services";

const workspaceService = new WorkspaceService();

const OnboardingPage = observer(() => {
  // store hooks
  const { data: user } = useUser();
  const { fetchWorkspaces } = useWorkspace();

  // fetching workspaces list
  useSWR(USER_WORKSPACES_LIST, () => {
    if (user?.id) {
      fetchWorkspaces();
    }
  });

  // fetching user workspace invitations
  const { isLoading: invitationsLoader, data: invitations } = useSWR(
    `USER_WORKSPACE_INVITATIONS_LIST_${user?.id}`,
    () => {
      if (user?.id) return workspaceService.userWorkspaceInvitations();
    }
  );

  return (
    <AuthenticationWrapper pageType={EPageTypes.ONBOARDING}>
      <div className="flex relative size-full overflow-hidden bg-custom-background-90 rounded-lg transition-all ease-in-out duration-300">
        <div className="size-full p-2 flex-grow transition-all ease-in-out duration-300 overflow-hidden">
          <div className="relative flex flex-col h-full w-full overflow-hidden rounded-lg bg-custom-background-100 shadow-md border border-custom-border-200">
            {user && !invitationsLoader ? (
              <OnboardingRoot invitations={invitations ?? []} />
            ) : (
              <div className="grid h-full w-full place-items-center">
                <LogoSpinner />
              </div>
            )}
          </div>
        </div>
      </div>
    </AuthenticationWrapper>
  );
});

export default OnboardingPage;<|MERGE_RESOLUTION|>--- conflicted
+++ resolved
@@ -14,10 +14,6 @@
 import { useUser, useWorkspace } from "@/hooks/store";
 // wrappers
 import { AuthenticationWrapper } from "@/lib/wrappers";
-<<<<<<< HEAD
-import { WorkspaceContentWrapper } from "@/plane-web/components/workspace";
-=======
->>>>>>> d0de29e7
 // services
 import { WorkspaceService } from "@/plane-web/services";
 
