{
  "name": "plane",
  "description": "Open-source project management that unlocks customer value",
  "repository": "https://github.com/makeplane/plane.git",
  "version": "0.27.1",
  "license": "AGPL-3.0",
  "private": true,
  "workspaces": [
    "apps/*",
    "packages/*"
  ],
  "scripts": {
    "build": "turbo run build",
    "dev": "turbo run dev --concurrency=18",
    "start": "turbo run start",
    "clean": "turbo run clean && rm -rf .turbo && rm -rf .next && rm -rf node_modules && rm -rf dist",
    "fix": "turbo run fix",
    "check": "turbo run check"
  },
  "devDependencies": {
    "prettier": "latest",
    "prettier-plugin-tailwindcss": "^0.5.4",
    "turbo": "^2.5.4"
  },
  "resolutions": {
    "brace-expansion": "2.0.2",
    "amqplib": "0.10.5",
    "@types/amqplib": "0.10.5",
    "@types/react": "18.3.18",
    "@types/react-dom": "18.3.5",
    "nanoid": "3.3.8",
    "esbuild": "0.25.0",
    "@babel/helpers": "7.26.10",
    "@babel/runtime": "7.26.10",
    "chokidar": "3.6.0",
    "tar-fs": "3.0.9",
<<<<<<< HEAD
    "prosemirror-view": "1.40.0"
=======
    "prosemirror-view": "1.38.0",
    "@octokit/types": "13.8.0",
    "pbkdf2": "3.1.3"
>>>>>>> fb04c44d
  },
  "packageManager": "yarn@1.22.22"
}<|MERGE_RESOLUTION|>--- conflicted
+++ resolved
@@ -34,13 +34,9 @@
     "@babel/runtime": "7.26.10",
     "chokidar": "3.6.0",
     "tar-fs": "3.0.9",
-<<<<<<< HEAD
-    "prosemirror-view": "1.40.0"
-=======
-    "prosemirror-view": "1.38.0",
+    "prosemirror-view": "1.40.0",
     "@octokit/types": "13.8.0",
     "pbkdf2": "3.1.3"
->>>>>>> fb04c44d
   },
   "packageManager": "yarn@1.22.22"
 }