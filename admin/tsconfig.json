--- conflicted
+++ resolved
@@ -7,21 +7,10 @@
       "@/*": ["core/*"],
       "@/helpers/*": ["helpers/*"],
       "@/public/*": ["public/*"],
-<<<<<<< HEAD
-      "@/plane-admin/*": ["ce/*"]
+      "@/plane-admin/*": ["ee/*"],
+      "@/ce/*": ["ce/*"]
     }
   },
   "include": ["next-env.d.ts", "next.config.js", "**/*.ts", "**/*.tsx", ".next/types/**/*.ts"],
   "exclude": ["node_modules"]
-=======
-      "@/plane-admin/*": ["ee/*"],
-      "@/ce/*": ["ce/*"]
-    },
-    "plugins": [
-      {
-        "name": "next"
-      }
-    ]
-  }
->>>>>>> 372c22c7
 }