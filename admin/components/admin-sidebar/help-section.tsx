"use client";

import { FC, useState, useRef } from "react";
import { observer } from "mobx-react-lite";
import Link from "next/link";
import { ExternalLink, FileText, HelpCircle, MoveLeft } from "lucide-react";
import { Transition } from "@headlessui/react";
// ui
import { DiscordIcon, GithubIcon, Tooltip } from "@plane/ui";
// helpers
<<<<<<< HEAD
import { cn, WEB_BASE_URL } from "@/helpers/common.helper";
=======
import { WEB_BASE_URL, cn } from "@/helpers/common.helper";
>>>>>>> 1f2edd06
// hooks
import { useTheme } from "@/hooks/store";
// assets
import packageJson from "package.json";

const helpOptions = [
  {
    name: "Documentation",
    href: "https://docs.plane.so/",
    Icon: FileText,
  },
  {
    name: "Join our Discord",
    href: "https://discord.com/invite/A92xrEGCge",
    Icon: DiscordIcon,
  },
  {
    name: "Report a bug",
    href: "https://github.com/makeplane/plane/issues/new/choose",
    Icon: GithubIcon,
  },
];

export const HelpSection: FC = observer(() => {
  // states
  const [isNeedHelpOpen, setIsNeedHelpOpen] = useState(false);
  // store
  const { isSidebarCollapsed, toggleSidebar } = useTheme();
  // refs
  const helpOptionsRef = useRef<HTMLDivElement | null>(null);

  const redirectionLink = encodeURI(WEB_BASE_URL + "/");

  return (
    <div
      className={cn(
        "flex w-full items-center justify-between gap-1 self-baseline border-t border-custom-border-200 bg-custom-sidebar-background-100 px-4 h-28",
        {
          "flex-col h-auto py-1.5": isSidebarCollapsed,
        }
      )}
    >
      <div className={`flex items-center gap-1 ${isSidebarCollapsed ? "flex-col justify-center" : "w-full"}`}>
        <Tooltip tooltipContent="Redirect to plane" position="right" className="ml-4" disabled={!isSidebarCollapsed}>
          <a
            href={redirectionLink}
            className={`relative px-2 py-1.5 flex items-center gap-2 font-medium rounded border border-custom-primary-100/20 bg-custom-primary-100/10 text-xs text-custom-primary-200 whitespace-nowrap`}
          >
            <ExternalLink size={14} />
            {!isSidebarCollapsed && "Redirect to plane"}
          </a>
        </Tooltip>
        <Tooltip tooltipContent="Help" position={isSidebarCollapsed ? "right" : "top"} className="ml-4">
          <button
            type="button"
            className={`ml-auto grid place-items-center rounded-md p-1.5 text-custom-text-200 outline-none hover:bg-custom-background-90 hover:text-custom-text-100 ${
              isSidebarCollapsed ? "w-full" : ""
            }`}
            onClick={() => setIsNeedHelpOpen((prev) => !prev)}
          >
            <HelpCircle className="h-3.5 w-3.5" />
          </button>
        </Tooltip>
        <Tooltip tooltipContent="Toggle sidebar" position={isSidebarCollapsed ? "right" : "top"} className="ml-4">
          <button
            type="button"
            className={`grid place-items-center rounded-md p-1.5 text-custom-text-200 outline-none hover:bg-custom-background-90 hover:text-custom-text-100 ${
              isSidebarCollapsed ? "w-full" : ""
            }`}
            onClick={() => toggleSidebar(!isSidebarCollapsed)}
          >
            <MoveLeft className={`h-3.5 w-3.5 duration-300 ${isSidebarCollapsed ? "rotate-180" : ""}`} />
          </button>
        </Tooltip>
      </div>

      <div className="relative">
        <Transition
          show={isNeedHelpOpen}
          enter="transition ease-out duration-100"
          enterFrom="transform opacity-0 scale-95"
          enterTo="transform opacity-100 scale-100"
          leave="transition ease-in duration-75"
          leaveFrom="transform opacity-100 scale-100"
          leaveTo="transform opacity-0 scale-95"
        >
          <div
            className={`absolute bottom-2 min-w-[10rem] ${
              isSidebarCollapsed ? "left-full" : "-left-[75px]"
            } divide-y divide-custom-border-200 whitespace-nowrap rounded bg-custom-background-100 p-1 shadow-custom-shadow-xs`}
            ref={helpOptionsRef}
          >
            <div className="space-y-1 pb-2">
              {helpOptions.map(({ name, Icon, href }) => {
                if (href)
                  return (
                    <Link href={href} key={name} target="_blank">
                      <div className="flex items-center gap-x-2 rounded px-2 py-1 text-xs hover:bg-custom-background-80">
                        <div className="grid flex-shrink-0 place-items-center">
                          <Icon className="h-3.5 w-3.5 text-custom-text-200" size={14} />
                        </div>
                        <span className="text-xs">{name}</span>
                      </div>
                    </Link>
                  );
                else
                  return (
                    <button
                      key={name}
                      type="button"
                      className="flex w-full items-center gap-x-2 rounded px-2 py-1 text-xs hover:bg-custom-background-80"
                    >
                      <div className="grid flex-shrink-0 place-items-center">
                        <Icon className="h-3.5 w-3.5 text-custom-text-200" />
                      </div>
                      <span className="text-xs">{name}</span>
                    </button>
                  );
              })}
            </div>
            <div className="px-2 pb-1 pt-2 text-[10px]">Version: v{packageJson.version}</div>
          </div>
        </Transition>
      </div>
    </div>
  );
});<|MERGE_RESOLUTION|>--- conflicted
+++ resolved
@@ -8,11 +8,7 @@
 // ui
 import { DiscordIcon, GithubIcon, Tooltip } from "@plane/ui";
 // helpers
-<<<<<<< HEAD
-import { cn, WEB_BASE_URL } from "@/helpers/common.helper";
-=======
 import { WEB_BASE_URL, cn } from "@/helpers/common.helper";
->>>>>>> 1f2edd06
 // hooks
 import { useTheme } from "@/hooks/store";
 // assets
