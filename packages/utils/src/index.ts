--- conflicted
+++ resolved
@@ -22,11 +22,8 @@
 export * from "./page";
 export * from "./permission";
 export * from "./project-views";
-<<<<<<< HEAD
 export * from "./project";
-=======
 export * from "./recurring-work-items";
->>>>>>> 08446b79
 export * from "./rich-filters";
 export * from "./router";
 export * from "./string";
