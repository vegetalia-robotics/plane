--- conflicted
+++ resolved
@@ -1,9 +1,5 @@
 import * as React from "react";
-<<<<<<< HEAD
-import { cn } from "@/utils";
-=======
 import { cn } from "../utils";
->>>>>>> d317755a
 import { ETagSize, ETagVariant, getTagStyle, TTagSize, TTagVariant } from "./helper";
 
 export interface TagProps extends React.ComponentProps<"div"> {
