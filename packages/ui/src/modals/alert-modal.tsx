--- conflicted
+++ resolved
@@ -6,11 +6,7 @@
 // constants
 import { EModalPosition, EModalWidth } from "./constants";
 // helpers
-<<<<<<< HEAD
-import { cn } from "@/utils";
-=======
 import { cn } from "../utils";
->>>>>>> d317755a
 
 export type TModalVariant = "danger" | "primary";
 
