import React, { useEffect, useRef, useState } from "react";
import ReactDOM from "react-dom";
<<<<<<< HEAD
// plane helpers
import { useOutsideClickDetector } from "@plane/hooks";
// helpers
import { cn } from "@/utils";
=======
>>>>>>> d317755a
// hooks
import { usePlatformOS } from "../../hooks/use-platform-os";
// helpers
import { cn } from "../../utils";
// components
import { ContextMenuItem } from "./item";

export type TContextMenuItem = {
  key: string;
  customContent?: React.ReactNode;
  title?: string;
  description?: string;
  icon?: React.FC<any>;
  action: () => void;
  shouldRender?: boolean;
  closeOnClick?: boolean;
  disabled?: boolean;
  className?: string;
  iconClassName?: string;
  nestedMenuItems?: TContextMenuItem[];
};

// Portal component for nested menus
interface PortalProps {
  children: React.ReactNode;
  container?: Element | null;
}

export const Portal: React.FC<PortalProps> = ({ children, container }) => {
  const [mounted, setMounted] = React.useState(false);

  React.useEffect(() => {
    setMounted(true);
    return () => setMounted(false);
  }, []);

  if (!mounted) {
    return null;
  }

  const targetContainer = container || document.body;
  return ReactDOM.createPortal(children, targetContainer);
};

// Context for managing nested menus
export const ContextMenuContext = React.createContext<{
  closeAllSubmenus: () => void;
  registerSubmenu: (closeSubmenu: () => void) => () => void;
  portalContainer?: Element | null;
} | null>(null);

type ContextMenuProps = {
  parentRef: React.RefObject<HTMLElement>;
  items: TContextMenuItem[];
  portalContainer?: Element | null;
};

const ContextMenuWithoutPortal: React.FC<ContextMenuProps> = (props) => {
  const { parentRef, items, portalContainer } = props;
  // states
  const [isOpen, setIsOpen] = useState(false);
  const [position, setPosition] = useState({
    x: 0,
    y: 0,
  });
  const [activeItemIndex, setActiveItemIndex] = useState<number>(0);
  // refs
  const contextMenuRef = useRef<HTMLDivElement>(null);
  const submenuClosersRef = useRef<Set<() => void>>(new Set());
  // derived values
  const renderedItems = items.filter((item) => item.shouldRender !== false);
  const { isMobile } = usePlatformOS();

  const closeAllSubmenus = React.useCallback(() => {
    submenuClosersRef.current.forEach((closeSubmenu) => closeSubmenu());
  }, []);

  const registerSubmenu = React.useCallback((closeSubmenu: () => void) => {
    submenuClosersRef.current.add(closeSubmenu);
    return () => {
      submenuClosersRef.current.delete(closeSubmenu);
    };
  }, []);

  const handleClose = () => {
    closeAllSubmenus();
    setIsOpen(false);
    setActiveItemIndex(0);
  };

  // calculate position of context menu
  useEffect(() => {
    const parentElement = parentRef.current;
    const contextMenu = contextMenuRef.current;
    if (!parentElement || !contextMenu) return;

    const handleContextMenu = (e: MouseEvent) => {
      if (isMobile) return;

      e.preventDefault();
      e.stopPropagation();

      const contextMenuWidth = contextMenu.clientWidth;
      const contextMenuHeight = contextMenu.clientHeight;

      const clickX = e?.pageX || 0;
      const clickY = e?.pageY || 0;

      // check if there's enough space at the bottom, otherwise show at the top
      let top = clickY;
      if (clickY + contextMenuHeight > window.innerHeight) top = clickY - contextMenuHeight;

      // check if there's enough space on the right, otherwise show on the left
      let left = clickX;
      if (clickX + contextMenuWidth > window.innerWidth) left = clickX - contextMenuWidth;

      setPosition({ x: left, y: top });
      setIsOpen(true);
    };

    const hideContextMenu = (e: KeyboardEvent) => {
      if (isOpen && e.key === "Escape") handleClose();
    };

    parentElement.addEventListener("contextmenu", handleContextMenu);
    window.addEventListener("keydown", hideContextMenu);

    return () => {
      parentElement.removeEventListener("contextmenu", handleContextMenu);
      window.removeEventListener("keydown", hideContextMenu);
    };
  }, [contextMenuRef, isMobile, isOpen, parentRef, setIsOpen, setPosition]);

  // handle keyboard navigation
  useEffect(() => {
    const handleKeyDown = (e: KeyboardEvent) => {
      if (!isOpen) return;

      if (e.key === "ArrowDown") {
        e.preventDefault();
        setActiveItemIndex((prev) => (prev + 1) % renderedItems.length);
      }
      if (e.key === "ArrowUp") {
        e.preventDefault();
        setActiveItemIndex((prev) => (prev - 1 + renderedItems.length) % renderedItems.length);
      }
      if (e.key === "Enter") {
        e.preventDefault();
        const item = renderedItems[activeItemIndex];
        if (!item.disabled) {
          renderedItems[activeItemIndex].action();
          if (item.closeOnClick !== false) handleClose();
        }
      }
    };

    window.addEventListener("keydown", handleKeyDown);

    return () => {
      window.removeEventListener("keydown", handleKeyDown);
    };
  }, [activeItemIndex, isOpen, renderedItems, setIsOpen]);

  // Custom handler for nested menu portal clicks
  React.useEffect(() => {
    const handleDocumentClick = (event: MouseEvent) => {
      const target = event.target as HTMLElement;

      // Check if the click is on a nested menu element
      const isNestedMenuClick = target.closest('[data-context-submenu="true"]');
      const isMainMenuClick = contextMenuRef.current?.contains(target);

      // Also check if the target itself has the data attribute
      const isNestedMenuElement = target.hasAttribute("data-context-submenu");

      // If it's a nested menu click, main menu click, or nested menu element, don't close
      if (isNestedMenuClick || isMainMenuClick || isNestedMenuElement) {
        return;
      }

      // If menu is open and it's an outside click, close it
      if (isOpen) {
        handleClose();
      }
    };

    if (isOpen) {
      // Use capture phase to ensure we handle the event before other handlers
      document.addEventListener("mousedown", handleDocumentClick, true);
      return () => {
        document.removeEventListener("mousedown", handleDocumentClick, true);
      };
    }
  }, [isOpen, handleClose]);

  return (
    <div
      className={cn(
        "fixed h-screen w-screen top-0 left-0 cursor-default z-30 opacity-0 pointer-events-none transition-opacity",
        {
          "opacity-100 pointer-events-auto": isOpen,
        }
      )}
    >
      <div
        ref={contextMenuRef}
        className="fixed border-[0.5px] border-custom-border-300 bg-custom-background-100 shadow-custom-shadow-rg rounded-md px-2 py-2.5 max-h-72 min-w-[12rem] overflow-y-scroll vertical-scrollbar scrollbar-sm"
        style={{
          top: position.y,
          left: position.x,
        }}
        data-context-menu="true"
      >
        <ContextMenuContext.Provider value={{ closeAllSubmenus, registerSubmenu, portalContainer }}>
          {renderedItems.map((item, index) => (
            <ContextMenuItem
              key={item.key}
              handleActiveItem={() => setActiveItemIndex(index)}
              handleClose={handleClose}
              isActive={index === activeItemIndex}
              item={item}
            />
          ))}
        </ContextMenuContext.Provider>
      </div>
    </div>
  );
};

export const ContextMenu: React.FC<ContextMenuProps> = (props) => {
  let contextMenu = <ContextMenuWithoutPortal {...props} />;
  const portal = document.querySelector("#context-menu-portal");
  if (portal) contextMenu = ReactDOM.createPortal(contextMenu, portal);
  return contextMenu;
};<|MERGE_RESOLUTION|>--- conflicted
+++ resolved
@@ -1,12 +1,5 @@
 import React, { useEffect, useRef, useState } from "react";
 import ReactDOM from "react-dom";
-<<<<<<< HEAD
-// plane helpers
-import { useOutsideClickDetector } from "@plane/hooks";
-// helpers
-import { cn } from "@/utils";
-=======
->>>>>>> d317755a
 // hooks
 import { usePlatformOS } from "../../hooks/use-platform-os";
 // helpers
