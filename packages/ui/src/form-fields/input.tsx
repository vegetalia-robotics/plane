import * as React from "react";
// helpers
<<<<<<< HEAD
import { cn } from "@/utils";
=======
import { cn } from "../utils";
>>>>>>> d317755a

export interface InputProps extends React.InputHTMLAttributes<HTMLInputElement> {
  mode?: "primary" | "transparent" | "true-transparent";
  inputSize?: "xs" | "sm" | "md";
  hasError?: boolean;
  className?: string;
  autoComplete?: "on" | "off";
}

const Input = React.forwardRef<HTMLInputElement, InputProps>((props, ref) => {
  const {
    id,
    type,
    name,
    mode = "primary",
    inputSize = "sm",
    hasError = false,
    className = "",
    autoComplete = "off",
    ...rest
  } = props;

  return (
    <input
      id={id}
      ref={ref}
      type={type}
      name={name}
      className={cn(
        "block rounded-md bg-transparent text-sm placeholder-custom-text-400 focus:outline-none",
        {
          "rounded-md border-[0.5px] border-custom-border-200": mode === "primary",
          "rounded border-none bg-transparent ring-0 transition-all focus:ring-1 focus:ring-custom-primary":
            mode === "transparent",
          "rounded border-none bg-transparent ring-0": mode === "true-transparent",
          "border-red-500": hasError,
          "px-1.5 py-1": inputSize === "xs",
          "px-3 py-2": inputSize === "sm",
          "p-3": inputSize === "md",
        },
        className
      )}
      autoComplete={autoComplete}
      {...rest}
    />
  );
});

Input.displayName = "form-input-field";

export { Input };<|MERGE_RESOLUTION|>--- conflicted
+++ resolved
@@ -1,10 +1,6 @@
 import * as React from "react";
 // helpers
-<<<<<<< HEAD
-import { cn } from "@/utils";
-=======
 import { cn } from "../utils";
->>>>>>> d317755a
 
 export interface InputProps extends React.InputHTMLAttributes<HTMLInputElement> {
   mode?: "primary" | "transparent" | "true-transparent";
