--- conflicted
+++ resolved
@@ -1,14 +1,7 @@
 import { Avatar as AvatarPrimitive } from "@base-ui-components/react/avatar";
 import React from "react";
-<<<<<<< HEAD
 // utils
-import { cn } from "@/utils";
-=======
-// ui
-import { Tooltip } from "../tooltip";
-// helpers
 import { cn } from "../utils";
->>>>>>> d317755a
 
 export type TAvatarSize = "sm" | "md" | "base" | "lg" | number;
 
@@ -105,7 +98,6 @@
 
   const fallbackLetter = name?.[0]?.toUpperCase() ?? fallbackText ?? "?";
   return (
-<<<<<<< HEAD
     <div
       className={cn("grid place-items-center overflow-hidden", getBorderRadius(shape), {
         [sizeInfo.avatarSize]: !isAValidNumber(size),
@@ -125,42 +117,5 @@
         </AvatarPrimitive.Fallback>
       </AvatarPrimitive.Root>
     </div>
-=======
-    <Tooltip tooltipContent={fallbackText ?? name ?? "?"} disabled={!showTooltip}>
-      <div
-        className={cn("grid place-items-center overflow-hidden", getBorderRadius(shape), {
-          [sizeInfo.avatarSize]: !isAValidNumber(size),
-        })}
-        style={
-          isAValidNumber(size)
-            ? {
-                height: `${size}px`,
-                width: `${size}px`,
-              }
-            : {}
-        }
-        tabIndex={-1}
-      >
-        {src ? (
-          <img src={src} className={cn("h-full w-full", getBorderRadius(shape), className)} alt={name} />
-        ) : (
-          <div
-            className={cn(
-              sizeInfo.fontSize,
-              "grid h-full w-full place-items-center",
-              getBorderRadius(shape),
-              className
-            )}
-            style={{
-              backgroundColor: fallbackBackgroundColor ?? "#028375",
-              color: fallbackTextColor ?? "#ffffff",
-            }}
-          >
-            {name?.[0]?.toUpperCase() ?? fallbackText ?? "?"}
-          </div>
-        )}
-      </div>
-    </Tooltip>
->>>>>>> d317755a
   );
 };