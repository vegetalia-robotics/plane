--- conflicted
+++ resolved
@@ -64,8 +64,6 @@
 export * from "./sticky-note-icon";
 export * from "./bar-icon";
 export * from "./tree-map-icon";
-<<<<<<< HEAD
-=======
 export * from "./buildings-icon";
 export * from "./customers-icon";
 export * from "./customer-request-icon";
@@ -74,5 +72,4 @@
 export * from "./restricted-page-icon";
 export * from "./empty-page-icon";
 export * from "./moved-icon";
->>>>>>> 4c329b46
 export * from "./display-properties";