import React, { FC } from "react";
<<<<<<< HEAD
import { cn } from "@/utils";
=======
import { cn } from "../utils";
>>>>>>> d317755a
import { DropdownIcon, ISvgIcons } from "../icons";

type Props = {
  isOpen: boolean;
  title: React.ReactNode;
  hideChevron?: boolean;
  indicatorElement?: React.ReactNode;
  actionItemElement?: React.ReactNode;
  className?: string;
  titleClassName?: string;
  ChevronIcon?: React.FC<ISvgIcons>;
};

export const CollapsibleButton: FC<Props> = (props) => {
  const {
    isOpen,
    title,
    hideChevron = false,
    indicatorElement,
    actionItemElement,
    className = "",
    titleClassName = "",
    ChevronIcon = DropdownIcon,
  } = props;
  return (
    <div
      className={cn(
        "flex items-center justify-between gap-3 h-12 px-2.5 py-3 border-b border-custom-border-200",
        className
      )}
    >
      <div className="flex items-center gap-3.5">
        <div className="flex items-center gap-3">
          {!hideChevron && (
            <ChevronIcon
              className={cn("size-2 text-custom-text-300 hover:text-custom-text-200 duration-300", {
                "-rotate-90": !isOpen,
              })}
            />
          )}
          <span className={cn("text-base text-custom-text-100 font-medium", titleClassName)}>{title}</span>
        </div>
        {indicatorElement && indicatorElement}
      </div>
      {actionItemElement && isOpen && actionItemElement}
    </div>
  );
};<|MERGE_RESOLUTION|>--- conflicted
+++ resolved
@@ -1,9 +1,5 @@
 import React, { FC } from "react";
-<<<<<<< HEAD
-import { cn } from "@/utils";
-=======
 import { cn } from "../utils";
->>>>>>> d317755a
 import { DropdownIcon, ISvgIcons } from "../icons";
 
 type Props = {
