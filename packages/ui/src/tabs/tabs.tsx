--- conflicted
+++ resolved
@@ -2,11 +2,7 @@
 import React, { FC, useEffect, useState } from "react";
 // helpers
 import { useLocalStorage } from "@plane/hooks";
-<<<<<<< HEAD
-import { cn } from "@/utils";
-=======
 import { cn } from "../utils";
->>>>>>> d317755a
 // types
 import { TabList, TabListItem } from "./tab-list";
 
