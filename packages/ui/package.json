{
  "name": "@plane/ui",
  "description": "UI components shared across multiple apps internally",
  "private": true,
  "sideEffects": false,
  "license": "AGPL-3.0",
  "version": "0.27.1",
<<<<<<< HEAD
  "sideEffects": false,
  "license": "AGPL-3.0",
=======
  "main": "./dist/index.js",
  "module": "./dist/index.mjs",
  "types": "./dist/index.d.ts",
>>>>>>> 01b3e750
  "files": [
    "dist"
  ],
  "main": "./dist/index.js",
  "module": "./dist/index.mjs",
  "types": "./dist/index.d.ts",
  "scripts": {
    "dev": "tsup --watch",
    "build": "tsup --minify",
    "storybook": "storybook dev -p 6006",
    "build-storybook": "storybook build",
    "postcss": "postcss styles/globals.css -o styles/output.css --watch",
    "check:lint": "eslint . --max-warnings 0",
    "check:types": "tsc --noEmit",
    "check:format": "prettier --check \"**/*.{ts,tsx,md,json,css,scss}\"",
    "fix:lint": "eslint . --fix",
    "fix:format": "prettier --write \"**/*.{ts,tsx,md,json,css,scss}\"",
    "clean": "rm -rf .turbo && rm -rf .next && rm -rf node_modules && rm -rf dist"
  },
  "peerDependencies": {
    "react": "^18.3.1",
    "react-dom": "^18.3.1"
  },
  "dependencies": {
    "@atlaskit/pragmatic-drag-and-drop": "^1.1.10",
    "@atlaskit/pragmatic-drag-and-drop-hitbox": "^1.0.3",
    "@blueprintjs/core": "^4.16.3",
    "@blueprintjs/popover2": "^1.13.3",
    "@headlessui/react": "^1.7.3",
    "@plane/constants": "*",
    "@plane/hooks": "*",
    "@plane/types": "*",
    "@plane/utils": "*",
    "@popperjs/core": "^2.11.8",
    "@radix-ui/react-scroll-area": "^1.2.3",
    "clsx": "^2.0.0",
    "emoji-picker-react": "^4.5.16",
    "lodash": "^4.17.21",
    "lucide-react": "^0.469.0",
    "react-color": "^2.19.3",
    "react-day-picker": "9.5.0",
    "react-popper": "^2.3.0",
    "sonner": "^1.4.41",
    "tailwind-merge": "^2.0.0",
    "use-font-face-observer": "^1.2.2"
  },
  "devDependencies": {
    "@chromatic-com/storybook": "^1.4.0",
    "@plane/eslint-config": "*",
    "@plane/tailwind-config": "*",
    "@plane/typescript-config": "*",
    "@storybook/addon-essentials": "^8.1.1",
    "@storybook/addon-interactions": "^8.1.1",
    "@storybook/addon-links": "^8.1.1",
    "@storybook/addon-onboarding": "^8.1.1",
    "@storybook/addon-styling-webpack": "^1.0.0",
    "@storybook/addon-webpack5-compiler-swc": "^1.0.2",
    "@storybook/blocks": "^8.1.1",
    "@storybook/react": "^8.1.1",
    "@storybook/react-webpack5": "^8.1.1",
    "@storybook/test": "^8.1.1",
    "@types/lodash": "^4.17.6",
    "@types/node": "^20.5.2",
    "@types/react": "^18.3.11",
    "@types/react-color": "^3.0.12",
    "@types/react-dom": "^18.2.18",
    "autoprefixer": "^10.4.19",
    "postcss-cli": "^11.0.0",
    "postcss-nested": "^6.0.1",
    "storybook": "^8.1.1",
    "tsup": "8.4.0",
    "typescript": "5.8.3"
  }
}<|MERGE_RESOLUTION|>--- conflicted
+++ resolved
@@ -2,17 +2,9 @@
   "name": "@plane/ui",
   "description": "UI components shared across multiple apps internally",
   "private": true,
+  "version": "0.27.1",
   "sideEffects": false,
   "license": "AGPL-3.0",
-  "version": "0.27.1",
-<<<<<<< HEAD
-  "sideEffects": false,
-  "license": "AGPL-3.0",
-=======
-  "main": "./dist/index.js",
-  "module": "./dist/index.mjs",
-  "types": "./dist/index.d.ts",
->>>>>>> 01b3e750
   "files": [
     "dist"
   ],
