--- conflicted
+++ resolved
@@ -1,9 +1,5 @@
 export * from "./common";
 export * from "./filter";
 export * from "./layout";
-<<<<<<< HEAD
 export * from "./modal";
-=======
-export * from "./modal";
-export * from "./filter-extended"; // EE: filter-extended
->>>>>>> 626f0078
+export * from "./filter-extended"; // EE: filter-extended