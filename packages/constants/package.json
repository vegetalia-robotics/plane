--- conflicted
+++ resolved
@@ -31,16 +31,10 @@
     "@plane/types": "workspace:*"
   },
   "devDependencies": {
-<<<<<<< HEAD
     "@plane/eslint-config": "workspace:*",
     "@plane/typescript-config": "workspace:*",
     "@types/node": "^22.5.4",
-    "tsup": "8.4.0"
-=======
-    "@plane/eslint-config": "*",
-    "@plane/typescript-config": "*",
     "tsup": "8.4.0",
     "typescript": "5.8.3"
->>>>>>> 62065a6e
   }
 }