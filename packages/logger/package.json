{
  "name": "@plane/logger",
  "version": "0.27.1",
  "license": "AGPL-3.0",
  "description": "Logger shared across multiple apps internally",
  "private": true,
  "main": "./dist/index.js",
  "module": "./dist/index.js",
  "types": "./dist/index.d.ts",
  "exports": {
    ".": {
      "types": "./dist/index.d.ts",
<<<<<<< HEAD
      "import": "./dist/index.mjs",
=======
      "import": "./dist/index.js",
>>>>>>> 2e9778a0
      "require": "./dist/index.js"
    }
  },
  "files": [
    "dist/**"
  ],
  "scripts": {
    "build": "tsup --minify",
    "dev": "tsup --watch",
    "check:lint": "eslint . --max-warnings 0",
    "check:types": "tsc --noEmit",
    "check:format": "prettier --check \"**/*.{ts,tsx,md,json,css,scss}\"",
    "fix:lint": "eslint . --fix",
    "fix:format": "prettier --write \"**/*.{ts,tsx,md,json,css,scss}\"",
    "clean": "rm -rf .turbo && rm -rf .next && rm -rf node_modules && rm -rf dist"
  },
  "dependencies": {
    "@types/express": "^4.17.21",
    "express": "^4.21.2",
    "winston": "^3.17.0",
    "winston-daily-rotate-file": "^5.0.0"
  },
  "devDependencies": {
    "@plane/eslint-config": "*",
    "@plane/typescript-config": "*",
    "@types/node": "^22.5.4",
    "tsup": "8.4.0",
    "typescript": "5.8.3"
  }
}<|MERGE_RESOLUTION|>--- conflicted
+++ resolved
@@ -10,11 +10,7 @@
   "exports": {
     ".": {
       "types": "./dist/index.d.ts",
-<<<<<<< HEAD
-      "import": "./dist/index.mjs",
-=======
       "import": "./dist/index.js",
->>>>>>> 2e9778a0
       "require": "./dist/index.js"
     }
   },
