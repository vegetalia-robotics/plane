{
  "name": "@plane/logger",
  "version": "1.0.0",
  "license": "AGPL-3.0",
  "description": "Logger shared across multiple apps internally",
  "private": true,
  "main": "./dist/index.js",
  "module": "./dist/index.mjs",
  "types": "./dist/index.d.ts",
  "exports": {
    ".": {
      "types": "./dist/index.d.ts",
      "import": "./dist/index.mjs",
      "require": "./dist/index.js"
    }
  },
  "files": [
    "dist/**"
  ],
  "scripts": {
    "build": "tsdown",
    "dev": "tsdown --watch",
    "check:lint": "eslint . --max-warnings 0",
    "check:types": "tsc --noEmit",
    "check:format": "prettier --check \"**/*.{ts,tsx,md,json,css,scss}\"",
    "fix:lint": "eslint . --fix",
    "fix:format": "prettier --write \"**/*.{ts,tsx,md,json,css,scss}\"",
    "clean": "rm -rf .turbo && rm -rf .next && rm -rf node_modules && rm -rf dist"
  },
  "dependencies": {
    "express-winston": "^4.2.0",
    "winston": "^3.17.0"
  },
  "devDependencies": {
    "@plane/eslint-config": "workspace:*",
    "@plane/typescript-config": "workspace:*",
    "@types/express": "^4.17.21",
    "@types/node": "^20.14.9",
<<<<<<< HEAD
    "tsup": "8.4.0",
    "typescript": "5.8.3"
=======
    "tsdown": "catalog:",
    "typescript": "catalog:"
>>>>>>> 9965fc75
  }
}<|MERGE_RESOLUTION|>--- conflicted
+++ resolved
@@ -36,12 +36,7 @@
     "@plane/typescript-config": "workspace:*",
     "@types/express": "^4.17.21",
     "@types/node": "^20.14.9",
-<<<<<<< HEAD
-    "tsup": "8.4.0",
-    "typescript": "5.8.3"
-=======
     "tsdown": "catalog:",
     "typescript": "catalog:"
->>>>>>> 9965fc75
   }
 }