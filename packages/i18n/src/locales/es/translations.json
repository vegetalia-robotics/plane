{
  "sidebar": {
    "projects": "Proyectos",
    "pages": "Páginas",
    "new_work_item": "Nuevo elemento de trabajo",
    "home": "Inicio",
    "your_work": "Tu trabajo",
    "inbox": "Bandeja de entrada",
    "workspace": "Espacio de trabajo",
    "views": "Vistas",
    "analytics": "Análisis",
    "work_items": "Elementos de trabajo",
    "cycles": "Ciclos",
    "modules": "Módulos",
    "intake": "Entrada",
    "drafts": "Borradores",
    "favorites": "Favoritos",
    "pro": "Pro",
    "upgrade": "Mejorar"
  },
  "auth": {
    "common": {
      "email": {
        "label": "Correo electrónico",
        "placeholder": "nombre@empresa.com",
        "errors": {
          "required": "El correo electrónico es obligatorio",
          "invalid": "El correo electrónico no es válido"
        }
      },
      "password": {
        "label": "Contraseña",
        "set_password": "Establecer una contraseña",
        "placeholder": "Ingresa la contraseña",
        "confirm_password": {
          "label": "Confirmar contraseña",
          "placeholder": "Confirmar contraseña"
        },
        "current_password": {
          "label": "Contraseña actual"
        },
        "new_password": {
          "label": "Nueva contraseña",
          "placeholder": "Ingresa nueva contraseña"
        },
        "change_password": {
          "label": {
            "default": "Cambiar contraseña",
            "submitting": "Cambiando contraseña"
          }
        },
        "errors": {
          "match": "Las contraseñas no coinciden",
          "empty": "Por favor ingresa tu contraseña",
          "length": "La contraseña debe tener más de 8 caracteres",
          "strength": {
            "weak": "La contraseña es débil",
            "strong": "La contraseña es fuerte"
          }
        },
        "submit": "Establecer contraseña",
        "toast": {
          "change_password": {
            "success": {
              "title": "¡Éxito!",
              "message": "Contraseña cambiada exitosamente."
            },
            "error": {
              "title": "¡Error!",
              "message": "Algo salió mal. Por favor intenta de nuevo."
            }
          }
        }
      },
      "unique_code": {
        "label": "Código único",
        "placeholder": "obtiene-establece-vuela",
        "paste_code": "Pega el código enviado a tu correo electrónico",
        "requesting_new_code": "Solicitando nuevo código",
        "sending_code": "Enviando código"
      },
      "already_have_an_account": "¿Ya tienes una cuenta?",
      "login": "Iniciar sesión",
      "create_account": "Crear una cuenta",
      "new_to_plane": "¿Nuevo en Plane?",
      "back_to_sign_in": "Volver a iniciar sesión",
      "resend_in": "Reenviar en {seconds} segundos",
      "sign_in_with_unique_code": "Iniciar sesión con código único",
      "forgot_password": "¿Olvidaste tu contraseña?"
    },
    "sign_up": {
      "header": {
        "label": "Crea una cuenta para comenzar a gestionar el trabajo con tu equipo.",
        "step": {
          "email": {
            "header": "Registrarse",
            "sub_header": ""
          },
          "password": {
            "header": "Registrarse",
            "sub_header": "Regístrate usando una combinación de correo electrónico y contraseña."
          },
          "unique_code": {
            "header": "Registrarse",
            "sub_header": "Regístrate usando un código único enviado a la dirección de correo electrónico anterior."
          }
        }
      },
      "errors": {
        "password": {
          "strength": "Intenta establecer una contraseña fuerte para continuar"
        }
      }
    },
    "sign_in": {
      "header": {
        "label": "Inicia sesión para comenzar a gestionar el trabajo con tu equipo.",
        "step": {
          "email": {
            "header": "Iniciar sesión o registrarse",
            "sub_header": ""
          },
          "password": {
            "header": "Iniciar sesión o registrarse",
            "sub_header": "Usa tu combinación de correo electrónico y contraseña para iniciar sesión."
          },
          "unique_code": {
            "header": "Iniciar sesión o registrarse",
            "sub_header": "Inicia sesión usando un código único enviado a la dirección de correo electrónico anterior."
          }
        }
      }
    },
    "forgot_password": {
      "title": "Restablecer tu contraseña",
      "description": "Ingresa la dirección de correo electrónico verificada de tu cuenta de usuario y te enviaremos un enlace para restablecer la contraseña.",
      "email_sent": "Enviamos el enlace de restablecimiento a tu dirección de correo electrónico",
      "send_reset_link": "Enviar enlace de restablecimiento",
      "errors": {
        "smtp_not_enabled": "Vemos que tu administrador no ha habilitado SMTP, no podremos enviar un enlace para restablecer la contraseña"
      },
      "toast": {
        "success": {
          "title": "Correo enviado",
          "message": "Revisa tu bandeja de entrada para encontrar un enlace para restablecer tu contraseña. Si no aparece en unos minutos, revisa tu carpeta de spam."
        },
        "error": {
          "title": "¡Error!",
          "message": "Algo salió mal. Por favor intenta de nuevo."
        }
      }
    },
    "reset_password": {
      "title": "Establecer nueva contraseña",
      "description": "Asegura tu cuenta con una contraseña fuerte"
    },
    "set_password": {
      "title": "Asegura tu cuenta",
      "description": "Establecer una contraseña te ayuda a iniciar sesión de forma segura"
    },
    "sign_out": {
      "toast": {
        "error": {
          "title": "¡Error!",
          "message": "Error al cerrar sesión. Por favor intenta de nuevo."
        }
      }
    }
  },
  "submit": "Enviar",
  "cancel": "Cancelar",
  "loading": "Cargando",
  "error": "Error",
  "success": "Éxito",
  "warning": "Advertencia",
  "info": "Información",
  "close": "Cerrar",
  "yes": "Sí",
  "no": "No",
  "ok": "Aceptar",
  "name": "Nombre",
  "description": "Descripción",
  "search": "Buscar",
  "add_member": "Agregar miembro",
  "adding_members": "Agregando miembros",
  "remove_member": "Eliminar miembro",
  "add_members": "Agregar miembros",
  "adding_member": "Agregando miembros",
  "remove_members": "Eliminar miembros",
  "add": "Agregar",
  "adding": "Agregando",
  "remove": "Eliminar",
  "add_new": "Agregar nuevo",
  "remove_selected": "Eliminar seleccionados",
  "first_name": "Nombre",
  "last_name": "Apellido",
  "email": "Correo electrónico",
  "display_name": "Nombre para mostrar",
  "role": "Rol",
  "timezone": "Zona horaria",
  "avatar": "Avatar",
  "cover_image": "Imagen de portada",
  "password": "Contraseña",
  "change_cover": "Cambiar portada",
  "language": "Idioma",
  "saving": "Guardando",
  "save_changes": "Guardar cambios",
  "deactivate_account": "Desactivar cuenta",
  "deactivate_account_description": "Al desactivar una cuenta, todos los datos y recursos dentro de esa cuenta se eliminarán permanentemente y no se podrán recuperar.",
  "profile_settings": "Configuración del perfil",
  "your_account": "Tu cuenta",
  "security": "Seguridad",
  "activity": "Actividad",
  "appearance": "Apariencia",
  "notifications": "Notificaciones",
  "connections": "Conexiones",
  "workspaces": "Espacios de trabajo",
  "create_workspace": "Crear espacio de trabajo",
  "invitations": "Invitaciones",
  "summary": "Resumen",
  "assigned": "Asignado",
  "created": "Creado",
  "subscribed": "Suscrito",
  "you_do_not_have_the_permission_to_access_this_page": "No tienes permiso para acceder a esta página.",
  "something_went_wrong_please_try_again": "Algo salió mal. Por favor, inténtalo de nuevo.",
  "load_more": "Cargar más",
  "select_or_customize_your_interface_color_scheme": "Selecciona o personaliza el esquema de color de tu interfaz.",
  "select_the_cursor_motion_style_that_feels_right_for_you": "Selecciona el estilo de movimiento del cursor que te parezca adecuado.",
  "theme": "Tema",
  "smooth_cursor": "Cursor suave",
  "system_preference": "Preferencia del sistema",
  "light": "Claro",
  "dark": "Oscuro",
  "light_contrast": "Alto contraste claro",
  "dark_contrast": "Alto contraste oscuro",
  "custom": "Tema personalizado",
  "select_your_theme": "Selecciona tu tema",
  "customize_your_theme": "Personaliza tu tema",
  "background_color": "Color de fondo",
  "text_color": "Color del texto",
  "primary_color": "Color primario (Tema)",
  "sidebar_background_color": "Color de fondo de la barra lateral",
  "sidebar_text_color": "Color del texto de la barra lateral",
  "set_theme": "Establecer tema",
  "enter_a_valid_hex_code_of_6_characters": "Ingresa un código hexadecimal válido de 6 caracteres",
  "background_color_is_required": "El color de fondo es requerido",
  "text_color_is_required": "El color del texto es requerido",
  "primary_color_is_required": "El color primario es requerido",
  "sidebar_background_color_is_required": "El color de fondo de la barra lateral es requerido",
  "sidebar_text_color_is_required": "El color del texto de la barra lateral es requerido",
  "updating_theme": "Actualizando tema",
  "theme_updated_successfully": "Tema actualizado exitosamente",
  "failed_to_update_the_theme": "Error al actualizar el tema",
  "email_notifications": "Notificaciones por correo electrónico",
  "stay_in_the_loop_on_issues_you_are_subscribed_to_enable_this_to_get_notified": "Mantente al tanto de los elementos de trabajo a los que estás suscrito. Activa esto para recibir notificaciones.",
  "email_notification_setting_updated_successfully": "Configuración de notificaciones por correo electrónico actualizada exitosamente",
  "failed_to_update_email_notification_setting": "Error al actualizar la configuración de notificaciones por correo electrónico",
  "notify_me_when": "Notificarme cuando",
  "property_changes": "Cambios de propiedades",
  "property_changes_description": "Notificarme cuando cambien las propiedades de los elementos de trabajo como asignados, prioridad, estimaciones o cualquier otra cosa.",
  "state_change": "Cambio de estado",
  "state_change_description": "Notificarme cuando los elementos de trabajo se muevan a un estado diferente",
  "issue_completed": "Elemento de trabajo completado",
  "issue_completed_description": "Notificarme solo cuando se complete un elemento de trabajo",
  "comments": "Comentarios",
  "comments_description": "Notificarme cuando alguien deje un comentario en el elemento de trabajo",
  "mentions": "Menciones",
  "mentions_description": "Notificarme solo cuando alguien me mencione en los comentarios o descripción",
  "old_password": "Contraseña anterior",
  "general_settings": "Configuración general",
  "sign_out": "Cerrar sesión",
  "signing_out": "Cerrando sesión",
  "active_cycles": "Ciclos activos",
  "active_cycles_description": "Monitorea ciclos en todos los proyectos, rastrea elementos de trabajo de alta prioridad y enfócate en los ciclos que necesitan atención.",
  "on_demand_snapshots_of_all_your_cycles": "Instantáneas bajo demanda de todos tus ciclos",
  "upgrade": "Actualizar",
  "10000_feet_view": "Vista panorámica de todos los ciclos activos.",
  "10000_feet_view_description": "Aléjate para ver los ciclos en ejecución en todos tus proyectos a la vez en lugar de ir de Ciclo en Ciclo en cada proyecto.",
  "get_snapshot_of_each_active_cycle": "Obtén una instantánea de cada ciclo activo.",
  "get_snapshot_of_each_active_cycle_description": "Rastrea métricas de alto nivel para todos los ciclos activos, ve su estado de progreso y obtén una idea del alcance contra los plazos.",
  "compare_burndowns": "Compara los burndowns.",
  "compare_burndowns_description": "Monitorea cómo se está desempeñando cada uno de tus equipos con un vistazo al informe de burndown de cada ciclo.",
  "quickly_see_make_or_break_issues": "Ve rápidamente los elementos de trabajo críticos.",
  "quickly_see_make_or_break_issues_description": "Previsualiza elementos de trabajo de alta prioridad para cada ciclo contra fechas de vencimiento. Vélos todos por ciclo con un clic.",
  "zoom_into_cycles_that_need_attention": "Enfócate en los ciclos que necesitan atención.",
  "zoom_into_cycles_that_need_attention_description": "Investiga el estado de cualquier ciclo que no se ajuste a las expectativas con un clic.",
  "stay_ahead_of_blockers": "Mantente adelante de los bloqueadores.",
  "stay_ahead_of_blockers_description": "Detecta desafíos de un proyecto a otro y ve dependencias entre ciclos que no son obvias desde ninguna otra vista.",
  "analytics": "Análisis",
  "workspace_invites": "Invitaciones al espacio de trabajo",
  "enter_god_mode": "Entrar en modo dios",
  "workspace_logo": "Logo del espacio de trabajo",
  "new_issue": "Nuevo elemento de trabajo",
  "your_work": "Tu trabajo",
  "workspace_dashboards": "Paneles de control",
  "drafts": "Borradores",
  "projects": "Proyectos",
  "views": "Vistas",
  "workspace": "Espacio de trabajo",
  "archives": "Archivos",
  "settings": "Configuración",
  "failed_to_move_favorite": "Error al mover favorito",
  "favorites": "Favoritos",
  "no_favorites_yet": "Aún no hay favoritos",
  "create_folder": "Crear carpeta",
  "new_folder": "Nueva carpeta",
  "favorite_updated_successfully": "Favorito actualizado exitosamente",
  "favorite_created_successfully": "Favorito creado exitosamente",
  "folder_already_exists": "La carpeta ya existe",
  "folder_name_cannot_be_empty": "El nombre de la carpeta no puede estar vacío",
  "something_went_wrong": "Algo salió mal",
  "failed_to_reorder_favorite": "Error al reordenar favorito",
  "favorite_removed_successfully": "Favorito eliminado exitosamente",
  "failed_to_create_favorite": "Error al crear favorito",
  "failed_to_rename_favorite": "Error al renombrar favorito",
  "project_link_copied_to_clipboard": "Enlace del proyecto copiado al portapapeles",
  "link_copied": "Enlace copiado",
  "add_project": "Agregar proyecto",
  "create_project": "Crear proyecto",
  "failed_to_remove_project_from_favorites": "No se pudo eliminar el proyecto de favoritos. Por favor, inténtalo de nuevo.",
  "project_created_successfully": "Proyecto creado exitosamente",
  "project_created_successfully_description": "Proyecto creado exitosamente. Ahora puedes comenzar a agregar elementos de trabajo.",
  "project_cover_image_alt": "Imagen de portada del proyecto",
  "name_is_required": "El nombre es requerido",
  "title_should_be_less_than_255_characters": "El título debe tener menos de 255 caracteres",
  "project_name": "Nombre del proyecto",
  "project_id_must_be_at_least_1_character": "El ID del proyecto debe tener al menos 1 carácter",
  "project_id_must_be_at_most_5_characters": "El ID del proyecto debe tener como máximo 5 caracteres",
  "project_id": "ID del proyecto",
  "project_id_tooltip_content": "Te ayuda a identificar elementos de trabajo en el proyecto de manera única. Máximo 5 caracteres.",
  "description_placeholder": "Descripción",
  "only_alphanumeric_non_latin_characters_allowed": "Solo se permiten caracteres alfanuméricos y no latinos.",
  "project_id_is_required": "El ID del proyecto es requerido",
  "project_id_allowed_char": "Solo se permiten caracteres alfanuméricos y no latinos.",
  "project_id_min_char": "El ID del proyecto debe tener al menos 1 carácter",
  "project_id_max_char": "El ID del proyecto debe tener como máximo 5 caracteres",
  "project_description_placeholder": "Ingresa la descripción del proyecto",
  "select_network": "Seleccionar red",
  "lead": "Líder",
  "date_range": "Rango de fechas",
  "private": "Privado",
  "public": "Público",
  "accessible_only_by_invite": "Accesible solo por invitación",
  "anyone_in_the_workspace_except_guests_can_join": "Cualquiera en el espacio de trabajo excepto invitados puede unirse",
  "creating": "Creando",
  "creating_project": "Creando proyecto",
  "adding_project_to_favorites": "Agregando proyecto a favoritos",
  "project_added_to_favorites": "Proyecto agregado a favoritos",
  "couldnt_add_the_project_to_favorites": "No se pudo agregar el proyecto a favoritos. Por favor, inténtalo de nuevo.",
  "removing_project_from_favorites": "Eliminando proyecto de favoritos",
  "project_removed_from_favorites": "Proyecto eliminado de favoritos",
  "couldnt_remove_the_project_from_favorites": "No se pudo eliminar el proyecto de favoritos. Por favor, inténtalo de nuevo.",
  "add_to_favorites": "Agregar a favoritos",
  "remove_from_favorites": "Eliminar de favoritos",
  "publish_project": "Publicar proyecto",
  "publish": "Publicar",
  "copy_link": "Copiar enlace",
  "leave_project": "Abandonar proyecto",
  "join_the_project_to_rearrange": "Únete al proyecto para reorganizar",
  "drag_to_rearrange": "Arrastra para reorganizar",
  "congrats": "¡Felicitaciones!",
  "open_project": "Abrir proyecto",
  "issues": "Elementos de trabajo",
  "cycles": "Ciclos",
  "modules": "Módulos",
  "pages": "Páginas",
  "intake": "Entrada",
  "time_tracking": "Seguimiento de tiempo",
  "work_management": "Gestión del trabajo",
  "projects_and_issues": "Proyectos y elementos de trabajo",
  "projects_and_issues_description": "Activa o desactiva estos en este proyecto.",
  "cycles_description": "Organiza el trabajo por proyecto en períodos de tiempo y ajusta la duración según sea necesario. Un ciclo puede ser de 2 semanas y el siguiente de 1 semana.",
  "modules_description": "Organiza el trabajo en subproyectos con líderes y responsables dedicados.",
  "views_description": "Guarda ordenamientos, filtros y opciones de visualización personalizadas o compártelos con tu equipo.",
  "pages_description": "Crea y edita contenido libre; notas, documentos, lo que sea.",
  "intake_description": "Permite que personas ajenas al equipo compartan errores, comentarios y sugerencias sin interrumpir tu flujo de trabajo.",
  "time_tracking_description": "Registra el tiempo dedicado a elementos de trabajo y proyectos.",
  "work_management_description": "Gestiona tu trabajo y proyectos con facilidad.",
  "documentation": "Documentación",
  "message_support": "Mensaje al soporte",
  "contact_sales": "Contactar ventas",
  "hyper_mode": "Modo Hyper",
  "keyboard_shortcuts": "Atajos de teclado",
  "whats_new": "¿Qué hay de nuevo?",
  "version": "Versión",
  "we_are_having_trouble_fetching_the_updates": "Estamos teniendo problemas para obtener las actualizaciones.",
  "our_changelogs": "nuestros registros de cambios",
  "for_the_latest_updates": "para las últimas actualizaciones.",
  "please_visit": "Por favor visita",
  "docs": "Documentación",
  "full_changelog": "Registro de cambios completo",
  "support": "Soporte",
  "discord": "Discord",
  "powered_by_plane_pages": "Desarrollado por Plane Pages",
  "please_select_at_least_one_invitation": "Por favor selecciona al menos una invitación.",
  "please_select_at_least_one_invitation_description": "Por favor selecciona al menos una invitación para unirte al espacio de trabajo.",
  "we_see_that_someone_has_invited_you_to_join_a_workspace": "Vemos que alguien te ha invitado a unirte a un espacio de trabajo",
  "join_a_workspace": "Únete a un espacio de trabajo",
  "we_see_that_someone_has_invited_you_to_join_a_workspace_description": "Vemos que alguien te ha invitado a unirte a un espacio de trabajo",
  "join_a_workspace_description": "Únete a un espacio de trabajo",
  "accept_and_join": "Aceptar y unirse",
  "go_home": "Ir a inicio",
  "no_pending_invites": "No hay invitaciones pendientes",
  "you_can_see_here_if_someone_invites_you_to_a_workspace": "Puedes ver aquí si alguien te invita a un espacio de trabajo",
  "back_to_home": "Volver a inicio",
  "workspace_name": "nombre-del-espacio-de-trabajo",
  "deactivate_your_account": "Desactivar tu cuenta",
  "deactivate_your_account_description": "Una vez desactivada, no se te podrán asignar elementos de trabajo ni se te facturará por tu espacio de trabajo. Para reactivar tu cuenta, necesitarás una invitación a un espacio de trabajo con esta dirección de correo electrónico.",
  "deactivating": "Desactivando",
  "confirm": "Confirmar",
  "confirming": "Confirmando",
  "draft_created": "Borrador creado",
  "issue_created_successfully": "Elemento de trabajo creado exitosamente",
  "draft_creation_failed": "Error al crear borrador",
  "issue_creation_failed": "Error al crear elemento de trabajo",
  "draft_issue": "Borrador de elemento de trabajo",
  "issue_updated_successfully": "Elemento de trabajo actualizado exitosamente",
  "issue_could_not_be_updated": "El elemento de trabajo no pudo ser actualizado",
  "create_a_draft": "Crear un borrador",
  "save_to_drafts": "Guardar en borradores",
  "save": "Guardar",
  "update": "Actualizar",
  "updating": "Actualizando",
  "create_new_issue": "Crear nuevo elemento de trabajo",
  "editor_is_not_ready_to_discard_changes": "El editor no está listo para descartar cambios",
  "failed_to_move_issue_to_project": "Error al mover elemento de trabajo al proyecto",
  "create_more": "Crear más",
  "add_to_project": "Agregar al proyecto",
  "discard": "Descartar",
  "duplicate_issue_found": "Se encontró un elemento de trabajo duplicado",
  "duplicate_issues_found": "Se encontraron elementos de trabajo duplicados",
  "no_matching_results": "No hay resultados coincidentes",
  "title_is_required": "El título es requerido",
  "title": "Título",
  "state": "Estado",
  "priority": "Prioridad",
  "none": "Ninguno",
  "urgent": "Urgente",
  "high": "Alta",
  "medium": "Media",
  "low": "Baja",
  "members": "Miembros",
  "assignee": "Asignado",
  "assignees": "Asignados",
  "you": "Tú",
  "labels": "Etiquetas",
  "create_new_label": "Crear nueva etiqueta",
  "start_date": "Fecha de inicio",
  "end_date": "Fecha de fin",
  "due_date": "Fecha de vencimiento",
  "estimate": "Estimación",
  "change_parent_issue": "Cambiar elemento de trabajo padre",
  "remove_parent_issue": "Eliminar elemento de trabajo padre",
  "add_parent": "Agregar padre",
  "loading_members": "Cargando miembros",
  "view_link_copied_to_clipboard": "Enlace de vista copiado al portapapeles.",
  "required": "Requerido",
  "optional": "Opcional",
  "Cancel": "Cancelar",
  "edit": "Editar",
  "archive": "Archivar",
  "restore": "Restaurar",
  "open_in_new_tab": "Abrir en nueva pestaña",
  "delete": "Eliminar",
  "deleting": "Eliminando",
  "make_a_copy": "Hacer una copia",
  "move_to_project": "Mover al proyecto",
  "good": "Buenos",
  "morning": "días",
  "afternoon": "tardes",
  "evening": "noches",
  "show_all": "Mostrar todo",
  "show_less": "Mostrar menos",
  "no_data_yet": "Aún no hay datos",
  "syncing": "Sincronizando",
  "add_work_item": "Agregar elemento de trabajo",
  "advanced_description_placeholder": "Presiona '/' para comandos",
  "create_work_item": "Crear elemento de trabajo",
  "attachments": "Archivos adjuntos",
  "declining": "Rechazando",
  "declined": "Rechazado",
  "decline": "Rechazar",
  "unassigned": "Sin asignar",
  "work_items": "Elementos de trabajo",
  "add_link": "Agregar enlace",
  "points": "Puntos",
  "no_assignee": "Sin asignado",
  "no_assignees_yet": "Aún no hay asignados",
  "no_labels_yet": "Aún no hay etiquetas",
  "ideal": "Ideal",
  "current": "Actual",
  "no_matching_members": "No hay miembros coincidentes",
  "leaving": "Abandonando",
  "removing": "Eliminando",
  "leave": "Abandonar",
  "refresh": "Actualizar",
  "refreshing": "Actualizando",
  "refresh_status": "Actualizar estado",
  "prev": "Anterior",
  "next": "Siguiente",
  "re_generating": "Regenerando",
  "re_generate": "Regenerar",
  "re_generate_key": "Regenerar clave",
  "export": "Exportar",
  "member": "{count, plural, one{# miembro} other{# miembros}}",
  "new_password_must_be_different_from_old_password": "La nueva contraseña debe ser diferente a la contraseña anterior",
  "edited": "Modificado",
  "bot": "Bot",
  "project_view": {
    "sort_by": {
      "created_at": "Creado el",
      "updated_at": "Actualizado el",
      "name": "Nombre"
    }
  },
  "toast": {
    "success": "¡Éxito!",
    "error": "¡Error!"
  },
  "links": {
    "toasts": {
      "created": {
        "title": "Enlace creado",
        "message": "El enlace se ha creado correctamente"
      },
      "not_created": {
        "title": "Enlace no creado",
        "message": "No se pudo crear el enlace"
      },
      "updated": {
        "title": "Enlace actualizado",
        "message": "El enlace se ha actualizado correctamente"
      },
      "not_updated": {
        "title": "Enlace no actualizado",
        "message": "No se pudo actualizar el enlace"
      },
      "removed": {
        "title": "Enlace eliminado",
        "message": "El enlace se ha eliminado correctamente"
      },
      "not_removed": {
        "title": "Enlace no eliminado",
        "message": "No se pudo eliminar el enlace"
      }
    }
  },
  "home": {
    "empty": {
      "quickstart_guide": "Guía de inicio rápido",
      "not_right_now": "Ahora no",
      "create_project": {
        "title": "Crear un proyecto",
        "description": "La mayoría de las cosas comienzan con un proyecto en Plane.",
        "cta": "Comenzar"
      },
      "invite_team": {
        "title": "Invita a tu equipo",
        "description": "Construye, implementa y gestiona con compañeros de trabajo.",
        "cta": "Hazlos entrar"
      },
      "configure_workspace": {
        "title": "Configura tu espacio de trabajo.",
        "description": "Activa o desactiva funciones o ve más allá.",
        "cta": "Configurar este espacio de trabajo"
      },
      "personalize_account": {
        "title": "Haz Plane tuyo.",
        "description": "Elige tu foto, colores y más.",
        "cta": "Personalizar ahora"
      },
      "widgets": {
        "title": "Está Silencioso Sin Widgets, Actívalos",
        "description": "Parece que todos tus widgets están desactivados. ¡Actívalos\nahora para mejorar tu experiencia!",
        "primary_button": {
          "text": "Gestionar widgets"
        }
      }
    },
    "quick_links": {
      "empty": "Guarda enlaces a cosas de trabajo que te gustaría tener a mano.",
      "add": "Agregar enlace rápido",
      "title": "Enlace rápido",
      "title_plural": "Enlaces rápidos"
    },
    "recents": {
      "title": "Recientes",
      "empty": {
        "project": "Tus proyectos recientes aparecerán aquí una vez que visites uno.",
        "page": "Tus páginas recientes aparecerán aquí una vez que visites una.",
        "issue": "Tus elementos de trabajo recientes aparecerán aquí una vez que visites uno.",
        "default": "Aún no tienes elementos recientes."
      },
      "filters": {
        "all": "Todos",
        "projects": "Proyectos",
        "pages": "Páginas",
        "issues": "Elementos de trabajo"
      }
    },
    "new_at_plane": {
      "title": "Nuevo en Plane"
    },
    "quick_tutorial": {
      "title": "Tutorial rápido"
    },
    "widget": {
      "reordered_successfully": "Widget reordenado correctamente.",
      "reordering_failed": "Ocurrió un error al reordenar el widget."
    },
    "manage_widgets": "Gestionar widgets",
    "title": "Inicio",
    "star_us_on_github": "Danos una estrella en GitHub"
  },
  "link": {
    "modal": {
      "url": {
        "text": "URL",
        "required": "La URL no es válida",
        "placeholder": "Escribe o pega una URL"
      },
      "title": {
        "text": "Título a mostrar",
        "placeholder": "Cómo te gustaría ver este enlace"
      }
    }
  },
  "common": {
    "all": "Todo",
    "states": "Estados",
    "state": "Estado",
    "state_groups": "Grupos de estados",
    "state_group": "Grupos de estado",
    "priorities": "Prioridades",
    "priority": "Prioridad",
    "team_project": "Proyecto de equipo",
    "project": "Proyecto",
    "cycle": "Ciclo",
    "cycles": "Ciclos",
    "module": "Módulo",
    "modules": "Módulos",
    "labels": "Etiquetas",
    "label": "Etiqueta",
    "assignees": "Asignados",
    "assignee": "Asignado",
    "created_by": "Creado por",
    "none": "Ninguno",
    "link": "Enlace",
    "estimates": "Estimaciones",
    "estimate": "Estimación",
    "created_at": "Creado en",
    "completed_at": "Completado en",
    "layout": "Diseño",
    "filters": "Filtros",
    "display": "Mostrar",
    "load_more": "Cargar más",
    "activity": "Actividad",
    "analytics": "Análisis",
    "dates": "Fechas",
    "success": "¡Éxito!",
    "something_went_wrong": "Algo salió mal",
    "error": {
      "label": "¡Error!",
      "message": "Ocurrió un error. Por favor, inténtalo de nuevo."
    },
    "group_by": "Agrupar por",
    "epic": "Epic",
    "epics": "Epics",
    "work_item": "Elemento de trabajo",
    "work_items": "Elementos de trabajo",
    "sub_work_item": "Sub-elemento de trabajo",
    "add": "Agregar",
    "warning": "Advertencia",
    "updating": "Actualizando",
    "adding": "Agregando",
    "update": "Actualizar",
    "creating": "Creando",
    "create": "Crear",
    "cancel": "Cancelar",
    "description": "Descripción",
    "title": "Título",
    "attachment": "Archivo adjunto",
    "general": "General",
    "features": "Características",
    "automation": "Automatización",
    "project_name": "Nombre del proyecto",
    "project_id": "ID del proyecto",
    "project_timezone": "Zona horaria del proyecto",
    "created_on": "Creado el",
    "update_project": "Actualizar proyecto",
    "identifier_already_exists": "El identificador ya existe",
    "add_more": "Agregar más",
    "defaults": "Valores predeterminados",
    "add_label": "Agregar etiqueta",
    "customize_time_range": "Personalizar rango de tiempo",
    "loading": "Cargando",
    "attachments": "Archivos adjuntos",
    "property": "Propiedad",
    "properties": "Propiedades",
    "parent": "Padre",
    "page": "página",
    "remove": "Eliminar",
    "archiving": "Archivando",
    "archive": "Archivar",
    "access": {
      "public": "Público",
      "private": "Privado"
    },
    "done": "Hecho",
    "sub_work_items": "Sub-elementos de trabajo",
    "comment": "Comentario",
    "workspace_level": "Nivel de espacio de trabajo",
    "order_by": {
      "label": "Ordenar por",
      "manual": "Manual",
      "last_created": "Último creado",
      "last_updated": "Última actualización",
      "start_date": "Fecha de inicio",
      "due_date": "Fecha de vencimiento",
      "asc": "Ascendente",
      "desc": "Descendente",
      "updated_on": "Actualizado el"
    },
    "sort": {
      "asc": "Ascendente",
      "desc": "Descendente",
      "created_on": "Creado el",
      "updated_on": "Actualizado el"
    },
    "comments": "Comentarios",
    "updates": "Actualizaciones",
    "clear_all": "Limpiar todo",
    "copied": "¡Copiado!",
    "link_copied": "¡Enlace copiado!",
    "link_copied_to_clipboard": "Enlace copiado al portapapeles",
    "copied_to_clipboard": "Enlace del elemento de trabajo copiado al portapapeles",
    "is_copied_to_clipboard": "El elemento de trabajo está copiado al portapapeles",
    "no_links_added_yet": "Aún no se han agregado enlaces",
    "add_link": "Agregar enlace",
    "links": "Enlaces",
    "go_to_workspace": "Ir al espacio de trabajo",
    "progress": "Progreso",
    "optional": "Opcional",
    "join": "Unirse",
    "go_back": "Volver",
    "continue": "Continuar",
    "resend": "Reenviar",
    "relations": "Relaciones",
    "errors": {
      "default": {
        "title": "¡Error!",
        "message": "Algo salió mal. Por favor, inténtalo de nuevo."
      },
      "required": "Este campo es obligatorio",
      "entity_required": "{entity} es obligatorio",
      "restricted_entity": "{entity} está restringido"
    },
    "update_link": "Actualizar enlace",
    "attach": "Adjuntar",
    "create_new": "Crear nuevo",
    "add_existing": "Agregar existente",
    "type_or_paste_a_url": "Escribe o pega una URL",
    "url_is_invalid": "La URL no es válida",
    "display_title": "Título a mostrar",
    "link_title_placeholder": "Cómo te gustaría ver este enlace",
    "url": "URL",
    "side_peek": "Vista lateral",
    "modal": "Modal",
    "full_screen": "Pantalla completa",
    "close_peek_view": "Cerrar la vista previa",
    "toggle_peek_view_layout": "Alternar diseño de vista previa",
    "options": "Opciones",
    "duration": "Duración",
    "today": "Hoy",
    "week": "Semana",
    "month": "Mes",
    "quarter": "Trimestre",
    "press_for_commands": "Presiona '/' para comandos",
    "click_to_add_description": "Haz clic para agregar descripción",
    "search": {
      "label": "Buscar",
      "placeholder": "Escribe para buscar",
      "no_matches_found": "No se encontraron coincidencias",
      "no_matching_results": "No hay resultados coincidentes"
    },
    "actions": {
      "edit": "Editar",
      "make_a_copy": "Hacer una copia",
      "open_in_new_tab": "Abrir en nueva pestaña",
      "copy_link": "Copiar enlace",
      "archive": "Archivar",
      "delete": "Eliminar",
      "remove_relation": "Eliminar relación",
      "subscribe": "Suscribirse",
      "unsubscribe": "Cancelar suscripción",
      "clear_sorting": "Limpiar ordenamiento",
      "show_weekends": "Mostrar fines de semana",
      "enable": "Habilitar",
      "disable": "Deshabilitar"
    },
    "name": "Nombre",
    "discard": "Descartar",
    "confirm": "Confirmar",
    "confirming": "Confirmando",
    "read_the_docs": "Leer la documentación",
    "default": "Predeterminado",
    "active": "Activo",
    "enabled": "Habilitado",
    "disabled": "Deshabilitado",
    "mandate": "Mandato",
    "mandatory": "Obligatorio",
    "yes": "Sí",
    "no": "No",
    "please_wait": "Por favor espera",
    "enabling": "Habilitando",
    "disabling": "Deshabilitando",
    "beta": "Beta",
    "or": "o",
    "next": "Siguiente",
    "back": "Atrás",
    "cancelling": "Cancelando",
    "configuring": "Configurando",
    "clear": "Limpiar",
    "import": "Importar",
    "connect": "Conectar",
    "authorizing": "Autorizando",
    "processing": "Procesando",
    "no_data_available": "No hay datos disponibles",
    "from": "de {name}",
    "authenticated": "Autenticado",
    "select": "Seleccionar",
    "upgrade": "Mejorar",
    "add_seats": "Agregar asientos",
    "projects": "Proyectos",
    "workspace": "Espacio de trabajo",
    "workspaces": "Espacios de trabajo",
    "team": "Equipo",
    "teams": "Equipos",
    "entity": "Entidad",
    "entities": "Entidades",
    "task": "Tarea",
    "tasks": "Tareas",
    "section": "Sección",
    "sections": "Secciones",
    "edit": "Editar",
    "connecting": "Conectando",
    "connected": "Conectado",
    "disconnect": "Desconectar",
    "disconnecting": "Desconectando",
    "installing": "Instalando",
    "install": "Instalar",
    "reset": "Reiniciar",
    "live": "En vivo",
    "change_history": "Historial de cambios",
    "coming_soon": "Próximamente",
    "member": "Miembro",
    "members": "Miembros",
    "you": "Tú",
    "upgrade_cta": {
      "higher_subscription": "Mejorar a una suscripción más alta",
      "talk_to_sales": "Hablar con ventas"
    },
    "category": "Categoría",
    "categories": "Categorías",
    "saving": "Guardando",
    "save_changes": "Guardar cambios",
    "delete": "Eliminar",
    "deleting": "Eliminando",
    "pending": "Pendiente",
    "invite": "Invitar",
    "view": "Ver",
    "deactivated_user": "Usuario desactivado",
    "apply": "Aplicar",
    "applying": "Aplicando",
    "users": "Usuarios",
    "admins": "Administradores",
<<<<<<< HEAD
    "guests": "Invitados",
    "on_track": "En camino",
    "off_track": "Fuera de camino",
    "timeline": "Cronograma",
    "completion": "Finalización",
    "upcoming": "Próximo",
    "completed": "Completado",
    "in_progress": "En progreso",
    "planned": "Planificado",
    "paused": "Pausado"
=======
    "guests": "Invitados"
>>>>>>> 177c58a4
  },
  "chart": {
    "x_axis": "Eje X",
    "y_axis": "Eje Y",
    "metric": "Métrica"
  },
  "form": {
    "title": {
      "required": "El título es obligatorio",
      "max_length": "El título debe tener menos de {length} caracteres"
    }
  },
  "entity": {
    "grouping_title": "Agrupación de {entity}",
    "priority": "Prioridad de {entity}",
    "all": "Todos los {entity}",
    "drop_here_to_move": "Suelta aquí para mover el {entity}",
    "delete": {
      "label": "Eliminar {entity}",
      "success": "{entity} eliminado correctamente",
      "failed": "Error al eliminar {entity}"
    },
    "update": {
      "failed": "Error al actualizar {entity}",
      "success": "{entity} actualizado correctamente"
    },
    "link_copied_to_clipboard": "Enlace de {entity} copiado al portapapeles",
    "fetch": {
      "failed": "Error al obtener {entity}"
    },
    "add": {
      "success": "{entity} agregado correctamente",
      "failed": "Error al agregar {entity}"
    }
  },
  "epic": {
    "all": "Todos los Epics",
    "label": "{count, plural, one {Epic} other {Epics}}",
    "new": "Nuevo Epic",
    "adding": "Agregando epic",
    "create": {
      "success": "Epic creado correctamente"
    },
    "add": {
      "press_enter": "Presiona 'Enter' para agregar otro epic",
      "label": "Agregar Epic"
    },
    "title": {
      "label": "Título del Epic",
      "required": "El título del epic es obligatorio."
    }
  },
  "issue": {
    "label": "{count, plural, one {Elemento de trabajo} other {Elementos de trabajo}}",
    "all": "Todos los elementos de trabajo",
    "edit": "Editar elemento de trabajo",
    "title": {
      "label": "Título del elemento de trabajo",
      "required": "El título del elemento de trabajo es obligatorio."
    },
    "add": {
      "press_enter": "Presiona 'Enter' para agregar otro elemento de trabajo",
      "label": "Agregar elemento de trabajo",
      "cycle": {
        "failed": "No se pudo agregar el elemento de trabajo al ciclo. Por favor, inténtalo de nuevo.",
        "success": "{count, plural, one {Elemento de trabajo agregado} other {Elementos de trabajo agregados}} al ciclo correctamente.",
        "loading": "Agregando {count, plural, one {elemento de trabajo} other {elementos de trabajo}} al ciclo"
      },
      "assignee": "Agregar asignados",
      "start_date": "Agregar fecha de inicio",
      "due_date": "Agregar fecha de vencimiento",
      "parent": "Agregar elemento de trabajo padre",
      "sub_issue": "Agregar sub-elemento de trabajo",
      "relation": "Agregar relación",
      "link": "Agregar enlace",
      "existing": "Agregar elemento de trabajo existente"
    },
    "remove": {
      "label": "Eliminar elemento de trabajo",
      "cycle": {
        "loading": "Eliminando elemento de trabajo del ciclo",
        "success": "Elemento de trabajo eliminado del ciclo correctamente.",
        "failed": "No se pudo eliminar el elemento de trabajo del ciclo. Por favor, inténtalo de nuevo."
      },
      "module": {
        "loading": "Eliminando elemento de trabajo del módulo",
        "success": "Elemento de trabajo eliminado del módulo correctamente.",
        "failed": "No se pudo eliminar el elemento de trabajo del módulo. Por favor, inténtalo de nuevo."
      },
      "parent": {
        "label": "Eliminar elemento de trabajo padre"
      }
    },
    "new": "Nuevo elemento de trabajo",
    "adding": "Agregando elemento de trabajo",
    "create": {
      "success": "Elemento de trabajo creado correctamente"
    },
    "priority": {
      "urgent": "Urgente",
      "high": "Alta",
      "medium": "Media",
      "low": "Baja"
    },
    "display": {
      "properties": {
        "label": "Mostrar propiedades",
        "id": "ID",
        "issue_type": "Tipo de elemento de trabajo",
        "sub_issue_count": "Cantidad de sub-elementos",
        "attachment_count": "Cantidad de archivos adjuntos",
        "created_on": "Creado el",
        "sub_issue": "Sub-elemento de trabajo",
        "work_item_count": "Recuento de elementos de trabajo"
      },
      "extra": {
        "show_sub_issues": "Mostrar sub-elementos",
        "show_empty_groups": "Mostrar grupos vacíos"
      }
    },
    "layouts": {
      "ordered_by_label": "Este diseño está ordenado por",
      "list": "Lista",
      "kanban": "Tablero",
      "calendar": "Calendario",
      "spreadsheet": "Tabla",
      "gantt": "Línea de tiempo",
      "title": {
        "list": "Diseño de lista",
        "kanban": "Diseño de tablero",
        "calendar": "Diseño de calendario",
        "spreadsheet": "Diseño de tabla",
        "gantt": "Diseño de línea de tiempo"
      }
    },
    "states": {
      "active": "Activo",
      "backlog": "Pendientes"
    },
    "comments": {
      "placeholder": "Agregar comentario",
      "switch": {
        "private": "Cambiar a comentario privado",
        "public": "Cambiar a comentario público"
      },
      "create": {
        "success": "Comentario creado correctamente",
        "error": "Error al crear el comentario. Por favor, inténtalo más tarde."
      },
      "update": {
        "success": "Comentario actualizado correctamente",
        "error": "Error al actualizar el comentario. Por favor, inténtalo más tarde."
      },
      "remove": {
        "success": "Comentario eliminado correctamente",
        "error": "Error al eliminar el comentario. Por favor, inténtalo más tarde."
      },
      "upload": {
        "error": "Error al subir el archivo. Por favor, inténtalo más tarde."
      }
    },
    "empty_state": {
      "issue_detail": {
        "title": "El elemento de trabajo no existe",
        "description": "El elemento de trabajo que buscas no existe, ha sido archivado o ha sido eliminado.",
        "primary_button": {
          "text": "Ver otros elementos de trabajo"
        }
      }
    },
    "sibling": {
      "label": "Elementos de trabajo hermanos"
    },
    "archive": {
      "description": "Solo los elementos de trabajo completados\no cancelados pueden ser archivados",
      "label": "Archivar elemento de trabajo",
      "confirm_message": "¿Estás seguro de que quieres archivar el elemento de trabajo? Todos tus elementos archivados pueden ser restaurados más tarde.",
      "success": {
        "label": "Archivo exitoso",
        "message": "Tus archivos se pueden encontrar en los archivos del proyecto."
      },
      "failed": {
        "message": "No se pudo archivar el elemento de trabajo. Por favor, inténtalo de nuevo."
      }
    },
    "restore": {
      "success": {
        "title": "Restauración exitosa",
        "message": "Tu elemento de trabajo se puede encontrar en los elementos de trabajo del proyecto."
      },
      "failed": {
        "message": "No se pudo restaurar el elemento de trabajo. Por favor, inténtalo de nuevo."
      }
    },
    "relation": {
      "relates_to": "Se relaciona con",
      "duplicate": "Duplicado de",
      "blocked_by": "Bloqueado por",
      "blocking": "Bloqueando"
    },
    "copy_link": "Copiar enlace del elemento de trabajo",
    "delete": {
      "label": "Eliminar elemento de trabajo",
      "error": "Error al eliminar el elemento de trabajo"
    },
    "subscription": {
      "actions": {
        "subscribed": "Suscrito al elemento de trabajo correctamente",
        "unsubscribed": "Desuscrito del elemento de trabajo correctamente"
      }
    },
    "select": {
      "error": "Por favor selecciona al menos un elemento de trabajo",
      "empty": "No hay elementos de trabajo seleccionados",
      "add_selected": "Agregar elementos seleccionados",
      "select_all": "Seleccionar todo",
      "deselect_all": "Deseleccionar todo"
    },
    "open_in_full_screen": "Abrir elemento de trabajo en pantalla completa"
  },
  "attachment": {
    "error": "No se pudo adjuntar el archivo. Intenta subirlo de nuevo.",
    "only_one_file_allowed": "Solo se puede subir un archivo a la vez.",
    "file_size_limit": "El archivo debe tener {size}MB o menos de tamaño.",
    "drag_and_drop": "Arrastra y suelta en cualquier lugar para subir",
    "delete": "Eliminar archivo adjunto"
  },
  "label": {
    "select": "Seleccionar etiqueta",
    "create": {
      "success": "Etiqueta creada correctamente",
      "failed": "Error al crear la etiqueta",
      "already_exists": "La etiqueta ya existe",
      "type": "Escribe para agregar una nueva etiqueta"
    }
  },
  "sub_work_item": {
    "update": {
      "success": "Sub-elemento actualizado correctamente",
      "error": "Error al actualizar el sub-elemento"
    },
    "remove": {
      "success": "Sub-elemento eliminado correctamente",
      "error": "Error al eliminar el sub-elemento"
    },
    "empty_state": {
      "sub_list_filters": {
        "title": "No tienes sub-elementos de trabajo que coincidan con los filtros que has aplicado.",
        "description": "Para ver todos los sub-elementos de trabajo, elimina todos los filtros aplicados.",
        "action": "Eliminar filtros"
      },
      "list_filters": {
        "title": "No tienes elementos de trabajo que coincidan con los filtros que has aplicado.",
        "description": "Para ver todos los elementos de trabajo, elimina todos los filtros aplicados.",
        "action": "Eliminar filtros"
      }
    }
  },
  "view": {
    "label": "{count, plural, one {Vista} other {Vistas}}",
    "create": {
      "label": "Crear vista"
    },
    "update": {
      "label": "Actualizar vista"
    }
  },
  "inbox_issue": {
    "status": {
      "pending": {
        "title": "Pendiente",
        "description": "Pendiente"
      },
      "declined": {
        "title": "Rechazado",
        "description": "Rechazado"
      },
      "snoozed": {
        "title": "Pospuesto",
        "description": "Faltan {days, plural, one{# día} other{# días}}"
      },
      "accepted": {
        "title": "Aceptado",
        "description": "Aceptado"
      },
      "duplicate": {
        "title": "Duplicado",
        "description": "Duplicado"
      }
    },
    "modals": {
      "decline": {
        "title": "Rechazar elemento de trabajo",
        "content": "¿Estás seguro de que quieres rechazar el elemento de trabajo {value}?"
      },
      "delete": {
        "title": "Eliminar elemento de trabajo",
        "content": "¿Estás seguro de que quieres eliminar el elemento de trabajo {value}?",
        "success": "Elemento de trabajo eliminado correctamente"
      }
    },
    "errors": {
      "snooze_permission": "Solo los administradores del proyecto pueden posponer/desposponer elementos de trabajo",
      "accept_permission": "Solo los administradores del proyecto pueden aceptar elementos de trabajo",
      "decline_permission": "Solo los administradores del proyecto pueden rechazar elementos de trabajo"
    },
    "actions": {
      "accept": "Aceptar",
      "decline": "Rechazar",
      "snooze": "Posponer",
      "unsnooze": "Desposponer",
      "copy": "Copiar enlace del elemento de trabajo",
      "delete": "Eliminar",
      "open": "Abrir elemento de trabajo",
      "mark_as_duplicate": "Marcar como duplicado",
      "move": "Mover {value} a elementos de trabajo del proyecto"
    },
    "source": {
      "in-app": "en-app"
    },
    "order_by": {
      "created_at": "Creado el",
      "updated_at": "Actualizado el",
      "id": "ID"
    },
    "label": "Intake",
    "page_label": "{workspace} - Intake",
    "modal": {
      "title": "Crear elemento de trabajo de intake"
    },
    "tabs": {
      "open": "Abiertos",
      "closed": "Cerrados"
    },
    "empty_state": {
      "sidebar_open_tab": {
        "title": "No hay elementos de trabajo abiertos",
        "description": "Encuentra elementos de trabajo abiertos aquí. Crea un nuevo elemento de trabajo."
      },
      "sidebar_closed_tab": {
        "title": "No hay elementos de trabajo cerrados",
        "description": "Todos los elementos de trabajo, ya sean aceptados o rechazados, se pueden encontrar aquí."
      },
      "sidebar_filter": {
        "title": "No hay elementos de trabajo coincidentes",
        "description": "Ningún elemento de trabajo coincide con el filtro aplicado en intake. Crea un nuevo elemento de trabajo."
      },
      "detail": {
        "title": "Selecciona un elemento de trabajo para ver sus detalles."
      }
    }
  },
  "workspace_creation": {
    "heading": "Crea tu espacio de trabajo",
    "subheading": "Para comenzar a usar Plane, necesitas crear o unirte a un espacio de trabajo.",
    "form": {
      "name": {
        "label": "Nombra tu espacio de trabajo",
        "placeholder": "Algo familiar y reconocible es siempre lo mejor."
      },
      "url": {
        "label": "Establece la URL de tu espacio de trabajo",
        "placeholder": "Escribe o pega una URL",
        "edit_slug": "Solo puedes editar el slug de la URL"
      },
      "organization_size": {
        "label": "¿Cuántas personas usarán este espacio de trabajo?",
        "placeholder": "Selecciona un rango"
      }
    },
    "errors": {
      "creation_disabled": {
        "title": "Solo el administrador de tu instancia puede crear espacios de trabajo",
        "description": "Si conoces la dirección de correo electrónico del administrador de tu instancia, haz clic en el botón de abajo para ponerte en contacto con él.",
        "request_button": "Solicitar administrador de instancia"
      },
      "validation": {
        "name_alphanumeric": "Los nombres de espacios de trabajo solo pueden contener (' '), ('-'), ('_') y caracteres alfanuméricos.",
        "name_length": "Limita tu nombre a 80 caracteres.",
        "url_alphanumeric": "Las URLs solo pueden contener ('-') y caracteres alfanuméricos.",
        "url_length": "Limita tu URL a 48 caracteres.",
        "url_already_taken": "¡La URL del espacio de trabajo ya está en uso!"
      }
    },
    "request_email": {
      "subject": "Solicitando un nuevo espacio de trabajo",
      "body": "Hola administrador(es) de instancia,\n\nPor favor, crea un nuevo espacio de trabajo con la URL [/nombre-espacio-trabajo] para [propósito de crear el espacio de trabajo].\n\nGracias,\n{firstName} {lastName}\n{email}"
    },
    "button": {
      "default": "Crear espacio de trabajo",
      "loading": "Creando espacio de trabajo"
    },
    "toast": {
      "success": {
        "title": "Éxito",
        "message": "Espacio de trabajo creado correctamente"
      },
      "error": {
        "title": "Error",
        "message": "No se pudo crear el espacio de trabajo. Por favor, inténtalo de nuevo."
      }
    }
  },
  "workspace_dashboard": {
    "empty_state": {
      "general": {
        "title": "Resumen de tus proyectos, actividad y métricas",
        "description": "Bienvenido a Plane, estamos emocionados de tenerte aquí. Crea tu primer proyecto y rastrea tus elementos de trabajo, y esta página se transformará en un espacio que te ayuda a progresar. Los administradores también verán elementos que ayudan a su equipo a progresar.",
        "primary_button": {
          "text": "Construye tu primer proyecto",
          "comic": {
            "title": "Todo comienza con un proyecto en Plane",
            "description": "Un proyecto podría ser la hoja de ruta de un producto, una campaña de marketing o el lanzamiento de un nuevo automóvil."
          }
        }
      }
    }
  },
  "workspace_analytics": {
    "label": "Análisis",
    "page_label": "{workspace} - Análisis",
    "open_tasks": "Total de tareas abiertas",
    "error": "Hubo un error al obtener los datos.",
    "work_items_closed_in": "Elementos de trabajo cerrados en",
    "selected_projects": "Proyectos seleccionados",
    "total_members": "Total de miembros",
    "total_cycles": "Total de Ciclos",
    "total_modules": "Total de Módulos",
    "pending_work_items": {
      "title": "Elementos de trabajo pendientes",
      "empty_state": "El análisis de elementos de trabajo pendientes por compañeros aparece aquí."
    },
    "work_items_closed_in_a_year": {
      "title": "Elementos de trabajo cerrados en un año",
      "empty_state": "Cierra elementos de trabajo para ver su análisis en forma de gráfico."
    },
    "most_work_items_created": {
      "title": "Más elementos de trabajo creados",
      "empty_state": "Los compañeros y el número de elementos de trabajo creados por ellos aparecen aquí."
    },
    "most_work_items_closed": {
      "title": "Más elementos de trabajo cerrados",
      "empty_state": "Los compañeros y el número de elementos de trabajo cerrados por ellos aparecen aquí."
    },
    "tabs": {
      "scope_and_demand": "Alcance y Demanda",
      "custom": "Análisis Personalizado"
    },
    "empty_state": {
      "customized_insights": {
        "description": "Los elementos de trabajo asignados a ti, desglosados por estado, aparecerán aquí.",
        "title": "Aún no hay datos"
      },
      "created_vs_resolved": {
        "description": "Los elementos de trabajo creados y resueltos con el tiempo aparecerán aquí.",
        "title": "Aún no hay datos"
      },
      "project_insights": {
        "title": "Aún no hay datos",
        "description": "Los elementos de trabajo asignados a ti, desglosados por estado, aparecerán aquí."
      }
    },
    "created_vs_resolved": "Creado vs Resuelto",
    "customized_insights": "Información personalizada",
    "backlog_work_items": "{entity} en backlog",
    "active_projects": "Proyectos activos",
    "trend_on_charts": "Tendencia en gráficos",
    "all_projects": "Todos los proyectos",
    "summary_of_projects": "Resumen de proyectos",
    "project_insights": "Información del proyecto",
    "started_work_items": "{entity} iniciados",
    "total_work_items": "Total de {entity}",
    "total_projects": "Total de proyectos",
    "total_admins": "Total de administradores",
    "total_users": "Total de usuarios",
    "total_intake": "Ingreso total",
    "un_started_work_items": "{entity} no iniciados",
    "total_guests": "Total de invitados",
    "completed_work_items": "{entity} completados",
    "total": "Total de {entity}"
  },
  "workspace_projects": {
    "label": "{count, plural, one {Proyecto} other {Proyectos}}",
    "create": {
      "label": "Agregar Proyecto"
    },
    "network": {
      "private": {
        "title": "Privado",
        "description": "Accesible solo por invitación"
      },
      "public": {
        "title": "Público",
        "description": "Cualquiera en el espacio de trabajo excepto Invitados puede unirse"
      }
    },
    "error": {
      "permission": "No tienes permiso para realizar esta acción.",
      "cycle_delete": "Error al eliminar el ciclo",
      "module_delete": "Error al eliminar el módulo",
      "issue_delete": "Error al eliminar el elemento de trabajo"
    },
    "state": {
      "backlog": "Pendiente",
      "unstarted": "Sin iniciar",
      "started": "Iniciado",
      "completed": "Completado",
      "cancelled": "Cancelado"
    },
    "sort": {
      "manual": "Manual",
      "name": "Nombre",
      "created_at": "Fecha de creación",
      "members_length": "Número de miembros"
    },
    "scope": {
      "my_projects": "Mis proyectos",
      "archived_projects": "Archivados"
    },
    "common": {
      "months_count": "{months, plural, one{# mes} other{# meses}}"
    },
    "empty_state": {
      "general": {
        "title": "No hay proyectos activos",
        "description": "Piensa en cada proyecto como el padre para el trabajo orientado a objetivos. Los proyectos son donde viven las Tareas, Ciclos y Módulos y, junto con tus colegas, te ayudan a alcanzar ese objetivo. Crea un nuevo proyecto o filtra por proyectos archivados.",
        "primary_button": {
          "text": "Inicia tu primer proyecto",
          "comic": {
            "title": "Todo comienza con un proyecto en Plane",
            "description": "Un proyecto podría ser la hoja de ruta de un producto, una campaña de marketing o el lanzamiento de un nuevo automóvil."
          }
        }
      },
      "no_projects": {
        "title": "Sin proyecto",
        "description": "Para crear elementos de trabajo o gestionar tu trabajo, necesitas crear un proyecto o ser parte de uno.",
        "primary_button": {
          "text": "Inicia tu primer proyecto",
          "comic": {
            "title": "Todo comienza con un proyecto en Plane",
            "description": "Un proyecto podría ser la hoja de ruta de un producto, una campaña de marketing o el lanzamiento de un nuevo automóvil."
          }
        }
      },
      "filter": {
        "title": "No hay proyectos coincidentes",
        "description": "No se detectaron proyectos con los criterios coincidentes. \n Crea un nuevo proyecto en su lugar."
      },
      "search": {
        "description": "No se detectaron proyectos con los criterios coincidentes.\nCrea un nuevo proyecto en su lugar"
      }
    }
  },
  "workspace_views": {
    "add_view": "Agregar vista",
    "empty_state": {
      "all-issues": {
        "title": "No hay elementos de trabajo en el proyecto",
        "description": "¡Primer proyecto completado! Ahora, divide tu trabajo en piezas rastreables con elementos de trabajo. ¡Vamos!",
        "primary_button": {
          "text": "Crear nuevo elemento de trabajo"
        }
      },
      "assigned": {
        "title": "No hay elementos de trabajo aún",
        "description": "Los elementos de trabajo asignados a ti se pueden rastrear desde aquí.",
        "primary_button": {
          "text": "Crear nuevo elemento de trabajo"
        }
      },
      "created": {
        "title": "No hay elementos de trabajo aún",
        "description": "Todos los elementos de trabajo creados por ti vienen aquí, rastréalos aquí directamente.",
        "primary_button": {
          "text": "Crear nuevo elemento de trabajo"
        }
      },
      "subscribed": {
        "title": "No hay elementos de trabajo aún",
        "description": "Suscríbete a los elementos de trabajo que te interesan, rastréalos todos aquí."
      },
      "custom-view": {
        "title": "No hay elementos de trabajo aún",
        "description": "Elementos de trabajo que aplican a los filtros, rastréalos todos aquí."
      }
    }
  },
  "workspace_settings": {
    "label": "Configuración del espacio de trabajo",
    "page_label": "{workspace} - Configuración general",
    "key_created": "Clave creada",
    "copy_key": "Copia y guarda esta clave secreta en Plane Pages. No podrás ver esta clave después de hacer clic en Cerrar. Se ha descargado un archivo CSV que contiene la clave.",
    "token_copied": "Token copiado al portapapeles.",
    "settings": {
      "general": {
        "title": "General",
        "upload_logo": "Subir logo",
        "edit_logo": "Editar logo",
        "name": "Nombre del espacio de trabajo",
        "company_size": "Tamaño de la empresa",
        "url": "URL del espacio de trabajo",
        "update_workspace": "Actualizar espacio de trabajo",
        "delete_workspace": "Eliminar este espacio de trabajo",
        "delete_workspace_description": "Al eliminar un espacio de trabajo, todos los datos y recursos dentro de ese espacio se eliminarán permanentemente y no podrán recuperarse.",
        "delete_btn": "Eliminar este espacio de trabajo",
        "delete_modal": {
          "title": "¿Está seguro de que desea eliminar este espacio de trabajo?",
          "description": "Tiene una prueba activa de uno de nuestros planes de pago. Por favor, cancelela primero para continuar.",
          "dismiss": "Descartar",
          "cancel": "Cancelar prueba",
          "success_title": "Espacio de trabajo eliminado.",
          "success_message": "Pronto irá a su página de perfil.",
          "error_title": "Eso no funcionó.",
          "error_message": "Por favor, inténtelo de nuevo."
        },
        "errors": {
          "name": {
            "required": "El nombre es obligatorio",
            "max_length": "El nombre del espacio de trabajo no debe exceder los 80 caracteres"
          },
          "company_size": {
            "required": "El tamaño de la empresa es obligatorio",
            "select_a_range": "Seleccionar tamaño de la organización"
          }
        }
      },
      "members": {
        "title": "Miembros",
        "add_member": "Agregar miembro",
        "pending_invites": "Invitaciones pendientes",
        "invitations_sent_successfully": "Invitaciones enviadas exitosamente",
        "leave_confirmation": "¿Estás seguro de que quieres abandonar el espacio de trabajo? Ya no tendrás acceso a este espacio de trabajo. Esta acción no se puede deshacer.",
        "details": {
          "full_name": "Nombre completo",
          "display_name": "Nombre para mostrar",
          "email_address": "Dirección de correo electrónico",
          "account_type": "Tipo de cuenta",
          "authentication": "Autenticación",
          "joining_date": "Fecha de incorporación"
        },
        "modal": {
          "title": "Invitar personas a colaborar",
          "description": "Invita personas a colaborar en tu espacio de trabajo.",
          "button": "Enviar invitaciones",
          "button_loading": "Enviando invitaciones",
          "placeholder": "nombre@empresa.com",
          "errors": {
            "required": "Necesitamos una dirección de correo electrónico para invitarlos.",
            "invalid": "El correo electrónico no es válido"
          }
        }
      },
      "billing_and_plans": {
        "title": "Facturación y Planes",
        "current_plan": "Plan actual",
        "free_plan": "Actualmente estás usando el plan gratuito",
        "view_plans": "Ver planes"
      },
      "exports": {
        "title": "Exportaciones",
        "exporting": "Exportando",
        "previous_exports": "Exportaciones anteriores",
        "export_separate_files": "Exportar los datos en archivos separados",
        "modal": {
          "title": "Exportar a",
          "toasts": {
            "success": {
              "title": "Exportación exitosa",
              "message": "Podrás descargar el {entity} exportado desde la exportación anterior."
            },
            "error": {
              "title": "Exportación fallida",
              "message": "La exportación no tuvo éxito. Por favor, inténtalo de nuevo."
            }
          }
        }
      },
      "webhooks": {
        "title": "Webhooks",
        "add_webhook": "Agregar webhook",
        "modal": {
          "title": "Crear webhook",
          "details": "Detalles del webhook",
          "payload": "URL del payload",
          "question": "¿Qué eventos te gustaría que activaran este webhook?",
          "error": "La URL es obligatoria"
        },
        "secret_key": {
          "title": "Clave secreta",
          "message": "Genera un token para iniciar sesión en el payload del webhook"
        },
        "options": {
          "all": "Envíame todo",
          "individual": "Seleccionar eventos individuales"
        },
        "toasts": {
          "created": {
            "title": "Webhook creado",
            "message": "El webhook se ha creado exitosamente"
          },
          "not_created": {
            "title": "Webhook no creado",
            "message": "No se pudo crear el webhook"
          },
          "updated": {
            "title": "Webhook actualizado",
            "message": "El webhook se ha actualizado exitosamente"
          },
          "not_updated": {
            "title": "Webhook no actualizado",
            "message": "No se pudo actualizar el webhook"
          },
          "removed": {
            "title": "Webhook eliminado",
            "message": "El webhook se ha eliminado exitosamente"
          },
          "not_removed": {
            "title": "Webhook no eliminado",
            "message": "No se pudo eliminar el webhook"
          },
          "secret_key_copied": {
            "message": "Clave secreta copiada al portapapeles."
          },
          "secret_key_not_copied": {
            "message": "Ocurrió un error al copiar la clave secreta."
          }
        }
      },
      "api_tokens": {
        "title": "Tokens de API",
        "add_token": "Agregar token de API",
        "create_token": "Crear token",
        "never_expires": "Nunca expira",
        "generate_token": "Generar token",
        "generating": "Generando",
        "delete": {
          "title": "Eliminar token de API",
          "description": "Cualquier aplicación que use este token ya no tendrá acceso a los datos de Plane. Esta acción no se puede deshacer.",
          "success": {
            "title": "¡Éxito!",
            "message": "El token de API se ha eliminado exitosamente"
          },
          "error": {
            "title": "¡Error!",
            "message": "No se pudo eliminar el token de API"
          }
        }
      }
    },
    "empty_state": {
      "api_tokens": {
        "title": "No se han creado tokens de API",
        "description": "Las APIs de Plane se pueden usar para integrar tus datos en Plane con cualquier sistema externo. Crea un token para comenzar."
      },
      "webhooks": {
        "title": "No se han agregado webhooks",
        "description": "Crea webhooks para recibir actualizaciones en tiempo real y automatizar acciones."
      },
      "exports": {
        "title": "No hay exportaciones aún",
        "description": "Cada vez que exportes, también tendrás una copia aquí para referencia."
      },
      "imports": {
        "title": "No hay importaciones aún",
        "description": "Encuentra todas tus importaciones anteriores aquí y descárgalas."
      }
    }
  },
  "profile": {
    "label": "Perfil",
    "page_label": "Tu trabajo",
    "work": "Trabajo",
    "details": {
      "joined_on": "Se unió el",
      "time_zone": "Zona horaria"
    },
    "stats": {
      "workload": "Carga de trabajo",
      "overview": "Resumen",
      "created": "Elementos de trabajo creados",
      "assigned": "Elementos de trabajo asignados",
      "subscribed": "Elementos de trabajo suscritos",
      "state_distribution": {
        "title": "Elementos de trabajo por estado",
        "empty": "Crea elementos de trabajo para verlos por estados en el gráfico para un mejor análisis."
      },
      "priority_distribution": {
        "title": "Elementos de trabajo por Prioridad",
        "empty": "Crea elementos de trabajo para verlos por prioridad en el gráfico para un mejor análisis."
      },
      "recent_activity": {
        "title": "Actividad reciente",
        "empty": "No pudimos encontrar datos. Por favor revisa tus entradas",
        "button": "Descargar actividad de hoy",
        "button_loading": "Descargando"
      }
    },
    "actions": {
      "profile": "Perfil",
      "security": "Seguridad",
      "activity": "Actividad",
      "appearance": "Apariencia",
      "notifications": "Notificaciones"
    },
    "tabs": {
      "summary": "Resumen",
      "assigned": "Asignado",
      "created": "Creado",
      "subscribed": "Suscrito",
      "activity": "Actividad"
    },
    "empty_state": {
      "activity": {
        "title": "Aún no hay actividades",
        "description": "¡Comienza creando un nuevo elemento de trabajo! Agrégale detalles y propiedades. Explora más en Plane para ver tu actividad."
      },
      "assigned": {
        "title": "No hay elementos de trabajo asignados a ti",
        "description": "Los elementos de trabajo asignados a ti se pueden rastrear desde aquí."
      },
      "created": {
        "title": "Aún no hay elementos de trabajo",
        "description": "Todos los elementos de trabajo creados por ti aparecen aquí, rastréalos directamente aquí."
      },
      "subscribed": {
        "title": "Aún no hay elementos de trabajo",
        "description": "Suscríbete a los elementos de trabajo que te interesen, rastréalos todos aquí."
      }
    }
  },
  "project_settings": {
    "general": {
      "enter_project_id": "Ingresa el ID del proyecto",
      "please_select_a_timezone": "Por favor selecciona una zona horaria",
      "archive_project": {
        "title": "Archivar proyecto",
        "description": "Archivar un proyecto lo eliminará de tu navegación lateral aunque aún podrás acceder a él desde tu página de proyectos. Puedes restaurar el proyecto o eliminarlo cuando quieras.",
        "button": "Archivar proyecto"
      },
      "delete_project": {
        "title": "Eliminar proyecto",
        "description": "Al eliminar un proyecto, todos los datos y recursos dentro de ese proyecto se eliminarán permanentemente y no podrán recuperarse.",
        "button": "Eliminar mi proyecto"
      },
      "toast": {
        "success": "Proyecto actualizado exitosamente",
        "error": "No se pudo actualizar el proyecto. Por favor intenta de nuevo."
      }
    },
    "members": {
      "label": "Miembros",
      "project_lead": "Líder del proyecto",
      "default_assignee": "Asignado por defecto",
      "guest_super_permissions": {
        "title": "Otorgar acceso de visualización a todos los elementos de trabajo para usuarios invitados:",
        "sub_heading": "Esto permitirá a los invitados tener acceso de visualización a todos los elementos de trabajo del proyecto."
      },
      "invite_members": {
        "title": "Invitar miembros",
        "sub_heading": "Invita miembros para trabajar en tu proyecto.",
        "select_co_worker": "Seleccionar compañero de trabajo"
      }
    },
    "states": {
      "describe_this_state_for_your_members": "Describe este estado para tus miembros.",
      "empty_state": {
        "title": "No estados disponibles para el grupo {groupKey}",
        "description": "Por favor, crea un nuevo estado"
      }
    },
    "labels": {
      "label_title": "Título de la etiqueta",
      "label_title_is_required": "El título de la etiqueta es requerido",
      "label_max_char": "El nombre de la etiqueta no debe exceder 255 caracteres",
      "toast": {
        "error": "Error al actualizar la etiqueta"
      }
    },
    "estimates": {
      "label": "Estimaciones",
      "title": "Activar estimaciones para mi proyecto",
      "description": "Te ayudan a comunicar la complejidad y la carga de trabajo del equipo.",
      "no_estimate": "Sin estimación",
      "new": "Nuevo sistema de estimación",
      "create": {
        "custom": "Personalizado",
        "start_from_scratch": "Comenzar desde cero",
        "choose_template": "Elegir una plantilla",
        "choose_estimate_system": "Elegir un sistema de estimación",
        "enter_estimate_point": "Ingresar estimación",
        "step": "Paso {step} de {total}",
        "label": "Crear estimación"
      },
      "toasts": {
        "created": {
          "success": {
            "title": "Estimación creada",
            "message": "La estimación se ha creado correctamente"
          },
          "error": {
            "title": "Error al crear la estimación",
            "message": "No pudimos crear la nueva estimación, por favor inténtalo de nuevo."
          }
        },
        "updated": {
          "success": {
            "title": "Estimación modificada",
            "message": "La estimación se ha actualizado en tu proyecto."
          },
          "error": {
            "title": "Error al modificar la estimación",
            "message": "No pudimos modificar la estimación, por favor inténtalo de nuevo"
          }
        },
        "enabled": {
          "success": {
            "title": "¡Éxito!",
            "message": "Las estimaciones han sido activadas."
          }
        },
        "disabled": {
          "success": {
            "title": "¡Éxito!",
            "message": "Las estimaciones han sido desactivadas."
          },
          "error": {
            "title": "¡Error!",
            "message": "No se pudo desactivar la estimación. Por favor inténtalo de nuevo"
          }
        }
      },
      "validation": {
        "min_length": "La estimación debe ser mayor que 0.",
        "unable_to_process": "No podemos procesar tu solicitud, por favor inténtalo de nuevo.",
        "numeric": "La estimación debe ser un valor numérico.",
        "character": "La estimación debe ser un valor de carácter.",
        "empty": "El valor de la estimación no puede estar vacío.",
        "already_exists": "El valor de la estimación ya existe.",
        "unsaved_changes": "Tienes cambios sin guardar. Por favor guárdalos antes de hacer clic en Hecho",
        "remove_empty": "La estimación no puede estar vacía. Ingresa un valor en cada campo o elimina aquellos para los que no tienes valores."
      },
      "systems": {
        "points": {
          "label": "Puntos",
          "fibonacci": "Fibonacci",
          "linear": "Lineal",
          "squares": "Cuadrados",
          "custom": "Personalizado"
        },
        "categories": {
          "label": "Categorías",
          "t_shirt_sizes": "Tallas de camiseta",
          "easy_to_hard": "Fácil a difícil",
          "custom": "Personalizado"
        },
        "time": {
          "label": "Tiempo",
          "hours": "Horas"
        }
      }
    },
    "automations": {
      "label": "Automatizaciones",
      "auto-archive": {
        "title": "Archivar automáticamente elementos de trabajo cerrados",
        "description": "Plane archivará automáticamente los elementos de trabajo que hayan sido completados o cancelados.",
        "duration": "Archivar automáticamente elementos de trabajo cerrados durante"
      },
      "auto-close": {
        "title": "Cerrar automáticamente elementos de trabajo",
        "description": "Plane cerrará automáticamente los elementos de trabajo que no hayan sido completados o cancelados.",
        "duration": "Cerrar automáticamente elementos de trabajo inactivos durante",
        "auto_close_status": "Estado de cierre automático"
      }
    },
    "empty_state": {
      "labels": {
        "title": "Aún no hay etiquetas",
        "description": "Crea etiquetas para organizar y filtrar elementos de trabajo en tu proyecto."
      },
      "estimates": {
        "title": "Aún no hay sistemas de estimación",
        "description": "Crea un conjunto de estimaciones para comunicar el volumen de trabajo por elemento de trabajo.",
        "primary_button": "Agregar sistema de estimación"
      }
    }
  },
  "project_cycles": {
    "add_cycle": "Agregar ciclo",
    "more_details": "Más detalles",
    "cycle": "Ciclo",
    "update_cycle": "Actualizar ciclo",
    "create_cycle": "Crear ciclo",
    "no_matching_cycles": "No hay ciclos coincidentes",
    "remove_filters_to_see_all_cycles": "Elimina los filtros para ver todos los ciclos",
    "remove_search_criteria_to_see_all_cycles": "Elimina los criterios de búsqueda para ver todos los ciclos",
    "only_completed_cycles_can_be_archived": "Solo los ciclos completados pueden ser archivados",
    "start_date": "Fecha de inicio",
    "end_date": "Fecha de finalización",
    "in_your_timezone": "En tu zona horaria",
    "transfer_work_items": "Transferir {count} elementos de trabajo",
    "date_range": "Rango de fechas",
    "add_date": "Agregar fecha",
    "active_cycle": {
      "label": "Ciclo activo",
      "progress": "Progreso",
      "chart": "Gráfico de avance",
      "priority_issue": "Elementos de trabajo prioritarios",
      "assignees": "Asignados",
      "issue_burndown": "Avance de elementos de trabajo",
      "ideal": "Ideal",
      "current": "Actual",
      "labels": "Etiquetas"
    },
    "upcoming_cycle": {
      "label": "Ciclo próximo"
    },
    "completed_cycle": {
      "label": "Ciclo completado"
    },
    "status": {
      "days_left": "Días restantes",
      "completed": "Completado",
      "yet_to_start": "Por comenzar",
      "in_progress": "En progreso",
      "draft": "Borrador"
    },
    "action": {
      "restore": {
        "title": "Restaurar ciclo",
        "success": {
          "title": "Ciclo restaurado",
          "description": "El ciclo ha sido restaurado."
        },
        "failed": {
          "title": "Falló la restauración del ciclo",
          "description": "No se pudo restaurar el ciclo. Por favor intenta de nuevo."
        }
      },
      "favorite": {
        "loading": "Agregando ciclo a favoritos",
        "success": {
          "description": "Ciclo agregado a favoritos.",
          "title": "¡Éxito!"
        },
        "failed": {
          "description": "No se pudo agregar el ciclo a favoritos. Por favor intenta de nuevo.",
          "title": "¡Error!"
        }
      },
      "unfavorite": {
        "loading": "Eliminando ciclo de favoritos",
        "success": {
          "description": "Ciclo eliminado de favoritos.",
          "title": "¡Éxito!"
        },
        "failed": {
          "description": "No se pudo eliminar el ciclo de favoritos. Por favor intenta de nuevo.",
          "title": "¡Error!"
        }
      },
      "update": {
        "loading": "Actualizando ciclo",
        "success": {
          "description": "Ciclo actualizado exitosamente.",
          "title": "¡Éxito!"
        },
        "failed": {
          "description": "Error al actualizar el ciclo. Por favor intenta de nuevo.",
          "title": "¡Error!"
        },
        "error": {
          "already_exists": "Ya tienes un ciclo en las fechas dadas, si quieres crear un ciclo en borrador, puedes hacerlo eliminando ambas fechas."
        }
      }
    },
    "empty_state": {
      "general": {
        "title": "Agrupa y delimita tu trabajo en Ciclos.",
        "description": "Divide el trabajo en bloques de tiempo, trabaja hacia atrás desde la fecha límite de tu proyecto para establecer fechas, y haz un progreso tangible como equipo.",
        "primary_button": {
          "text": "Establece tu primer ciclo",
          "comic": {
            "title": "Los ciclos son bloques de tiempo repetitivos.",
            "description": "Un sprint, una iteración, o cualquier otro término que uses para el seguimiento semanal o quincenal del trabajo es un ciclo."
          }
        }
      },
      "no_issues": {
        "title": "No hay elementos de trabajo agregados al ciclo",
        "description": "Agrega o crea elementos de trabajo que desees delimitar y entregar dentro de este ciclo",
        "primary_button": {
          "text": "Crear nuevo elemento de trabajo"
        },
        "secondary_button": {
          "text": "Agregar elemento de trabajo existente"
        }
      },
      "completed_no_issues": {
        "title": "No hay elementos de trabajo en el ciclo",
        "description": "No hay elementos de trabajo en el ciclo. Los elementos de trabajo están transferidos u ocultos. Para ver elementos de trabajo ocultos si los hay, actualiza tus propiedades de visualización según corresponda."
      },
      "active": {
        "title": "No hay ciclo activo",
        "description": "Un ciclo activo incluye cualquier período que abarque la fecha de hoy dentro de su rango. Encuentra el progreso y los detalles del ciclo activo aquí."
      },
      "archived": {
        "title": "Aún no hay ciclos archivados",
        "description": "Para mantener ordenado tu proyecto, archiva los ciclos completados. Encuéntralos aquí una vez archivados."
      }
    }
  },
  "project_issues": {
    "empty_state": {
      "no_issues": {
        "title": "Crea un elemento de trabajo y asígnalo a alguien, incluso a ti mismo",
        "description": "Piensa en los elementos de trabajo como trabajos, tareas, trabajo o JTBD. Los cuales nos gustan. Un elemento de trabajo y sus sub-elementos de trabajo son generalmente acciones basadas en tiempo asignadas a miembros de tu equipo. Tu equipo crea, asigna y completa elementos de trabajo para mover tu proyecto hacia su objetivo.",
        "primary_button": {
          "text": "Crea tu primer elemento de trabajo",
          "comic": {
            "title": "Los elementos de trabajo son bloques de construcción en Plane.",
            "description": "Rediseñar la interfaz de Plane, Cambiar la marca de la empresa o Lanzar el nuevo sistema de inyección de combustible son ejemplos de elementos de trabajo que probablemente tienen sub-elementos de trabajo."
          }
        }
      },
      "no_archived_issues": {
        "title": "Aún no hay elementos de trabajo archivados",
        "description": "Manualmente o a través de automatización, puedes archivar elementos de trabajo que estén completados o cancelados. Encuéntralos aquí una vez archivados.",
        "primary_button": {
          "text": "Establecer automatización"
        }
      },
      "issues_empty_filter": {
        "title": "No se encontraron elementos de trabajo que coincidan con los filtros aplicados",
        "secondary_button": {
          "text": "Limpiar todos los filtros"
        }
      }
    }
  },
  "project_module": {
    "add_module": "Agregar Módulo",
    "update_module": "Actualizar Módulo",
    "create_module": "Crear Módulo",
    "archive_module": "Archivar Módulo",
    "restore_module": "Restaurar Módulo",
    "delete_module": "Eliminar módulo",
    "empty_state": {
      "general": {
        "title": "Mapea los hitos de tu proyecto a Módulos y rastrea el trabajo agregado fácilmente.",
        "description": "Un grupo de elementos de trabajo que pertenecen a un padre lógico y jerárquico forman un módulo. Piensa en ellos como una forma de rastrear el trabajo por hitos del proyecto. Tienen sus propios períodos y fechas límite, así como análisis para ayudarte a ver qué tan cerca o lejos estás de un hito.",
        "primary_button": {
          "text": "Construye tu primer módulo",
          "comic": {
            "title": "Los módulos ayudan a agrupar el trabajo por jerarquía.",
            "description": "Un módulo de carrito, un módulo de chasis y un módulo de almacén son buenos ejemplos de esta agrupación."
          }
        }
      },
      "no_issues": {
        "title": "No hay elementos de trabajo en el módulo",
        "description": "Crea o agrega elementos de trabajo que quieras lograr como parte de este módulo",
        "primary_button": {
          "text": "Crear nuevos elementos de trabajo"
        },
        "secondary_button": {
          "text": "Agregar un elemento de trabajo existente"
        }
      },
      "archived": {
        "title": "Aún no hay Módulos archivados",
        "description": "Para mantener ordenado tu proyecto, archiva los módulos completados o cancelados. Encuéntralos aquí una vez archivados."
      },
      "sidebar": {
        "in_active": "Este módulo aún no está activo.",
        "invalid_date": "Fecha inválida. Por favor ingresa una fecha válida."
      }
    },
    "quick_actions": {
      "archive_module": "Archivar módulo",
      "archive_module_description": "Solo los módulos completados o\ncancelados pueden ser archivados.",
      "delete_module": "Eliminar módulo"
    },
    "toast": {
      "copy": {
        "success": "Enlace del módulo copiado al portapapeles"
      },
      "delete": {
        "success": "Módulo eliminado exitosamente",
        "error": "Error al eliminar el módulo"
      }
    }
  },
  "project_views": {
    "empty_state": {
      "general": {
        "title": "Guarda vistas filtradas para tu proyecto. Crea tantas como necesites",
        "description": "Las vistas son un conjunto de filtros guardados que usas frecuentemente o a los que quieres tener fácil acceso. Todos tus colegas en un proyecto pueden ver las vistas de todos y elegir la que mejor se adapte a sus necesidades.",
        "primary_button": {
          "text": "Crea tu primera vista",
          "comic": {
            "title": "Las vistas funcionan sobre las propiedades de los Elementos de trabajo.",
            "description": "Puedes crear una vista desde aquí con tantas propiedades como filtros como consideres apropiado."
          }
        }
      },
      "filter": {
        "title": "No hay vistas coincidentes",
        "description": "Ninguna vista coincide con los criterios de búsqueda. \n Crea una nueva vista en su lugar."
      }
    }
  },
  "project_page": {
    "empty_state": {
      "general": {
        "title": "Escribe una nota, un documento o una base de conocimiento completa. Obtén ayuda de Galileo, el asistente de IA de Plane, para comenzar",
        "description": "Las páginas son espacios para pensamientos en Plane. Toma notas de reuniones, fórmalas fácilmente, integra elementos de trabajo, organízalas usando una biblioteca de componentes y mantenlas todas en el contexto de tu proyecto. Para hacer cualquier documento rápidamente, invoca a Galileo, la IA de Plane, con un atajo o haciendo clic en un botón.",
        "primary_button": {
          "text": "Crea tu primera página"
        }
      },
      "private": {
        "title": "Aún no hay páginas privadas",
        "description": "Mantén tus pensamientos privados aquí. Cuando estés listo para compartir, el equipo está a solo un clic de distancia.",
        "primary_button": {
          "text": "Crea tu primera página"
        }
      },
      "public": {
        "title": "Aún no hay páginas públicas",
        "description": "Ve las páginas compartidas con todos en tu proyecto aquí mismo.",
        "primary_button": {
          "text": "Crea tu primera página"
        }
      },
      "archived": {
        "title": "Aún no hay páginas archivadas",
        "description": "Archiva las páginas que no estén en tu radar. Accede a ellas aquí cuando las necesites."
      }
    }
  },
  "command_k": {
    "empty_state": {
      "search": {
        "title": "No se encontraron resultados"
      }
    }
  },
  "issue_relation": {
    "empty_state": {
      "search": {
        "title": "No se encontraron elementos de trabajo coincidentes"
      },
      "no_issues": {
        "title": "No se encontraron elementos de trabajo"
      }
    }
  },
  "issue_comment": {
    "empty_state": {
      "general": {
        "title": "Aún no hay comentarios",
        "description": "Los comentarios pueden usarse como un espacio de discusión y seguimiento para los elementos de trabajo"
      }
    }
  },
  "notification": {
    "label": "Bandeja de entrada",
    "page_label": "{workspace} - Bandeja de entrada",
    "options": {
      "mark_all_as_read": "Marcar todo como leído",
      "mark_read": "Marcar como leído",
      "mark_unread": "Marcar como no leído",
      "refresh": "Actualizar",
      "filters": "Filtros de bandeja de entrada",
      "show_unread": "Mostrar no leídos",
      "show_snoozed": "Mostrar pospuestos",
      "show_archived": "Mostrar archivados",
      "mark_archive": "Archivar",
      "mark_unarchive": "Desarchivar",
      "mark_snooze": "Posponer",
      "mark_unsnooze": "Quitar posposición"
    },
    "toasts": {
      "read": "Notificación marcada como leída",
      "unread": "Notificación marcada como no leída",
      "archived": "Notificación marcada como archivada",
      "unarchived": "Notificación marcada como no archivada",
      "snoozed": "Notificación pospuesta",
      "unsnoozed": "Notificación posposición cancelada"
    },
    "empty_state": {
      "detail": {
        "title": "Selecciona para ver detalles."
      },
      "all": {
        "title": "No hay elementos de trabajo asignados",
        "description": "Las actualizaciones de elementos de trabajo asignados a ti se pueden \n ver aquí"
      },
      "mentions": {
        "title": "No hay elementos de trabajo asignados",
        "description": "Las actualizaciones de elementos de trabajo asignados a ti se pueden \n ver aquí"
      }
    },
    "tabs": {
      "all": "Todo",
      "mentions": "Menciones"
    },
    "filter": {
      "assigned": "Asignado a mí",
      "created": "Creado por mí",
      "subscribed": "Suscrito por mí"
    },
    "snooze": {
      "1_day": "1 día",
      "3_days": "3 días",
      "5_days": "5 días",
      "1_week": "1 semana",
      "2_weeks": "2 semanas",
      "custom": "Personalizado"
    }
  },
  "active_cycle": {
    "empty_state": {
      "progress": {
        "title": "Agrega elementos de trabajo al ciclo para ver su progreso"
      },
      "chart": {
        "title": "Agrega elementos de trabajo al ciclo para ver el gráfico de avance."
      },
      "priority_issue": {
        "title": "Observa los elementos de trabajo de alta prioridad abordados en el ciclo de un vistazo."
      },
      "assignee": {
        "title": "Agrega asignados a los elementos de trabajo para ver un desglose del trabajo por asignados."
      },
      "label": {
        "title": "Agrega etiquetas a los elementos de trabajo para ver el desglose del trabajo por etiquetas."
      }
    }
  },
  "disabled_project": {
    "empty_state": {
      "inbox": {
        "title": "Intake no está habilitado para el proyecto.",
        "description": "Intake te ayuda a gestionar las solicitudes entrantes a tu proyecto y agregarlas como elementos de trabajo en tu flujo de trabajo. Habilita Intake desde la configuración del proyecto para gestionar las solicitudes.",
        "primary_button": {
          "text": "Gestionar funciones"
        }
      },
      "cycle": {
        "title": "Los Ciclos no están habilitados para este proyecto.",
        "description": "Divide el trabajo en fragmentos limitados por tiempo, trabaja hacia atrás desde la fecha límite de tu proyecto para establecer fechas y haz un progreso tangible como equipo. Habilita la función de ciclos para tu proyecto para comenzar a usarlos.",
        "primary_button": {
          "text": "Gestionar funciones"
        }
      },
      "module": {
        "title": "Los Módulos no están habilitados para el proyecto.",
        "description": "Los Módulos son los componentes básicos de tu proyecto. Habilita los módulos desde la configuración del proyecto para comenzar a usarlos.",
        "primary_button": {
          "text": "Gestionar funciones"
        }
      },
      "page": {
        "title": "Las Páginas no están habilitadas para el proyecto.",
        "description": "Las Páginas son los componentes básicos de tu proyecto. Habilita las páginas desde la configuración del proyecto para comenzar a usarlas.",
        "primary_button": {
          "text": "Gestionar funciones"
        }
      },
      "view": {
        "title": "Las Vistas no están habilitadas para el proyecto.",
        "description": "Las Vistas son los componentes básicos de tu proyecto. Habilita las vistas desde la configuración del proyecto para comenzar a usarlas.",
        "primary_button": {
          "text": "Gestionar funciones"
        }
      }
    }
  },
  "workspace_draft_issues": {
    "draft_an_issue": "Borrador de elemento de trabajo",
    "empty_state": {
      "title": "Los elementos de trabajo a medio escribir y pronto los comentarios aparecerán aquí.",
      "description": "Para probar esto, comienza a agregar un elemento de trabajo y déjalo a medias o crea tu primer borrador a continuación. 😉",
      "primary_button": {
        "text": "Crea tu primer borrador"
      }
    },
    "delete_modal": {
      "title": "Eliminar borrador",
      "description": "¿Estás seguro de que quieres eliminar este borrador? Esto no se puede deshacer."
    },
    "toasts": {
      "created": {
        "success": "Borrador creado",
        "error": "No se pudo crear el elemento de trabajo. Por favor, inténtalo de nuevo."
      },
      "deleted": {
        "success": "Borrador eliminado"
      }
    }
  },
  "stickies": {
    "title": "Tus notas adhesivas",
    "placeholder": "haz clic para escribir aquí",
    "all": "Todas las notas adhesivas",
    "no-data": "Anota una idea, captura un momento eureka o registra una inspiración. Agrega una nota adhesiva para comenzar.",
    "add": "Agregar nota adhesiva",
    "search_placeholder": "Buscar por título",
    "delete": "Eliminar nota adhesiva",
    "delete_confirmation": "¿Estás seguro de que quieres eliminar esta nota adhesiva?",
    "empty_state": {
      "simple": "Anota una idea, captura un momento eureka o registra una inspiración. Agrega una nota adhesiva para comenzar.",
      "general": {
        "title": "Las notas adhesivas son notas rápidas y tareas pendientes que anotas al vuelo.",
        "description": "Captura tus pensamientos e ideas sin esfuerzo creando notas adhesivas a las que puedes acceder en cualquier momento y desde cualquier lugar.",
        "primary_button": {
          "text": "Agregar nota adhesiva"
        }
      },
      "search": {
        "title": "Eso no coincide con ninguna de tus notas adhesivas.",
        "description": "Prueba un término diferente o háznoslo saber\nsi estás seguro de que tu búsqueda es correcta.",
        "primary_button": {
          "text": "Agregar nota adhesiva"
        }
      }
    },
    "toasts": {
      "errors": {
        "wrong_name": "El nombre de la nota adhesiva no puede tener más de 100 caracteres.",
        "already_exists": "Ya existe una nota adhesiva sin descripción"
      },
      "created": {
        "title": "Nota adhesiva creada",
        "message": "La nota adhesiva se ha creado exitosamente"
      },
      "not_created": {
        "title": "Nota adhesiva no creada",
        "message": "No se pudo crear la nota adhesiva"
      },
      "updated": {
        "title": "Nota adhesiva actualizada",
        "message": "La nota adhesiva se ha actualizado exitosamente"
      },
      "not_updated": {
        "title": "Nota adhesiva no actualizada",
        "message": "No se pudo actualizar la nota adhesiva"
      },
      "removed": {
        "title": "Nota adhesiva eliminada",
        "message": "La nota adhesiva se ha eliminado exitosamente"
      },
      "not_removed": {
        "title": "Nota adhesiva no eliminada",
        "message": "No se pudo eliminar la nota adhesiva"
      }
    }
  },
  "role_details": {
    "guest": {
      "title": "Invitado",
      "description": "Los miembros externos de las organizaciones pueden ser invitados como invitados."
    },
    "member": {
      "title": "Miembro",
      "description": "Capacidad para leer, escribir, editar y eliminar entidades dentro de proyectos, ciclos y módulos"
    },
    "admin": {
      "title": "Administrador",
      "description": "Todos los permisos establecidos como verdaderos dentro del espacio de trabajo."
    }
  },
  "user_roles": {
    "product_or_project_manager": "Gerente de Producto / Proyecto",
    "development_or_engineering": "Desarrollo / Ingeniería",
    "founder_or_executive": "Fundador / Ejecutivo",
    "freelancer_or_consultant": "Freelancer / Consultor",
    "marketing_or_growth": "Marketing / Crecimiento",
    "sales_or_business_development": "Ventas / Desarrollo de Negocios",
    "support_or_operations": "Soporte / Operaciones",
    "student_or_professor": "Estudiante / Profesor",
    "human_resources": "Recursos Humanos",
    "other": "Otro"
  },
  "importer": {
    "github": {
      "title": "GitHub",
      "description": "Importa elementos de trabajo desde repositorios de GitHub y sincronízalos."
    },
    "jira": {
      "title": "Jira",
      "description": "Importa elementos de trabajo y epics desde proyectos y epics de Jira."
    }
  },
  "exporter": {
    "csv": {
      "title": "CSV",
      "description": "Exporta elementos de trabajo a un archivo CSV.",
      "short_description": "Exportar como csv"
    },
    "excel": {
      "title": "Excel",
      "description": "Exporta elementos de trabajo a un archivo Excel.",
      "short_description": "Exportar como excel"
    },
    "xlsx": {
      "title": "Excel",
      "description": "Exporta elementos de trabajo a un archivo Excel.",
      "short_description": "Exportar como excel"
    },
    "json": {
      "title": "JSON",
      "description": "Exporta elementos de trabajo a un archivo JSON.",
      "short_description": "Exportar como json"
    }
  },
  "default_global_view": {
    "all_issues": "Todos los elementos de trabajo",
    "assigned": "Asignados",
    "created": "Creados",
    "subscribed": "Suscritos"
  },
  "themes": {
    "theme_options": {
      "system_preference": {
        "label": "Preferencia del sistema"
      },
      "light": {
        "label": "Claro"
      },
      "dark": {
        "label": "Oscuro"
      },
      "light_contrast": {
        "label": "Claro de alto contraste"
      },
      "dark_contrast": {
        "label": "Oscuro de alto contraste"
      },
      "custom": {
        "label": "Tema personalizado"
      }
    }
  },
  "project_modules": {
    "status": {
      "backlog": "Pendientes",
      "planned": "Planificado",
      "in_progress": "En progreso",
      "paused": "Pausado",
      "completed": "Completado",
      "cancelled": "Cancelado"
    },
    "layout": {
      "list": "Vista de lista",
      "board": "Vista de galería",
      "timeline": "Vista de línea de tiempo"
    },
    "order_by": {
      "name": "Nombre",
      "progress": "Progreso",
      "issues": "Número de elementos de trabajo",
      "due_date": "Fecha de vencimiento",
      "created_at": "Fecha de creación",
      "manual": "Manual"
    }
  },
  "cycle": {
    "label": "{count, plural, one {Ciclo} other {Ciclos}}",
    "no_cycle": "Sin ciclo"
  },
  "module": {
    "label": "{count, plural, one {Módulo} other {Módulos}}",
    "no_module": "Sin módulo"
  },
  "description_versions": {
    "last_edited_by": "Última edición por",
    "previously_edited_by": "Editado anteriormente por",
    "edited_by": "Editado por"
  },
  "self_hosted_maintenance_message": {
    "plane_didnt_start_up_this_could_be_because_one_or_more_plane_services_failed_to_start": "Plane no se inició. Esto podría deberse a que uno o más servicios de Plane fallaron al iniciar.",
    "choose_view_logs_from_setup_sh_and_docker_logs_to_be_sure": "Selecciona View Logs desde setup.sh y los logs de Docker para estar seguro."
  }
}<|MERGE_RESOLUTION|>--- conflicted
+++ resolved
@@ -874,7 +874,6 @@
     "applying": "Aplicando",
     "users": "Usuarios",
     "admins": "Administradores",
-<<<<<<< HEAD
     "guests": "Invitados",
     "on_track": "En camino",
     "off_track": "Fuera de camino",
@@ -885,9 +884,6 @@
     "in_progress": "En progreso",
     "planned": "Planificado",
     "paused": "Pausado"
-=======
-    "guests": "Invitados"
->>>>>>> 177c58a4
   },
   "chart": {
     "x_axis": "Eje X",
