{
  "sidebar": {
    "projects": "Proiecte",
    "pages": "Documentație",
    "new_work_item": "Activitate nouă",
    "home": "Acasă",
    "your_work": "Munca ta",
    "inbox": "Căsuță de mesaje",
    "workspace": "Spațiu de lucru",
    "views": "Perspective",
    "analytics": "Statistici",
    "work_items": "Activități",
    "cycles": "Cicluri",
    "modules": "Module",
    "intake": "Cereri",
    "drafts": "Schițe",
    "favorites": "Favorite",
    "pro": "Pro",
    "upgrade": "Treci la versiunea superioară"
  },
  "auth": {
    "common": {
      "email": {
        "label": "Email",
        "placeholder": "nume@companie.ro",
        "errors": {
          "required": "Email-ul este obligatoriu",
          "invalid": "Email-ul nu este valid"
        }
      },
      "password": {
        "label": "Parolă",
        "set_password": "Setează o parolă",
        "placeholder": "Introdu parola",
        "confirm_password": {
          "label": "Confirmă parola",
          "placeholder": "Confirmă parola"
        },
        "current_password": {
          "label": "Parola curentă"
        },
        "new_password": {
          "label": "Parolă nouă",
          "placeholder": "Introdu parola nouă"
        },
        "change_password": {
          "label": {
            "default": "Schimbă parola",
            "submitting": "Se schimbă parola"
          }
        },
        "errors": {
          "match": "Parolele nu se potrivesc",
          "empty": "Te rugăm să introduci parola",
          "length": "Parola trebuie să aibă mai mult de 8 caractere",
          "strength": {
            "weak": "Parola este slabă",
            "strong": "Parola este puternică"
          }
        },
        "submit": "Setează parola",
        "toast": {
          "change_password": {
            "success": {
              "title": "Succes!",
              "message": "Parola a fost schimbată cu succes."
            },
            "error": {
              "title": "Eroare!",
              "message": "Ceva nu a funcționat. Te rugăm să încerci din nou."
            }
          }
        }
      },
      "unique_code": {
        "label": "Cod unic",
        "placeholder": "exemplu-cod-unic",
        "paste_code": "Introdu codul trimis pe email",
        "requesting_new_code": "Se solicită un cod nou",
        "sending_code": "Se trimite codul"
      },
      "already_have_an_account": "Ai deja un cont?",
      "login": "Autentificare",
      "create_account": "Creează un cont",
      "new_to_plane": "Ești nou în Plane?",
      "back_to_sign_in": "Înapoi la autentificare",
      "resend_in": "Retrimite în {seconds} secunde",
      "sign_in_with_unique_code": "Autentificare cu cod unic",
      "forgot_password": "Ți-ai uitat parola?"
    },
    "sign_up": {
      "header": {
        "label": "Creează un cont pentru a începe să-ți gestionezi activitatea împreună cu echipa ta.",
        "step": {
          "email": {
            "header": "Înregistrare",
            "sub_header": ""
          },
          "password": {
            "header": "Înregistrare",
            "sub_header": "Înregistrează-te folosind o combinație email-parolă."
          },
          "unique_code": {
            "header": "Înregistrare",
            "sub_header": "Înregistrează-te folosind un cod unic trimis pe adresa de email de mai sus."
          }
        }
      },
      "errors": {
        "password": {
          "strength": "Setează o parolă puternică pentru a continua"
        }
      }
    },
    "sign_in": {
      "header": {
        "label": "Autentifică-te pentru a începe să-ți gestionezi activitatea împreună cu echipa ta.",
        "step": {
          "email": {
            "header": "Autentificare sau înregistrare",
            "sub_header": ""
          },
          "password": {
            "header": "Autentificare sau înregistrare",
            "sub_header": "Folosește combinația email-parolă pentru a te autentifica."
          },
          "unique_code": {
            "header": "Autentificare sau înregistrare",
            "sub_header": "Autentifică-te folosind un cod unic trimis pe adresa de email de mai sus."
          }
        }
      }
    },
    "forgot_password": {
      "title": "Resetează-ți parola",
      "description": "Introdu adresa de email verificată a contului tău și îți vom trimite un link pentru resetarea parolei.",
      "email_sent": "Am trimis link-ul de resetare pe adresa ta de email",
      "send_reset_link": "Trimite link-ul de resetare",
      "errors": {
        "smtp_not_enabled": "Se pare că administratorul nu a activat SMTP, nu putem trimite link-ul de resetare a parolei"
      },
      "toast": {
        "success": {
          "title": "Email trimis",
          "message": "Verifică-ți căsuța de mesaje pentru link-ul de resetare a parolei. Dacă nu apare în câteva minute, verifică folderul de spam."
        },
        "error": {
          "title": "Eroare!",
          "message": "Ceva nu a funcționat. Te rugăm să încerci din nou."
        }
      }
    },
    "reset_password": {
      "title": "Setează o parolă nouă",
      "description": "Protejează-ți contul cu o parolă puternică"
    },
    "set_password": {
      "title": "Protejează-ți contul",
      "description": "Setarea parolei te ajută să te autentifici în siguranță"
    },
    "sign_out": {
      "toast": {
        "error": {
          "title": "Eroare!",
          "message": "Deconectarea a eșuat. Te rugăm să încerci din nou."
        }
      }
    }
  },
  "submit": "Trimite",
  "cancel": "Anulează",
  "loading": "Se încarcă",
  "error": "Eroare",
  "success": "Succes",
  "warning": "Avertisment",
  "info": "Informații",
  "close": "Închide",
  "yes": "Da",
  "no": "Nu",
  "ok": "OK",
  "name": "Nume",
  "description": "Descriere",
  "search": "Caută",
  "add_member": "Adaugă membru",
  "adding_members": "Se adaugă membri",
  "remove_member": "Elimină membru",
  "add_members": "Adaugă membri",
  "adding_member": "Se adaugă membru",
  "remove_members": "Elimină membri",
  "add": "Adaugă",
  "adding": "Se adaugă",
  "remove": "Elimină",
  "add_new": "Adaugă nou",
  "remove_selected": "Elimină selecția",
  "first_name": "Prenume",
  "last_name": "Nume de familie",
  "email": "Email",
  "display_name": "Nume afișat",
  "role": "Rol",
  "timezone": "Fus orar",
  "avatar": "Imagine de profil",
  "cover_image": "Copertă",
  "password": "Parolă",
  "change_cover": "Schimbă coperta",
  "language": "Limbă",
  "saving": "Se salvează",
  "save_changes": "Salvează modificările",
  "deactivate_account": "Dezactivează contul",
  "deactivate_account_description": "Când dezactivezi un cont, toate datele și activitățile din acel cont vor fi șterse permanent și nu pot fi recuperate.",
  "profile_settings": "Setări profil",
  "your_account": "Contul tău",
  "security": "Securitate",
  "activity": "Activitate",
  "appearance": "Aspect",
  "notifications": "Notificări",
  "workspaces": "Spații de lucru",
  "create_workspace": "Creează spațiu de lucru",
  "invitations": "Invitații",
  "summary": "Rezumat",
  "assigned": "Responsabil",
  "created": "Creat",
  "subscribed": "Abonat",
  "you_do_not_have_the_permission_to_access_this_page": "Nu ai permisiunea de a accesa această pagină.",
  "something_went_wrong_please_try_again": "Ceva nu a funcționat. Te rugăm să încerci din nou.",
  "load_more": "Încarcă mai mult",
  "select_or_customize_your_interface_color_scheme": "Selectați sau personalizați schema de culori a interfeței dvs.",
  "select_the_cursor_motion_style_that_feels_right_for_you": "Selectați stilul de mișcare al cursorului care vi se potrivește.",
  "theme": "Temă",
  "smooth_cursor": "Cursor lin",
  "system_preference": "Preferință sistem",
  "light": "Luminos",
  "dark": "Întunecat",
  "light_contrast": "Luminos - contrast ridicat",
  "dark_contrast": "Întunecat - contrast ridicat",
  "custom": "Temă personalizată",
  "select_your_theme": "Selectează tema",
  "customize_your_theme": "Personalizează tema",
  "background_color": "Culoare fundal",
  "text_color": "Culoare text",
  "primary_color": "Culoare principală (temă)",
  "sidebar_background_color": "Culoare fundal bară laterală",
  "sidebar_text_color": "Culoare text bară laterală",
  "set_theme": "Setează tema",
  "enter_a_valid_hex_code_of_6_characters": "Introdu un cod hexadecimal valid de 6 caractere",
  "background_color_is_required": "Culoarea de fundal este obligatorie",
  "text_color_is_required": "Culoarea textului este obligatorie",
  "primary_color_is_required": "Culoarea principală este obligatorie",
  "sidebar_background_color_is_required": "Culoarea de fundal a barei laterale este obligatorie",
  "sidebar_text_color_is_required": "Culoarea textului din bara laterală este obligatorie",
  "updating_theme": "Se actualizează tema",
  "theme_updated_successfully": "Tema a fost actualizată cu succes",
  "failed_to_update_the_theme": "Eroare la actualizarea temei",
  "email_notifications": "Notificări prin email",
  "stay_in_the_loop_on_issues_you_are_subscribed_to_enable_this_to_get_notified": "Rămâi la curent cu activitățile la care ești abonat. Activează această opțiune pentru a primi notificări.",
  "email_notification_setting_updated_successfully": "Setarea notificărilor prin email a fost actualizată cu succes",
  "failed_to_update_email_notification_setting": "Eroare la actualizarea setării notificărilor prin email",
  "notify_me_when": "Notifică-mă când",
  "property_changes": "Se modifică proprietățile",
  "property_changes_description": "Notifică-mă când proprietăți precum responsabilii, prioritatea, estimările sau altele se modifică.",
  "state_change": "Se schimbă starea",
  "state_change_description": "Notifică-mă când activitățile trec într-o stare diferită",
  "issue_completed": "Activitate finalizată",
  "issue_completed_description": "Notifică-mă doar când o activitate este finalizată",
  "comments": "Comentarii",
  "comments_description": "Notifică-mă când cineva lasă un comentariu la o activitate",
  "mentions": "Mențiuni",
  "mentions_description": "Notifică-mă doar când cineva mă menționează în comentarii sau descriere",
  "old_password": "Parolă veche",
  "general_settings": "Setări generale",
  "sign_out": "Deconectează-te",
  "signing_out": "Se deconectează",
  "active_cycles": "Cicluri active",
  "active_cycles_description": "Monitorizează ciclurile din proiecte, urmărește activitățile prioritare și focalizează-te pe ciclurile care necesită atenție.",
  "on_demand_snapshots_of_all_your_cycles": "Instantanee la cerere ale tuturor ciclurilor tale",
  "upgrade": "Treci la o versiune superioră",
  "10000_feet_view": "Vedere de ansamblu asupra tuturor ciclurilor active.",
  "10000_feet_view_description": "Vezi în ansamblu și simultan toate ciclurile active din proiectele tale, fără a naviga individual la fiecare ciclu.",
  "get_snapshot_of_each_active_cycle": "Obține un instantaneu al fiecărui ciclu activ.",
  "get_snapshot_of_each_active_cycle_description": "Urmărește statisticile generale pentru toate ciclurile active, vezi progresul și estimează volumul de muncă în raport cu termenele limită.",
  "compare_burndowns": "Compară graficele de finalizare a activităților ",
  "compare_burndowns_description": "Monitorizează performanța echipelor tale, analizând graficul de finalizare a activităților ale fiecărui ciclu.",
  "quickly_see_make_or_break_issues": "Vezi rapid activitățile critice.",
  "quickly_see_make_or_break_issues_description": "Previzualizează activitățile prioritare pentru fiecare ciclu în funcție de termene. Vizualizează-le pe toate dintr-un singur click.",
  "zoom_into_cycles_that_need_attention": "Concentrează-te pe ciclurile care necesită atenție.",
  "zoom_into_cycles_that_need_attention_description": "Analizează starea oricărui ciclu care nu corespunde așteptărilor, dintr-un singur click.",
  "stay_ahead_of_blockers": "Anticipează blocajele.",
  "stay_ahead_of_blockers_description": "Identifică provocările între proiecte și vezi dependențele între cicluri care altfel nu sunt evidente.",
  "analytics": "Statistici",
  "workspace_invites": "Invitațiile din spațiul de lucru",
  "enter_god_mode": "Activează modul Dumnezeu",
  "workspace_logo": "Sigla spațiului de lucru",
  "new_issue": "Activitate nouă",
  "your_work": "Munca ta",
  "drafts": "Schițe",
  "projects": "Proiecte",
  "views": "Perspective",
  "workspace": "Spațiu de lucru",
  "archives": "Arhive",
  "settings": "Setări",
  "failed_to_move_favorite": "Nu s-a putut muta favorita",
  "favorites": "Favorite",
  "no_favorites_yet": "Nicio favorită încă",
  "create_folder": "Creează dosar",
  "new_folder": "Dosar nou",
  "favorite_updated_successfully": "Favorita a fost actualizată cu succes",
  "favorite_created_successfully": "Favorita a fost creată cu succes",
  "folder_already_exists": "Dosarul există deja",
  "folder_name_cannot_be_empty": "Numele dosarului nu poate fi gol",
  "something_went_wrong": "Ceva nu a funcționat",
  "failed_to_reorder_favorite": "Nu s-a putut reordona favorita",
  "favorite_removed_successfully": "Favorita a fost eliminată cu succes",
  "failed_to_create_favorite": "Nu s-a putut crea favorita",
  "failed_to_rename_favorite": "Nu s-a putut redenumi favorita",
  "project_link_copied_to_clipboard": "Link-ul proiectului a fost copiat în memoria temporară",
  "link_copied": "Link copiat",
  "add_project": "Adaugă proiect",
  "create_project": "Creează proiect",
  "failed_to_remove_project_from_favorites": "Nu s-a putut elimina proiectul din favorite. Încearcă din nou.",
  "project_created_successfully": "Proiect creat cu succes",
  "project_created_successfully_description": "Proiect creat cu succes. Poți începe să adaugi activități în el.",
  "project_cover_image_alt": "Coperta proiectului",
  "name_is_required": "Numele este obligatoriu",
  "title_should_be_less_than_255_characters": "Titlul trebuie să conțină mai puțin de 255 de caractere",
  "project_name": "Numele proiectului",
  "project_id_must_be_at_least_1_character": "ID-ul proiectului trebuie să conțină cel puțin 1 caracter",
  "project_id_must_be_at_most_5_characters": "ID-ul proiectului trebuie să conțină cel mult 5 caractere",
  "project_id": "ID-ul Proiectului",
  "project_id_tooltip_content": "Te ajută să identifici unic activitățile din proiect. Maxim 5 caractere.",
  "description_placeholder": "Descriere",
  "only_alphanumeric_non_latin_characters_allowed": "Sunt permise doar caractere alfanumerice și non-latine.",
  "project_id_is_required": "ID-ul proiectului este obligatoriu",
  "project_id_allowed_char": "Sunt permise doar caractere alfanumerice și non-latine.",
  "project_id_min_char": "ID-ul proiectului trebuie să aibă cel puțin 1 caracter",
  "project_id_max_char": "ID-ul proiectului trebuie să aibă cel mult 5 caractere",
  "project_description_placeholder": "Introdu descrierea proiectului",
  "select_network": "Selectează rețeaua",
  "lead": "Lider",
  "date_range": "Interval de date",
  "private": "Privat",
  "public": "Public",
  "accessible_only_by_invite": "Accesibil doar prin invitație",
  "anyone_in_the_workspace_except_guests_can_join": "Oricine din spațiul de lucru, cu excepția celor de tip Invitat, se poate alătura",
  "creating": "Se creează",
  "creating_project": "Se creează proiectul",
  "adding_project_to_favorites": "Se adaugă proiectul la favorite",
  "project_added_to_favorites": "Proiectul a fost adăugat la favorite",
  "couldnt_add_the_project_to_favorites": "Nu s-a putut adăuga proiectul la favorite. Încearcă din nou.",
  "removing_project_from_favorites": "Se elimină proiectul din favorite",
  "project_removed_from_favorites": "Proiectul a fost eliminat din favorite",
  "couldnt_remove_the_project_from_favorites": "Nu s-a putut elimina proiectul din favorite. Încearcă din nou.",
  "add_to_favorites": "Adaugă la favorite",
  "remove_from_favorites": "Elimină din favorite",
  "publish_project": "Publică proiectul",
  "publish": "Publică",
  "copy_link": "Copiază link-ul",
  "leave_project": "Părăsește proiectul",
  "join_the_project_to_rearrange": "Alătură-te proiectului pentru a rearanja",
  "drag_to_rearrange": "Trage pentru a rearanja",
  "congrats": "Felicitări!",
  "open_project": "Deschide proiectul",
  "issues": "Activități",
  "cycles": "Cicluri",
  "modules": "Module",
  "pages": "Documentație",
  "intake": "Cereri",
  "time_tracking": "Monitorizare timp",
  "work_management": "Gestionare muncă",
  "projects_and_issues": "Proiecte și activități",
  "projects_and_issues_description": "Activează sau dezactivează aceste opțiuni pentru proiect.",
  "cycles_description": "Stabilește perioade de timp pentru fiecare proiect și ajustează-le după cum este necesar. Un ciclu poate dura 2 săptămâni, următorul 1 săptămână.",
  "modules_description": "Organizează munca în sub-proiecte cu lideri și responsabili dedicați.",
  "views_description": "Salvează sortările, filtrele și opțiunile de afișare personalizate sau distribuie-le echipei tale.",
  "pages_description": "Creează și editează conținut liber: note, documente, orice.",
  "intake_description": "Permite utilizatorilor care nu sunt membri să trimită erori, feedback și sugestii fără a perturba fluxul de lucru.",
  "time_tracking_description": "Înregistrează timpul petrecut pe activități și proiecte.",
  "work_management_description": "Gestionează-ți munca și proiectele cu ușurință.",
  "documentation": "Documentație",
  "message_support": "Trimite mesaj la suport",
  "contact_sales": "Contactează vânzările",
  "hyper_mode": "Mod Hyper",
  "keyboard_shortcuts": "Scurtături tastatură",
  "whats_new": "Ce e nou?",
  "version": "Versiune",
  "we_are_having_trouble_fetching_the_updates": "Avem probleme în a prelua actualizările.",
  "our_changelogs": "jurnalele noastre de modificări",
  "for_the_latest_updates": "pentru cele mai recente actualizări.",
  "please_visit": "Te rugăm să vizitezi",
  "docs": "Documentație",
  "full_changelog": "Jurnal complet al modificărilor",
  "support": "Suport",
  "discord": "Discord",
  "powered_by_plane_pages": "Oferit de Plane Documentație",
  "please_select_at_least_one_invitation": "Te rugăm să selectezi cel puțin o invitație.",
  "please_select_at_least_one_invitation_description": "Te rugăm să selectezi cel puțin o invitație pentru a te alătura spațiului de lucru.",
  "we_see_that_someone_has_invited_you_to_join_a_workspace": "Se pare că cineva te-a invitat să te alături unui spațiu de lucru",
  "join_a_workspace": "Alătură-te unui spațiu de lucru",
  "we_see_that_someone_has_invited_you_to_join_a_workspace_description": "Se pare că cineva te-a invitat să te alături unui spațiu de lucru",
  "join_a_workspace_description": "Alătură-te unui spațiu de lucru",
  "accept_and_join": "Acceptă și alătură-te",
  "go_home": "Mergi la început",
  "no_pending_invites": "Nicio invitație în așteptare",
  "you_can_see_here_if_someone_invites_you_to_a_workspace": "Aici vei vedea dacă cineva te-a invitat într-un spațiu de lucru",
  "back_to_home": "Înapoi la început",
  "workspace_name": "nume-spațiu-de-lucru",
  "deactivate_your_account": "Dezactivează-ți contul",
  "deactivate_your_account_description": "Odată dezactivat, nu vei mai putea primi activități sau fi taxat pentru spațiul tău de lucru. Pentru a-ți reactiva contul, vei avea nevoie de o invitație către un spațiu de lucru la această adresă de email.",
  "deactivating": "Se dezactivează",
  "confirm": "Confirmă",
  "confirming": "Se confirmă",
  "draft_created": "Schiță creată",
  "issue_created_successfully": "Activitate creată cu succes",
  "draft_creation_failed": "Crearea schiței a eșuat",
  "issue_creation_failed": "Crearea activității a eșuat",
  "draft_issue": "Schiță activitate",
  "issue_updated_successfully": "Activitate actualizată cu succes",
  "issue_could_not_be_updated": "Activitatea nu a putut fi actualizată",
  "create_a_draft": "Creează o schiță",
  "save_to_drafts": "Salvează în schițe",
  "save": "Salvează",
  "update": "Actualizează",
  "updating": "Se actualizează",
  "create_new_issue": "Creează activate nouă",
  "editor_is_not_ready_to_discard_changes": "Editorul nu este pregătit să renunțe la modificări",
  "failed_to_move_issue_to_project": "Nu s-a putut muta activitatea în proiect",
  "create_more": "Creează mai multe",
  "add_to_project": "Adaugă la proiect",
  "discard": "Renunță",
  "duplicate_issue_found": "Activitate duplicată găsită",
  "duplicate_issues_found": "Activități duplicate găsite",
  "no_matching_results": "Nu există rezultate potrivite",
  "title_is_required": "Titlul este obligatoriu",
  "title": "Titlu",
  "state": "Stare",
  "priority": "Prioritate",
  "none": "Niciuna",
  "urgent": "Urgentă",
  "high": "Importantă",
  "medium": "Medie",
  "low": "Scăzută",
  "members": "Membri",
  "assignee": "Responsabil",
  "assignees": "Responsabili",
  "you": "Tu",
  "labels": "Etichete",
  "create_new_label": "Creează etichetă nouă",
  "start_date": "Data de început",
  "end_date": "Data de sfârșit",
  "due_date": "Data limită",
  "estimate": "Estimare",
  "change_parent_issue": "Schimbă activitatea părinte",
  "remove_parent_issue": "Elimină activitatea părinte",
  "add_parent": "Adaugă părinte",
  "loading_members": "Se încarcă membrii",
  "view_link_copied_to_clipboard": "Link-ul de perspectivă a fost copiat în memoria temporară.",
  "required": "Obligatoriu",
  "optional": "Opțional",
  "Cancel": "Anulează",
  "edit": "Editează",
  "archive": "Arhivează",
  "restore": "Restaurează",
  "open_in_new_tab": "Deschide într-un nou tab",
  "delete": "Șterge",
  "deleting": "Se șterge",
  "make_a_copy": "Creează o copie",
  "move_to_project": "Mută în proiect",
  "good": "Bună",
  "morning": "dimineața",
  "afternoon": "după-amiaza",
  "evening": "seara",
  "show_all": "Arată tot",
  "show_less": "Arată mai puțin",
  "no_data_yet": "Nicio dată încă",
  "syncing": "Se sincronizează",
  "add_work_item": "Adaugă activitate",
  "advanced_description_placeholder": "Apasă '/' pentru comenzi",
  "create_work_item": "Creează activitate",
  "attachments": "Atașamente",
  "declining": "Se refuză",
  "declined": "Refuzat",
  "decline": "Refuză",
  "unassigned": "Fără responsabil",
  "work_items": "Activități",
  "add_link": "Adaugă link",
  "points": "Puncte",
  "no_assignee": "Fără responsabil",
  "no_assignees_yet": "Niciun responsabil încă",
  "no_labels_yet": "Nicio etichetă încă",
  "ideal": "Ideal",
  "current": "Curent",
  "no_matching_members": "Niciun membru potrivit",
  "leaving": "Se părăsește",
  "removing": "Se elimină",
  "leave": "Părăsește",
  "refresh": "Reîncarcă",
  "refreshing": "Se reîncarcă",
  "refresh_status": "Reîncarcă statusul",
  "prev": "Înapoi",
  "next": "Înainte",
  "re_generating": "Se regenerează",
  "re_generate": "Regenerează",
  "re_generate_key": "Regenerează cheia",
  "export": "Exportă",
  "member": "{count, plural, one{# membru} other{# membri}}",
  "new_password_must_be_different_from_old_password": "Parola nouă trebuie să fie diferită de parola veche",
<<<<<<< HEAD
=======

  "updates": {
    "add_update": "Adaugă actualizare",
    "add_update_placeholder": "Adaugă actualizarea ta aici",
    "empty": {
      "title": "Încă nu există actualizări",
      "description": "Poți vedea actualizările aici."
    },
    "delete": {
      "title": "Șterge actualizare",
      "confirmation": "Ești sigur că vrei să ștergi această actualizare? Această acțiune este ireversibilă.",
      "success": {
        "title": "Actualizare ștearsă",
        "message": "Actualizarea a fost ștearsă cu succes."
      },
      "error": {
        "title": "Actualizare năo ștearsă",
        "message": "Actualizarea nu a putut fi ștearsă."
      }
    },
    "update": {
      "success": {
        "title": "Actualizare actualizată",
        "message": "Actualizarea a fost actualizată cu succes."
      },
      "error": {
        "title": "Actualizare năo actualizată",
        "message": "Actualizarea nu a putut fi actualizată."
      }
    },
    "reaction": {
      "create": {
        "success": {
          "title": "Reacție creată",
          "message": "Reacția a fost creată cu succes."
        },
        "error": {
          "title": "Reacție năo creată",
          "message": "Reacția nu a putut fi creată."
        }
      },
      "remove": {
        "success": {
          "title": "Reacție ștearsă",
          "message": "Reacția a fost ștearsă cu succes."
        },
        "error": {
          "title": "Reacție năo ștearsă",
          "message": "Reacția nu a putut fi ștearsă."
        }
      }
    },
    "progress": {
      "title": "Progres",
      "since_last_update": "De la ultima actualizare",
      "comments": "{count, plural, one{# comentariu} other{# comentarii}}"
    },
    "create": {
      "success": {
        "title": "Actualizare creată",
        "message": "Actualizarea a fost creată cu succes."
      },
      "error": {
        "title": "Actualizare năo creată",
        "message": "Actualizarea nu a putut fi creată."
      }
    }
  },

>>>>>>> 07b28cac
  "project_view": {
    "sort_by": {
      "created_at": "Creat la",
      "updated_at": "Actualizat la",
      "name": "Nume"
    }
  },
  "toast": {
    "success": "Succes!",
    "error": "Eroare!"
  },
  "links": {
    "toasts": {
      "created": {
        "title": "Link creat",
        "message": "Link-ul a fost creat cu succes"
      },
      "not_created": {
        "title": "Link-ul nu a fost creat",
        "message": "Link-ul nu a putut fi creat"
      },
      "updated": {
        "title": "Link actualizat",
        "message": "Link-ul a fost actualizat cu succes"
      },
      "not_updated": {
        "title": "Link-ul nu a fost actualizat",
        "message": "Link-ul nu a putut fi actualizat"
      },
      "removed": {
        "title": "Link eliminat",
        "message": "Link-ul a fost eliminat cu succes"
      },
      "not_removed": {
        "title": "Link-ul nu a fost eliminat",
        "message": "Link-ul nu a putut fi eliminat"
      }
    }
  },
  "home": {
    "empty": {
      "quickstart_guide": "Ghid de pornire rapidă",
      "not_right_now": "Nu acum",
      "create_project": {
        "title": "Creează un proiect",
        "description": "Majoritatea lucrurilor încep cu un proiect în Plane.",
        "cta": "Începe acum"
      },
      "invite_team": {
        "title": "Invită-ți echipa",
        "description": "Construiește, livrează și gestionează împreună cu colegii.",
        "cta": "Invită-i"
      },
      "configure_workspace": {
        "title": "Configurează-ți spațiul de lucru.",
        "description": "Activează sau dezactivează opțiuni sau mergi mai departe.",
        "cta": "Configurează acest spațiu de lucru"
      },
      "personalize_account": {
        "title": "Personalizează Plane.",
        "description": "Alege-ți poza de profil, culorile și multe altele.",
        "cta": "Personalizează acum"
      },
      "widgets": {
        "title": "Este liniște fără mini-aplicații, activează-le",
        "description": "Se pare că toate mini-aplicațiile tale sunt dezactivate. Activează-le acum pentru a-ți îmbunătăți experiența!",
        "primary_button": {
          "text": "Gestionează mini-aplicațiile"
        }
      }
    },
    "quick_links": {
      "empty": "Salvează link-uri către elementele utile pe care vrei să le ai la îndemână.",
      "add": "Adaugă link rapid",
      "title": "Link rapid",
      "title_plural": "Linkuri rapide"
    },
    "recents": {
      "title": "Recente",
      "empty": {
        "project": "Proiectele vizitate recent vor apărea aici.",
        "page": "Documentele din Documentație vizitate recent vor apărea aici.",
        "issue": "Activitățile vizitate recent vor apărea aici.",
        "default": "Nu ai nimic recent încă."
      },
      "filters": {
        "all": "Toate",
        "projects": "Proiecte",
        "pages": "Documentație",
        "issues": "Activități"
      }
    },
    "new_at_plane": {
      "title": "Noutăți în Plane"
    },
    "quick_tutorial": {
      "title": "Tutorial rapid"
    },
    "widget": {
      "reordered_successfully": "Mini-aplicație reordonată cu succes.",
      "reordering_failed": "Eroare la reordonarea mini-aplicației."
    },
    "manage_widgets": "Gestionează mini-aplicațiile",
    "title": "Acasă",
    "star_us_on_github": "Dă-ne o stea pe GitHub"
  },
  "link": {
    "modal": {
      "url": {
        "text": "URL",
        "required": "URL-ul nu este valid",
        "placeholder": "Tastează sau lipește un URL"
      },
      "title": {
        "text": "Titlu afișat",
        "placeholder": "Cum vrei să se vadă acest link"
      }
    }
  },
  "common": {
    "all": "Toate",
    "states": "Stări",
    "state": "Stare",
    "state_groups": "Grupuri de stări",
    "state_group": "Grup de stare",
    "priorities": "Priorități",
    "priority": "Prioritate",
    "team_project": "Proiect de echipă",
    "project": "Proiect",
    "cycle": "Ciclu",
    "cycles": "Cicluri",
    "module": "Modul",
    "modules": "Module",
    "labels": "Etichete",
    "label": "Etichetă",
    "assignees": "Responsabili",
    "assignee": "Responsabil",
    "created_by": "Creat de",
    "none": "Niciuna",
    "link": "Link",
    "estimates": "Estimări",
    "estimate": "Estimare",
    "created_at": "Creat la",
    "completed_at": "Finalizat la",
    "layout": "Aspect",
    "filters": "Filtre",
    "display": "Afișare",
    "load_more": "Încarcă mai mult",
    "activity": "Activitate",
    "analytics": "Analitice",
    "dates": "Date",
    "success": "Succes!",
    "something_went_wrong": "Ceva a mers greșit",
    "error": {
      "label": "Eroare!",
      "message": "A apărut o eroare. Te rugăm să încerci din nou."
    },
    "group_by": "Grupează după",
    "epic": "Sarcină majoră",
    "epics": "Sarcini majore",
    "work_item": "Activitate",
    "work_items": "Activități",
    "sub_work_item": "Sub-activitate",
    "add": "Adaugă",
    "warning": "Avertisment",
    "updating": "Se actualizează",
    "adding": "Se adaugă",
    "update": "Actualizează",
    "creating": "Se creează",
    "create": "Creează",
    "cancel": "Anulează",
    "description": "Descriere",
    "title": "Titlu",
    "attachment": "Atașament",
    "general": "General",
    "features": "Funcționalități",
    "automation": "Automatizare",
    "project_name": "Nume proiect",
    "project_id": "ID Proiect",
    "project_timezone": "Fus orar proiect",
    "created_on": "Creat la",
    "update_project": "Actualizează proiectul",
    "identifier_already_exists": "Identificatorul există deja",
    "add_more": "Adaugă mai mult",
    "defaults": "Implicit",
    "add_label": "Adaugă etichetă",
    "customize_time_range": "Personalizează intervalul de timp",
    "loading": "Se încarcă",
    "attachments": "Atașamente",
    "property": "Proprietate",
    "properties": "Proprietăți",
    "parent": "Părinte",
    "page": "Document",
    "remove": "Elimină",
    "archiving": "Se arhivează",
    "archive": "Arhivează",
    "access": {
      "public": "Public",
      "private": "Privat"
    },
    "done": "Gata",
    "sub_work_items": "Sub-activități",
    "comment": "Comentariu",
    "workspace_level": "La nivel de spațiu de lucru",
    "order_by": {
      "label": "Ordonează după",
      "manual": "Manual",
      "last_created": "Ultima creată",
      "last_updated": "Ultima actualizată",
      "start_date": "Data de început",
      "due_date": "Data limită",
      "asc": "Crescător",
      "desc": "Descrescător",
      "updated_on": "Actualizat la"
    },
    "sort": {
      "asc": "Crescător",
      "desc": "Descrescător",
      "created_on": "Creată la",
      "updated_on": "Actualizată la"
    },
    "comments": "Comentarii",
    "updates": "Actualizări",
    "clear_all": "Șterge tot",
    "copied": "Copiat!",
    "link_copied": "Link copiat!",
    "link_copied_to_clipboard": "Link-ul a fost copiat în memoria temporară",
    "copied_to_clipboard": "Link-ul activității copiat în memoria temporară",
    "is_copied_to_clipboard": "Activitatea a fost copiată în memoria temporară",
    "no_links_added_yet": "Niciun link adăugat încă",
    "add_link": "Adaugă link",
    "links": "Linkuri",
    "go_to_workspace": "Mergi la spațiul de lucru",
    "progress": "Progres",
    "optional": "Opțional",
    "join": "Alătură-te",
    "go_back": "Înapoi",
    "continue": "Continuă",
    "resend": "Retrimite",
    "relations": "Relații",
    "errors": {
      "default": {
        "title": "Eroare!",
        "message": "Ceva a funcționat greșit. Te rugăm să încerci din nou."
      },
      "required": "Acest câmp este obligatoriu",
      "entity_required": "{entity} este obligatoriu"
    },
    "update_link": "Actualizează link-ul",
    "attach": "Atașează",
    "create_new": "Creează nou",
    "add_existing": "Adaugă existent",
    "type_or_paste_a_url": "Tastează sau lipește un URL",
    "url_is_invalid": "URL-ul nu este valid",
    "display_title": "Titlu afișat",
    "link_title_placeholder": "Cum vrei să se vadă acest link",
    "url": "URL",
    "side_peek": "Previzualizare laterală",
    "modal": "Fereastră modală",
    "full_screen": "Ecran complet",
    "close_peek_view": "Închide previzualizarea",
    "toggle_peek_view_layout": "Comută aspectul previzualizării",
    "options": "Opțiuni",
    "duration": "Durată",
    "today": "Astăzi",
    "week": "Săptămână",
    "month": "Lună",
    "quarter": "Trimestru",
    "press_for_commands": "Apasă '/' pentru comenzi",
    "click_to_add_description": "Apasă pentru a adăuga descriere",
    "search": {
      "label": "Caută",
      "placeholder": "Tastează pentru a căuta",
      "no_matches_found": "Nu s-au găsit rezultate",
      "no_matching_results": "Nicio potrivire găsită"
    },
    "actions": {
      "edit": "Editează",
      "make_a_copy": "Fă o copie",
      "open_in_new_tab": "Deschide într-un nou tab",
      "copy_link": "Copiază link-ul",
      "archive": "Arhivează",
      "restore": "Restaurează",
      "delete": "Șterge",
      "remove_relation": "Elimină relația",
      "subscribe": "Abonează-te",
      "unsubscribe": "Dezabonează-te",
      "clear_sorting": "Șterge sortarea",
      "show_weekends": "Arată sfârșiturile de săptămână",
      "enable": "Activează",
      "disable": "Dezactivează"
    },
    "name": "Nume",
    "discard": "Renunță",
    "confirm": "Confirmă",
    "confirming": "Se confirmă",
    "read_the_docs": "Citește documentația",
    "default": "Implicit",
    "active": "Activ",
    "enabled": "Activat",
    "disabled": "Dezactivat",
    "mandate": "Împuternicire",
    "mandatory": "Obligatoriu",
    "yes": "Da",
    "no": "Nu",
    "please_wait": "Te rog așteaptă",
    "enabling": "Se activează",
    "disabling": "Se dezactivează",
    "beta": "Testare",
    "or": "sau",
    "next": "Înainte",
    "back": "Înapoi",
    "cancelling": "Se anulează",
    "configuring": "Se configurează",
    "clear": "Șterge",
    "import": "Importă",
    "connect": "Conectează",
    "authorizing": "Se autorizează",
    "processing": "Se procesează",
    "no_data_available": "Nicio dată disponibilă",
    "from": "de la {name}",
    "authenticated": "Autentificat",
    "select": "Selectează",
    "upgrade": "Treci la o versiune superioră",
    "add_seats": "Adaugă locuri",
    "projects": "Proiecte",
    "workspace": "Spațiu de lucru",
    "workspaces": "Spații de lucru",
    "team": "Echipă",
    "teams": "Echipe",
    "entity": "Entitate",
    "entities": "Entități",
    "task": "Sarcină",
    "tasks": "Sarcini",
    "section": "Secțiune",
    "sections": "Secțiuni",
    "edit": "Editează",
    "connecting": "Se conectează",
    "connected": "Conectat",
    "disconnect": "Deconectează",
    "disconnecting": "Se deconectează",
    "installing": "Se instalează",
    "install": "Instalează",
    "reset": "Resetează",
    "live": "În direct",
    "change_history": "Istoric modificări",
    "coming_soon": "În curând",
    "members": "Membri",
    "you": "Tu",
    "upgrade_cta": {
      "higher_subscription": "Treci la un abonament superior",
      "talk_to_sales": "Discută cu vânzările"
    },
    "category": "Categorie",
    "categories": "Categorii",
    "saving": "Se salvează",
    "save_changes": "Salvează modificările",
    "delete": "Șterge",
    "deleting": "Se șterge",
    "pending": "În așteptare",
    "invite": "Invită",
    "view": "Vizualizează",
    "deactivated_user": "Utilizator dezactivat",
    "apply": "Aplică",
    "applying": "Aplicând"
  },
  "chart": {
    "x_axis": "axa-X",
    "y_axis": "axa-Y",
    "metric": "Indicator"
  },
  "form": {
    "title": {
      "required": "Titlul este obligatoriu",
      "max_length": "Titlul trebuie să conțină mai puțin de {length} caractere"
    }
  },
  "entity": {
    "grouping_title": "Grupare {entity}",
    "priority": "Prioritate {entity}",
    "all": "Toate {entity}",
    "drop_here_to_move": "Trage aici pentru a muta {entity}",
    "delete": {
      "label": "Șterge {entity}",
      "success": "{entity} a fost ștearsă cu succes",
      "failed": "Ștergerea {entity} a eșuat"
    },
    "update": {
      "failed": "Actualizarea {entity} a eșuat",
      "success": "{entity} a fost actualizată cu succes"
    },
    "link_copied_to_clipboard": "Link-ul {entity} a fost copiat în memoria temporară",
    "fetch": {
      "failed": "Eroare la preluarea {entity}"
    },
    "add": {
      "success": "{entity} a fost adăugată cu succes",
      "failed": "Eroare la adăugarea {entity}"
    }
  },
  "epic": {
    "all": "Toate Sarcinile majore",
    "label": "{count, plural, one {Sarcină majoră} other {Sarcini majore}}",
    "new": "Sarcină majoră",
    "adding": "Se adaugă sarcină majoră",
    "create": {
      "success": "Sarcină majoră creată cu succes"
    },
    "add": {
      "press_enter": "Apasă 'Enter' pentru a adăuga o altă sarcină majoră",
      "label": "Adaugă sarcină majoră"
    },
    "title": {
      "label": "Titlu sarcină majoră",
      "required": "Titlul sarcinii majore este obligatoriu."
    }
  },
  "issue": {
    "label": "{count, plural, one {Activitate} other {Activități}}",
    "all": "Toate activitățile",
    "edit": "Editează activitatea",
    "title": {
      "label": "Titlul activității",
      "required": "Titlul activității este obligatoriu."
    },
    "add": {
      "press_enter": "Apasă 'Enter' pentru a adăuga o altă activitate",
      "label": "Adaugă activitate",
      "cycle": {
        "failed": "Activitatea nu a putut fi adăugată în ciclu. Te rugăm să încerci din nou.",
        "success": "{count, plural, one {Activitate} other {Activități}} adăugată(e) în ciclu cu succes.",
        "loading": "Se adaugă {count, plural, one {activitate} other {activități}} în ciclu"
      },
      "assignee": "Adaugă responsabili",
      "start_date": "Adaugă data de început",
      "due_date": "Adaugă termenul limită",
      "parent": "Adaugă activitate părinte",
      "sub_issue": "Adaugă sub-activitate",
      "relation": "Adaugă relație",
      "link": "Adaugă link",
      "existing": "Adaugă activitate existentă"
    },
    "remove": {
      "label": "Elimină activitatea",
      "cycle": {
        "loading": "Se elimină activitatea din ciclu",
        "success": "Activitatea a fost eliminată din ciclu cu succes.",
        "failed": "Activitatea nu a putut fi eliminată din ciclu. Te rugăm să încerci din nou."
      },
      "module": {
        "loading": "Se elimină activitatea din modul",
        "success": "Activitatea a fost eliminată din modul cu succes.",
        "failed": "Activitatea nu a putut fi eliminată din modul. Te rugăm să încerci din nou."
      },
      "parent": {
        "label": "Elimină activitatea părinte"
      }
    },
    "new": "Activitate nouă",
    "adding": "Se adaugă activitatea",
    "create": {
      "success": "Activitatea a fost creată cu succes"
    },
    "priority": {
      "urgent": "Urgentă",
      "high": "Ridicată",
      "medium": "Medie",
      "low": "Scăzută"
    },
    "display": {
      "properties": {
        "label": "Afișează proprietățile",
        "id": "ID",
        "issue_type": "Tipul activității",
        "sub_issue_count": "Număr de sub-activități",
        "attachment_count": "Număr de atașamente",
        "created_on": "Creată la",
        "sub_issue": "Sub-activitate",
        "work_item_count": "Număr de activități"
      },
      "extra": {
        "show_sub_issues": "Afișează sub-activitățile",
        "show_empty_groups": "Afișează grupurile goale"
      }
    },
    "layouts": {
      "ordered_by_label": "Această vizualizare este ordonată după",
      "list": "Listă",
      "kanban": "Tablă",
      "calendar": "Calendar",
      "spreadsheet": "Tabel",
      "gantt": "Cronologic",
      "title": {
        "list": "Vizualizare tip Listă",
        "kanban": "Vizualizare tip Tablă",
        "calendar": "Vizualizare tip Calendar",
        "spreadsheet": "Vizualizare tip Tabel",
        "gantt": "Vizualizare tip Cronologic"
      }
    },
    "states": {
      "active": "Active",
      "backlog": "Restante"
    },
    "comments": {
      "placeholder": "Adaugă comentariu",
      "switch": {
        "private": "Comută pe comentariu privat",
        "public": "Comută pe comentariu public"
      },
      "create": {
        "success": "Comentariu adăugat cu succes",
        "error": "Adăugarea comentariului a eșuat. Te rugăm să încerci mai târziu."
      },
      "update": {
        "success": "Comentariu actualizat cu succes",
        "error": "Actualizarea comentariului a eșuat. Te rugăm să încerci mai târziu."
      },
      "remove": {
        "success": "Comentariu șters cu succes",
        "error": "Ștergerea comentariului a eșuat. Te rugăm să încerci mai târziu."
      },
      "upload": {
        "error": "Încărcarea fișierului a eșuat. Te rugăm să încerci mai târziu."
      }
    },
    "empty_state": {
      "issue_detail": {
        "title": "Activitatea nu există",
        "description": "Activitatea căutată nu există, a fost arhivată sau ștearsă.",
        "primary_button": {
          "text": "Vezi alte activități"
        }
      }
    },
    "sibling": {
      "label": "Activități înrudite"
    },
    "archive": {
      "description": "Doar activitățile finalizate sau anulate\npot fi arhivate",
      "label": "Arhivează activitatea",
      "confirm_message": "Ești sigur că vrei să arhivezi această activitate? Toate activitățile arhivate pot fi restaurate ulterior.",
      "success": {
        "label": "Arhivare reușită",
        "message": "Arhivele tale pot fi găsite în arhiva proiectului."
      },
      "failed": {
        "message": "Activitatea nu a putut fi arhivată. Te rugăm să încerci din nou."
      }
    },
    "restore": {
      "success": {
        "title": "Restaurare reușită",
        "message": "Activitatea poate fi găsită în lista de activități ale proiectului."
      },
      "failed": {
        "message": "Activitatea nu a putut fi restaurată. Te rugăm să încerci din nou."
      }
    },
    "relation": {
      "relates_to": "Este legată de",
      "duplicate": "Duplicată a",
      "blocked_by": "Blocată de",
      "blocking": "Blochează"
    },
    "copy_link": "Copiază link-ul activității",
    "delete": {
      "label": "Șterge activitatea",
      "error": "Eroare la ștergerea activității"
    },
    "subscription": {
      "actions": {
        "subscribed": "Abonarea la activitate realizată cu succes",
        "unsubscribed": "Dezabonarea de la activitate realizată cu succes"
      }
    },
    "select": {
      "error": "Selectează cel puțin o activitate",
      "empty": "Nicio activitate selectată",
      "add_selected": "Adaugă activitățile selectate"
    },
    "open_in_full_screen": "Deschide activitatea pe tot ecranul"
  },
  "attachment": {
    "error": "Fișierul nu a putut fi atașat. Încearcă să încarci din nou.",
    "only_one_file_allowed": "Se poate încărca doar un fișier o dată.",
    "file_size_limit": "Fișierul trebuie să aibă {size}MB sau mai puțin.",
    "drag_and_drop": "Trage și plasează oriunde pentru a încărca",
    "delete": "Șterge atașamentul"
  },
  "label": {
    "select": "Selectează eticheta",
    "create": {
      "success": "Etichetă creată cu succes",
      "failed": "Crearea etichetei a eșuat",
      "already_exists": "Eticheta există deja",
      "type": "Tastează pentru a adăuga o etichetă nouă"
    }
  },
  "sub_work_item": {
    "update": {
      "success": "Sub-activitatea a fost actualizată cu succes",
      "error": "Eroare la actualizarea sub-activității"
    },
    "remove": {
      "success": "Sub-activitatea a fost eliminată cu succes",
      "error": "Eroare la eliminarea sub-activității"
    }
  },
  "view": {
    "label": "{count, plural, one {Perspectivă} other {Perspective}}",
    "create": {
      "label": "Creează perspectivă"
    },
    "update": {
      "label": "Actualizează perspectiva"
    }
  },
  "inbox_issue": {
    "status": {
      "pending": {
        "title": "În așteptare",
        "description": "În așteptare"
      },
      "declined": {
        "title": "Respinse",
        "description": "Respinse"
      },
      "snoozed": {
        "title": "Amânate",
        "description": "{days, plural, one{# zi} other{# zile}} rămase"
      },
      "accepted": {
        "title": "Acceptate",
        "description": "Acceptate"
      },
      "duplicate": {
        "title": "Duplicate",
        "description": "Duplicate"
      }
    },
    "modals": {
      "decline": {
        "title": "Respinge activitatea",
        "content": "Ești sigur că vrei să respingi activitatea {value}?"
      },
      "delete": {
        "title": "Șterge activitatea",
        "content": "Ești sigur că vrei să ștergi activitatea {value}?",
        "success": "Activitatea a fost ștersă cu succes"
      }
    },
    "errors": {
      "snooze_permission": "Doar administratorii proiectului pot amâna/dezactiva amânarea activităților",
      "accept_permission": "Doar administratorii proiectului pot accepta activități",
      "decline_permission": "Doar administratorii proiectului pot respinge activități"
    },
    "actions": {
      "accept": "Acceptă",
      "decline": "Respinge",
      "snooze": "Amână",
      "unsnooze": "Dezactivează amânarea",
      "copy": "Copiază link-ul activității",
      "delete": "Șterge",
      "open": "Deschide activitatea",
      "mark_as_duplicate": "Marchează ca duplicat",
      "move": "Mută {value} în activitățile proiectului"
    },
    "source": {
      "in-app": "în aplicație"
    },
    "order_by": {
      "created_at": "Creată la",
      "updated_at": "Actualizată la",
      "id": "ID"
    },
    "label": "Cereri",
    "page_label": "{workspace} - Cereri",
    "modal": {
      "title": "Creează o cerere în Cereri"
    },
    "tabs": {
      "open": "Deschise",
      "closed": "Închise"
    },
    "empty_state": {
      "sidebar_open_tab": {
        "title": "Nicio cerere deschisă",
        "description": "Găsește aici cererile primite. Creează o cerere nouă."
      },
      "sidebar_closed_tab": {
        "title": "Nicio cerere închisă",
        "description": "Toate cererile, fie acceptate, fie respinse, pot fi găsite aici."
      },
      "sidebar_filter": {
        "title": "Nicio cerere gasită",
        "description": "Nicio cerere nu se potrivește cu filtrul aplicat în Cereri. Creează o cerere nouă."
      },
      "detail": {
        "title": "Selectează o cerere pentru a-i vedea detaliile."
      }
    }
  },
  "workspace_creation": {
    "heading": "Creează spațiul tău de lucru",
    "subheading": "Pentru a începe să folosești Plane, trebuie să creezi sau să te alături unui spațiu de lucru.",
    "form": {
      "name": {
        "label": "Denumește-ți spațiul de lucru",
        "placeholder": "Cel mai bine este să alegi ceva familiar și ușor de recunoscut."
      },
      "url": {
        "label": "Setează URL-ul spațiului de lucru",
        "placeholder": "Tastează sau lipește un URL",
        "edit_slug": "Poți edita doar identificatorul URL-ului"
      },
      "organization_size": {
        "label": "Câți oameni vor folosi acest spațiu de lucru?",
        "placeholder": "Selectează un interval"
      }
    },
    "errors": {
      "creation_disabled": {
        "title": "Doar administratorul instanței poate crea spații de lucru",
        "description": "Dacă știi adresa de email a administratorului instanței tale, apasă butonul de mai jos pentru a-l contacta.",
        "request_button": "Solicită administratorul instanței"
      },
      "validation": {
        "name_alphanumeric": "Numele spațiilor de lucru pot conține doar (' '), ('-'), ('_') și caractere alfanumerice.",
        "name_length": "Limitează numele la 80 de caractere.",
        "url_alphanumeric": "URL-urile pot conține doar ('-') și caractere alfanumerice.",
        "url_length": "Limitează URL-ul la 48 de caractere.",
        "url_already_taken": "URL-ul spațiului de lucru este deja folosit!"
      }
    },
    "request_email": {
      "subject": "Solicitare creare spațiu de lucru nou",
      "body": "Salut administrator(i) instanței,\n\nVă rog să creați un nou spațiu de lucru cu URL-ul [/workspace-name] pentru [scopul creării spațiului de lucru].\n\nMulțumesc,\n{firstName} {lastName}\n{email}"
    },
    "button": {
      "default": "Creează spațiu de lucru",
      "loading": "Se creează spațiul de lucru"
    },
    "toast": {
      "success": {
        "title": "Succes",
        "message": "Spațiul de lucru a fost creat cu succes"
      },
      "error": {
        "title": "Eroare",
        "message": "Spațiul de lucru nu a putut fi creat. Te rugăm să încerci din nou."
      }
    }
  },
  "workspace_dashboard": {
    "empty_state": {
      "general": {
        "title": "Prezentare generală a proiectelor, activităților și statisticilor tale",
        "description": "Bine ai venit în Plane, suntem încântați să te avem aici. Creează primul tău proiect și urmărește activitățile, iar această pagină se va transforma într-un spațiu care te ajută să progresezi. Administratorii vor vedea și elementele care ajută echipa lor să progreseze.",
        "primary_button": {
          "text": "Creează primul tău proiect",
          "comic": {
            "title": "Totul începe cu un proiect în Plane",
            "description": "Un proiect poate fi planul de dezvoltare a unui produs, o campanie de marketing sau lansarea unei noi mașini."
          }
        }
      }
    }
  },
  "workspace_analytics": {
    "label": "Statistici",
    "page_label": "{workspace} - Statistici",
    "open_tasks": "Total activități deschise",
    "error": "A apărut o eroare la preluarea datelor.",
    "work_items_closed_in": "Activități finalizate în",
    "selected_projects": "Proiecte selectate",
    "total_members": "Total membri",
    "total_cycles": "Total cicluri",
    "total_modules": "Total module",
    "pending_work_items": {
      "title": "Activități în așteptare",
      "empty_state": "Aici apare analiza activităților în așteptare atribuite colegilor."
    },
    "work_items_closed_in_a_year": {
      "title": "Activități finalizate într-un an",
      "empty_state": "Închide activități pentru a vedea statisticile sub formă de grafic."
    },
    "most_work_items_created": {
      "title": "Cele mai multe activități create",
      "empty_state": "Aici vor apărea colegii și numărul de activități create de aceștia."
    },
    "most_work_items_closed": {
      "title": "Cele mai multe activități finalizate",
      "empty_state": "Aici vor apărea colegii și numărul de activități finalizate de aceștia."
    },
    "tabs": {
      "scope_and_demand": "Activități asumate și cerere",
      "custom": "Analitice personalizate"
    },
    "empty_state": {
      "general": {
        "title": "Urmărește progresul, activitățile și alocările. Observă tendințele, elimină blocajele și accelerează munca",
        "description": "Vezi raportul dintre activitățile asumate și cerere, estimările și eventualele extinderi neplanificate ale activităților asumate. Obține performanța pe membri și echipe și asigură-te că proiectul tău se încadrează în timp.",
        "primary_button": {
          "text": "Începe primul tău proiect",
          "comic": {
            "title": "Statisticile funcționează cel mai bine cu Cicluri + Module",
            "description": "Mai întâi, încadrează-ți activitățile în Cicluri și, dacă poți, grupează-le pe cele care se întind pe mai multe cicluri în Module. Le găsești în meniul din stânga."
          }
        }
      }
    }
  },
  "workspace_projects": {
    "label": "{count, plural, one {Proiect} other {Proiecte}}",
    "create": {
      "label": "Adaugă proiect"
    },
    "network": {
      "label": "Rețea",
      "private": {
        "title": "Privat",
        "description": "Accesibil doar pe bază de invitație"
      },
      "public": {
        "title": "Public",
        "description": "Oricine din spațiul de lucru, cu excepția celor din categoria Invitați, se poate alătura"
      }
    },
    "error": {
      "permission": "Nu ai permisiunea să efectuezi această acțiune.",
      "cycle_delete": "Ștergerea ciclului a eșuat",
      "module_delete": "Ștergerea modulului a eșuat",
      "issue_delete": "Ștergerea activității a eșuat"
    },
    "state": {
      "backlog": "Restante",
      "unstarted": "Neîncepute",
      "started": "În desfășurare",
      "completed": "Finalizate",
      "cancelled": "Anulate"
    },
    "sort": {
      "manual": "Manual",
      "name": "Nume",
      "created_at": "Data creării",
      "members_length": "Număr de membri"
    },
    "scope": {
      "my_projects": "Proiectele mele",
      "archived_projects": "Arhivate"
    },
    "common": {
      "months_count": "{months, plural, one{# lună} other{# luni}}"
    },
    "empty_state": {
      "general": {
        "title": "Niciun proiect activ",
        "description": "Gândește-te la fiecare proiect ca la părintele muncii orientate pe obiectiv. Proiectele sunt locul unde trăiesc Activitățile, Ciclurile și Modulele și, împreună cu colegii tăi, te ajută să îți atingi obiectivul. Creează un proiect nou sau filtrează pentru a vedea proiectele arhivate.",
        "primary_button": {
          "text": "Începe primul tău proiect",
          "comic": {
            "title": "Totul începe cu un proiect în Plane",
            "description": "Un proiect poate fi o foaie de parcurs pentru un produs, o campanie de marketing sau lansarea unei noi mașini."
          }
        }
      },
      "no_projects": {
        "title": "Niciun proiect",
        "description": "Pentru a crea activități sau a-ți gestiona activitatea, trebuie să creezi un proiect sau să faci parte dintr-unul.",
        "primary_button": {
          "text": "Începe primul tău proiect",
          "comic": {
            "title": "Totul începe cu un proiect în Plane",
            "description": "Un proiect poate fi o foaie de parcurs pentru un produs, o campanie de marketing sau lansarea unei noi mașini."
          }
        }
      },
      "filter": {
        "title": "Niciun proiect care să corespundă filtrului",
        "description": "Nu s-au găsit proiecte care să corespundă criteriilor aplicate.\n Creează un proiect nou."
      },
      "search": {
        "description": "Nu s-au găsit proiecte care să corespundă criteriilor.\nCreează un proiect nou."
      }
    }
  },
  "workspace_views": {
    "add_view": "Adaugă perspectivă",
    "empty_state": {
      "all-issues": {
        "title": "Nicio activitate în proiect",
        "description": "Primul proiect este gata! Acum împarte-ți munca în bucăți gestionabile prin activități. Hai să începem!",
        "primary_button": {
          "text": "Creează o nouă activitate"
        }
      },
      "assigned": {
        "title": "Nicio activitate încă",
        "description": "Activitățile care ți-au fost atribuite pot fi urmărite de aici.",
        "primary_button": {
          "text": "Creează o nouă activitate"
        }
      },
      "created": {
        "title": "Nicio activitate încă",
        "description": "Toate activitățile create de tine vor apărea aici. Le poți urmări direct din această pagină.",
        "primary_button": {
          "text": "Creează o nouă activitate"
        }
      },
      "subscribed": {
        "title": "Nicio activitate încă",
        "description": "Abonează-te la activitățile care te interesează și urmărește-le pe toate aici."
      },
      "custom-view": {
        "title": "Nicio activitate încă",
        "description": "Elementele de lucru care corespund filtrelor aplicate vor fi afișate aici."
      }
    }
  },
  "workspace_settings": {
    "label": "Setări spațiu de lucru",
    "page_label": "{workspace} - Setări generale",
    "key_created": "Cheie creată",
    "copy_key": "Copiază și salvează această cheie secretă în Plane Documentație. Nu vei mai putea vedea această cheie după ce închizi. Un fișier CSV care conține cheia a fost descărcat.",
    "token_copied": "Token-ul a fost copiat în memoria temporară.",
    "settings": {
      "general": {
        "title": "General",
        "upload_logo": "Încarcă siglă",
        "edit_logo": "Editează siglă",
        "name": "Numele spațiului de lucru",
        "company_size": "Dimensiunea companiei",
        "url": "URL-ul spațiului de lucru",
        "update_workspace": "Actualizează spațiul de lucru",
        "delete_workspace": "Șterge acest spațiu de lucru",
        "delete_workspace_description": "La ștergerea spațiului de lucru, toate datele și resursele din cadrul acestuia vor fi eliminate definitiv și nu vor putea fi recuperate.",
        "delete_btn": "Șterge acest spațiu de lucru",
        "delete_modal": {
          "title": "Ești sigur că vrei să ștergi acest spațiu de lucru?",
          "description": "Ai o perioadă de probă activă pentru unul dintre planurile noastre plătite. Te rugăm să o anulezi înainte de a continua.",
          "dismiss": "Renunță",
          "cancel": "Anulează perioadă de probă",
          "success_title": "Spațiul de lucru a fost șters.",
          "success_message": "Vei fi redirecționat în curând către pagina de profil.",
          "error_title": "Ceva nu a funcționat.",
          "error_message": "Încearcă din nou, te rog."
        },
        "errors": {
          "name": {
            "required": "Numele este obligatoriu",
            "max_length": "Numele spațiului de lucru nu trebuie să depășească 80 de caractere"
          },
          "company_size": {
            "required": "Dimensiunea companiei este obligatorie",
            "select_a_range": "Selectează dimensiunea companiei"
          }
        }
      },
      "members": {
        "title": "Membri",
        "add_member": "Adaugă membru",
        "pending_invites": "Invitații în așteptare",
        "invitations_sent_successfully": "Invitațiile au fost trimise cu succes",
        "leave_confirmation": "Ești sigur că vrei să părăsești spațiul de lucru? Nu vei mai avea acces la acest spațiu. Această acțiune este ireversibilă.",
        "details": {
          "full_name": "Nume complet",
          "display_name": "Nume afișat",
          "email_address": "Adresă de email",
          "account_type": "Tip cont",
          "authentication": "Autentificare",
          "joining_date": "Data înscrierii"
        },
        "modal": {
          "title": "Invită persoane cu care să colaborezi",
          "description": "Invită persoane cu care să colaborezi în spațiul tău de lucru.",
          "button": "Trimite invitațiile",
          "button_loading": "Se trimit invitațiile",
          "placeholder": "nume@companie.ro",
          "errors": {
            "required": "Avem nevoie de o adresă de email pentru a trimite invitația.",
            "invalid": "Adresa de email este invalidă"
          }
        }
      },
      "billing_and_plans": {
        "title": "Facturare și Abonamente",
        "current_plan": "Abonament curent",
        "free_plan": "Folosești în prezent abonamentul gratuit",
        "view_plans": "Vezi abonamentele"
      },
      "exports": {
        "title": "Exporturi",
        "exporting": "Se exportă",
        "previous_exports": "Exporturi anterioare",
        "export_separate_files": "Exportă datele în fișiere separate",
        "modal": {
          "title": "Exportă în",
          "toasts": {
            "success": {
              "title": "Export reușit",
              "message": "Vei putea descărca exportul {entity} din secțiunea de exporturi anterioare."
            },
            "error": {
              "title": "Export eșuat",
              "message": "Exportul a eșuat. Te rugăm să încerci din nou."
            }
          }
        }
      },
      "webhooks": {
        "title": "Puncte de notificare (Webhooks)",
        "add_webhook": "Adaugă punct de notificare (webhook)",
        "modal": {
          "title": "Creează punct de notificare (webhook)",
          "details": "Detalii punct de notificare (webhook)",
          "payload": " URL-ul de trimitere a datelor",
          "question": "La ce evenimente vrei să activezi acest punct de notificare (webhook)?",
          "error": "URL-ul este obligatoriu"
        },
        "secret_key": {
          "title": "Cheie secretă",
          "message": "Generează o cheie de acces pentru a semna datele trimise la punctul de notificare (webhook)"
        },
        "options": {
          "all": "Trimite-mi tot",
          "individual": "Selectează evenimente individuale"
        },
        "toasts": {
          "created": {
            "title": "Punct de notificare (webhook) creat",
            "message": "Punctul de notificare (webhook) a fost creat cu succes"
          },
          "not_created": {
            "title": "Punctul de notificare (webhook) nu a fost creat",
            "message": "Punctul de notificare (webhook) nu a putut fi creat"
          },
          "updated": {
            "title": "Punctul de notificare (webhook) actualizat",
            "message": "Punctul de notificare (webhook) a fost actualizat cu succes"
          },
          "not_updated": {
            "title": "Punctul de notificare (webhook) nu a fost actualizat",
            "message": "Punctul de notificare (webhook) nu a putut fi actualizat"
          },
          "removed": {
            "title": "Punct de notificare (webhook) șters",
            "message": "Punctul de notificare (webhook) a fost șters cu succes"
          },
          "not_removed": {
            "title": "Punctul de notificare (webhook) nu a fost șters",
            "message": "Punctul de notificare (webhook) nu a putut fi șters"
          },
          "secret_key_copied": {
            "message": "Cheia secretă a fost copiată în memoria temporară."
          },
          "secret_key_not_copied": {
            "message": "A apărut o eroare la copierea cheii secrete."
          }
        }
      },
      "api_tokens": {
        "title": "Chei secrete API",
        "add_token": "Adaugă cheie secretă API",
        "create_token": "Creează cheie secretă",
        "never_expires": "Nu expiră niciodată",
        "generate_token": "Generează cheie secretă",
        "generating": "Se generează",
        "delete": {
          "title": "Șterge cheia secretă API",
          "description": "Orice aplicație care folosește această cheie secretă nu va mai avea acces la datele Plane. Această acțiune este ireversibilă.",
          "success": {
            "title": "Succes!",
            "message": "Cheia secretă API a fost ștearsă cu succes"
          },
          "error": {
            "title": "Eroare!",
            "message": "Cheia secretă API nu a putut fi ștearsă"
          }
        }
      }
    },
    "empty_state": {
      "api_tokens": {
        "title": "Nicio cheie secretă API creată",
        "description": "API-ul Plane poate fi folosit pentru a integra datele tale din Plane cu orice sistem extern. Creează o cheie secretă pentru a începe."
      },
      "webhooks": {
        "title": "Niciun punctul de notificare (webhook) adăugat",
        "description": "Creează puncte de notificare (webhooks) pentru a primi actualizări în timp real și a automatiza acțiuni."
      },
      "exports": {
        "title": "Niciun export efectuat",
        "description": "Ori de câte ori exporți, vei avea o copie și aici pentru referință."
      },
      "imports": {
        "title": "Niciun import efectuat",
        "description": "Găsește aici toate importurile anterioare și descarcă-le."
      }
    }
  },
  "profile": {
    "label": "Profil",
    "page_label": "Munca ta",
    "work": "Muncă",
    "details": {
      "joined_on": "S-a înscris la",
      "time_zone": "Fus orar"
    },
    "stats": {
      "workload": "Volum de muncă",
      "overview": "Prezentare generală",
      "created": "Activități create",
      "assigned": "Activități atribuite",
      "subscribed": "Activități urmărite",
      "state_distribution": {
        "title": "Activități după stare",
        "empty": "Creează activități pentru a le vedea distribuite pe stări în grafic, pentru o analiză mai bună."
      },
      "priority_distribution": {
        "title": "Activități după prioritate",
        "empty": "Creează activități pentru a le vedea distribuite pe priorități în grafic, pentru o analiză mai bună."
      },
      "recent_activity": {
        "title": "Activitate recentă",
        "empty": "Nu am găsit date. Te rugăm să verifici activitățile tale.",
        "button": "Descarcă activitatea de azi",
        "button_loading": "Se descarcă"
      }
    },
    "actions": {
      "profile": "Profil",
      "security": "Securitate",
      "activity": "Activitate",
      "appearance": "Aspect",
      "notifications": "Notificări"
    },
    "tabs": {
      "summary": "Sumar",
      "assigned": "Atribuite",
      "created": "Create",
      "subscribed": "Urmărite",
      "activity": "Activitate"
    },
    "empty_state": {
      "activity": {
        "title": "Nicio activitate încă",
        "description": "Începe prin a crea o nouă activitate! Adaugă detalii și proprietăți. Explorează mai mult în Plane pentru a-ți vedea activitatea."
      },
      "assigned": {
        "title": "Nicio activitate atribuită ție",
        "description": "Elementele de lucru care ți-au fost atribuite pot fi urmărite de aici."
      },
      "created": {
        "title": "Nicio activitate creată",
        "description": "Toate activitățile create de tine vor apărea aici. Le poți urmări direct din această pagină."
      },
      "subscribed": {
        "title": "Nicio activitate urmărită",
        "description": "Abonează-te la activitățile care te interesează și urmărește-le pe toate aici."
      }
    }
  },
  "project_settings": {
    "general": {
      "enter_project_id": "Introdu ID-ul proiectului",
      "please_select_a_timezone": "Te rugăm să selectezi un fus orar",
      "archive_project": {
        "title": "Arhivează proiectul",
        "description": "Arhivarea unui proiect îl va elimina din navigarea laterală, dar vei putea accesa proiectul din pagina ta de proiecte. Poți restaura sau șterge proiectul oricând dorești.",
        "button": "Arhivează proiectul"
      },
      "delete_project": {
        "title": "Șterge proiectul",
        "description": "La ștergerea unui proiect, toate datele și resursele din cadrul proiectului vor fi eliminate definitiv și nu vor putea fi recuperate.",
        "button": "Șterge proiectul meu"
      },
      "toast": {
        "success": "Proiect actualizat cu succes",
        "error": "Proiectul nu a putut fi actualizat. Te rugăm să încerci din nou."
      }
    },
    "members": {
      "label": "Membri",
      "project_lead": "Lider de proiect",
      "default_assignee": "Persoană atribuită implicit",
      "guest_super_permissions": {
        "title": "Acordă acces la perspectivă pentru toți utilizatorii de tip Invitat:",
        "sub_heading": "Aceasta va permite utilizatorilor din categoria Invitați să vadă toate activitățile din proiect."
      },
      "invite_members": {
        "title": "Invită membri",
        "sub_heading": "Invită membri să lucreze la proiectul tău.",
        "select_co_worker": "Selectează colegul de echipă"
      }
    },
    "states": {
      "describe_this_state_for_your_members": "Descrie această stare pentru membrii tăi.",
      "empty_state": {
        "title": "Nicio stare disponibilă pentru grupul {groupKey}",
        "description": "Te rog să creezi o stare nouă"
      }
    },
    "labels": {
      "label_title": "Titlu etichetă",
      "label_title_is_required": "Titlul etichetei este obligatoriu",
      "label_max_char": "Numele etichetei nu trebuie să depășească 255 de caractere",
      "toast": {
        "error": "Eroare la actualizarea etichetei"
      }
    },
    "estimates": {
      "label": "Estimări",
      "title": "Activează estimările pentru proiectul meu",
      "description": "Te ajută să comunici complexitatea și volumul de muncă al echipei.",
      "no_estimate": "Fără estimare",
      "new": "Noul sistem de estimare",
      "create": {
        "custom": "Personalizat",
        "start_from_scratch": "Începe de la zero",
        "choose_template": "Alege un șablon",
        "choose_estimate_system": "Alege un sistem de estimare",
        "enter_estimate_point": "Introdu estimarea",
        "step": "Pasul {step} de {total}",
        "label": "Creează estimare"
      },
      "toasts": {
        "created": {
          "success": {
            "title": "Estimare creată",
            "message": "Estimarea a fost creată cu succes"
          },
          "error": {
            "title": "Crearea estimării a eșuat",
            "message": "Nu am putut crea noua estimare, te rugăm să încerci din nou."
          }
        },
        "updated": {
          "success": {
            "title": "Estimare modificată",
            "message": "Estimarea a fost actualizată în proiectul tău."
          },
          "error": {
            "title": "Modificarea estimării a eșuat",
            "message": "Nu am putut modifica estimarea, te rugăm să încerci din nou"
          }
        },
        "enabled": {
          "success": {
            "title": "Succes!",
            "message": "Estimările au fost activate."
          }
        },
        "disabled": {
          "success": {
            "title": "Succes!",
            "message": "Estimările au fost dezactivate."
          },
          "error": {
            "title": "Eroare!",
            "message": "Estimarea nu a putut fi dezactivată. Te rugăm să încerci din nou"
          }
        }
      },
      "validation": {
        "min_length": "Estimarea trebuie să fie mai mare decât 0.",
        "unable_to_process": "Nu putem procesa cererea ta, te rugăm să încerci din nou.",
        "numeric": "Estimarea trebuie să fie o valoare numerică.",
        "character": "Estimarea trebuie să fie o valoare de tip caracter.",
        "empty": "Valoarea estimării nu poate fi goală.",
        "already_exists": "Valoarea estimării există deja.",
        "unsaved_changes": "Ai modificări nesalvate, te rugăm să le salvezi înainte de a finaliza",
        "remove_empty": "Estimarea nu poate fi goală. Introdu o valoare în fiecare câmp sau elimină câmpurile pentru care nu ai valori."
      },
      "systems": {
        "points": {
          "label": "Puncte",
          "fibonacci": "Fibonacci",
          "linear": "Linear",
          "squares": "Pătrate",
          "custom": "Personalizat"
        },
        "categories": {
          "label": "Categorii",
          "t_shirt_sizes": "Mărimi tricou",
          "easy_to_hard": "De la ușor la greu",
          "custom": "Personalizat"
        },
        "time": {
          "label": "Timp",
          "hours": "Ore"
        }
      }
    },
    "automations": {
      "label": "Automatizări",
      "auto-archive": {
        "title": "Auto-arhivează activitățile finalizate",
        "description": "Plane va arhiva automat activitățile care au fost finalizate sau anulate.",
        "duration": "Auto-arhivează activitățile finalizate de"
      },
      "auto-close": {
        "title": "Închide automat activitățile",
        "description": "Plane va închide automat activitățile care nu au fost finalizate sau anulate.",
        "duration": "Închide automat activitățile inactive de",
        "auto_close_status": "Stare închidere automată"
      }
    },
    "empty_state": {
      "labels": {
        "title": "Nicio etichetă încă",
        "description": "Creează etichete pentru a organiza și filtra activitățile din proiect."
      },
      "estimates": {
        "title": "Nicio estimare configurată",
        "description": "Creează un set de estimări pentru a comunica volumul de muncă pentru fiecare activitate.",
        "primary_button": "Adaugă sistem de estimare"
      }
    }
  },
  "project_cycles": {
    "add_cycle": "Adaugă ciclu",
    "more_details": "Mai multe detalii",
    "cycle": "Ciclu",
    "update_cycle": "Actualizează ciclul",
    "create_cycle": "Creează ciclu",
    "no_matching_cycles": "Niciun ciclu găsit",
    "remove_filters_to_see_all_cycles": "Elimină filtrele pentru a vedea toate ciclurile",
    "remove_search_criteria_to_see_all_cycles": "Elimină criteriile de căutare pentru a vedea toate ciclurile",
    "only_completed_cycles_can_be_archived": "Doar ciclurile finalizate pot fi arhivate",
    "active_cycle": {
      "label": "Ciclu activ",
      "progress": "Progres",
      "chart": "Ritmul de finalizare a activităților",
      "priority_issue": "Activități prioritare",
      "assignees": "Persoane atribuite",
      "issue_burndown": "Grafic de finalizare a activităților",
      "ideal": "Ideal",
      "current": "Curent",
      "labels": "Etichete"
    },
    "upcoming_cycle": {
      "label": "Ciclu viitor"
    },
    "completed_cycle": {
      "label": "Ciclu finalizat"
    },
    "status": {
      "days_left": "Zile rămase",
      "completed": "Finalizat",
      "yet_to_start": "Nu a început",
      "in_progress": "În desfășurare",
      "draft": "Schiță"
    },
    "action": {
      "restore": {
        "title": "Restaurează ciclul",
        "success": {
          "title": "Ciclu restaurat",
          "description": "Ciclul a fost restaurat."
        },
        "failed": {
          "title": "Restaurarea ciclului a eșuat",
          "description": "Ciclul nu a putut fi restaurat. Te rugăm să încerci din nou."
        }
      },
      "favorite": {
        "loading": "Se adaugă ciclul la favorite",
        "success": {
          "description": "Ciclul a fost adăugat la favorite.",
          "title": "Succes!"
        },
        "failed": {
          "description": "Nu s-a putut adăuga ciclul la favorite. Te rugăm să încerci din nou.",
          "title": "Eroare!"
        }
      },
      "unfavorite": {
        "loading": "Se elimină ciclul din favorite",
        "success": {
          "description": "Ciclul a fost eliminat din favorite.",
          "title": "Succes!"
        },
        "failed": {
          "description": "Nu s-a putut elimina ciclul din favorite. Te rugăm să încerci din nou.",
          "title": "Eroare!"
        }
      },
      "update": {
        "loading": "Se actualizează ciclul",
        "success": {
          "description": "Ciclul a fost actualizat cu succes.",
          "title": "Succes!"
        },
        "failed": {
          "description": "Eroare la actualizarea ciclului. Te rugăm să încerci din nou.",
          "title": "Eroare!"
        },
        "error": {
          "already_exists": "Ai deja un ciclu în datele selectate. Dacă vrei să creezi o schiță, poți face asta eliminând ambele date."
        }
      }
    },
    "empty_state": {
      "general": {
        "title": "Grupează și delimitează în timp munca ta în Cicluri.",
        "description": "Împarte munca în intervale de timp, stabilește datele în funcție de termenul limită al proiectului și progresează vizibil ca echipă.",
        "primary_button": {
          "text": "Setează primul tău ciclu",
          "comic": {
            "title": "Ciclurile sunt intervale repetitive de timp.",
            "description": "O iterație sau orice alt termen folosit pentru urmărirea săptămânală sau bilunară a muncii este un ciclu."
          }
        }
      },
      "no_issues": {
        "title": "Nicio activitate adăugată în ciclu",
        "description": "Adaugă sau creează activități pe care vrei să le implementezi în acest ciclu",
        "primary_button": {
          "text": "Creează o activitate nouă"
        },
        "secondary_button": {
          "text": "Adaugă o activitate existentă"
        }
      },
      "completed_no_issues": {
        "title": "Nicio activitate în ciclu",
        "description": "Nu există activități în ciclu. Acestea au fost fie transferate, fie ascunse. Pentru a vedea activitățile ascunse, actualizează proprietățile de afișare."
      },
      "active": {
        "title": "Niciun ciclu activ",
        "description": "Un ciclu activ include orice perioadă care conține data de azi în intervalul său. Progresul și detaliile ciclului activ apar aici."
      },
      "archived": {
        "title": "Niciun ciclu arhivat încă",
        "description": "Pentru a păstra proiectul ordonat, arhivează ciclurile completate. Le vei găsi aici după arhivare."
      }
    }
  },
  "project_issues": {
    "empty_state": {
      "no_issues": {
        "title": "Creează o activitate și atribuie-o cuiva, chiar și ție",
        "description": "Gândește-te la activități ca la sarcini sau lucruri care trebuie făcute. O activitate și sub-activitățile sale sunt acțiuni care trebuie realizate într-un interval de timp de către membrii echipei tale. Echipa creează, atribuie și finalizează activități pentru a duce proiectul spre obiectivul său.",
        "primary_button": {
          "text": "Creează prima ta activitate",
          "comic": {
            "title": "Activitățile sunt elemente de bază în Plane.",
            "description": "Reproiectarea interfeței Plane, modernizarea imaginii companiei sau lansarea noului sistem de injecție sunt exemple de activități care au, cel mai probabil, sub-activități."
          }
        }
      },
      "no_archived_issues": {
        "title": "Nicio activitate arhivată încă",
        "description": "Manual sau automat, poți arhiva activitățile care sunt finalizate sau anulate. Le vei găsi aici după arhivare.",
        "primary_button": {
          "text": "Setează automatizarea"
        }
      },
      "issues_empty_filter": {
        "title": "Nicio activitate găsită conform filtrelor aplicate",
        "secondary_button": {
          "text": "Șterge toate filtrele"
        }
      }
    }
  },
  "project_module": {
    "add_module": "Adaugă Modul",
    "update_module": "Actualizează Modul",
    "create_module": "Creează Modul",
    "archive_module": "Arhivează Modul",
    "restore_module": "Restaurează Modul",
    "delete_module": "Șterge modulul",
    "empty_state": {
      "general": {
        "title": "Mapează etapele proiectului în Module și urmărește munca agregată cu ușurință.",
        "description": "Un grup de activități care aparțin unui părinte logic și ierarhic formează un modul. Gândește-te la module ca la un mod de a urmări munca în funcție de etapele proiectului. Au propriile perioade, termene limită și statistici pentru a-ți arăta cât de aproape sau departe ești de un reper.",
        "primary_button": {
          "text": "Construiește primul tău modul",
          "comic": {
            "title": "Modulele ajută la organizarea muncii pe niveluri ierarhice.",
            "description": "Un modul pentru caroserie, un modul pentru șasiu sau un modul pentru depozit sunt exemple bune de astfel de grupare."
          }
        }
      },
      "no_issues": {
        "title": "Nicio activitate în modul",
        "description": "Creează sau adaugă activități pe care vrei să le finalizezi ca parte a acestui modul",
        "primary_button": {
          "text": "Creează activități noi"
        },
        "secondary_button": {
          "text": "Adaugă o activitate existentă"
        }
      },
      "archived": {
        "title": "Niciun modul arhivat încă",
        "description": "Pentru a păstra proiectul ordonat, arhivează modulele finalizate sau anulate. Le vei găsi aici după arhivare."
      },
      "sidebar": {
        "in_active": "Acest modul nu este încă activ.",
        "invalid_date": "Dată invalidă. Te rugăm să introduci o dată validă."
      }
    },
    "quick_actions": {
      "archive_module": "Arhivează modulul",
      "archive_module_description": "Doar modulele finalizate sau anulate pot fi arhivate.",
      "delete_module": "Șterge modulul"
    },
    "toast": {
      "copy": {
        "success": "Link-ul modulului a fost copiat în memoria temporară"
      },
      "delete": {
        "success": "Modulul a fost șters cu succes",
        "error": "Ștergerea modulului a eșuat"
      }
    }
  },
  "project_views": {
    "empty_state": {
      "general": {
        "title": "Salvează perspective filtrate pentru proiectul tău. Creează câte ai nevoie",
        "description": "Perspectivele sunt seturi de filtre salvate pe care le folosești frecvent sau la care vrei acces rapid. Toți colegii tăi dintr-un proiect pot vedea perspectivele tuturor și pot alege ce li se potrivește cel mai bine.",
        "primary_button": {
          "text": "Creează prima ta perspectivă",
          "comic": {
            "title": "Perspectivele funcționează pe baza proprietăților activităților.",
            "description": "Poți crea o perspectivă de aici, cu oricâte proprietăți și filtre consideri necesare."
          }
        }
      },
      "filter": {
        "title": "Nicio perspectivă potrivită",
        "description": "Nicio perspectivă nu se potrivește criteriilor de căutare.\n Creează o nouă perspectivă în schimb."
      }
    }
  },
  "project_page": {
    "empty_state": {
      "general": {
        "title": "Scrie o notiță, un document sau o bază completă de cunoștințe. Folosește-l pe Galileo, Inteligența Artificială a Plane, ca să te ajute să începi",
        "description": "Documentația e spațiul în care îți notezi gândurile în Plane. Ia notițe de la ședințe, formatează-le ușor, inserează activități, așază-le folosind o bibliotecă de componente și păstrează-le pe toate în contextul proiectului tău. Pentru a redacta rapid orice document, apelează la Galileo, Inteligența Artificială a Plane, cu un shortcut sau un click.",
        "primary_button": {
          "text": "Creează primul tău document"
        }
      },
      "private": {
        "title": "Niciun document privată încă",
        "description": "Păstrează-ți gândurile private aici. Când ești gata să le împarți, echipa e la un click distanță.",
        "primary_button": {
          "text": "Creează primul tău document"
        }
      },
      "public": {
        "title": "Niciun document public încă",
        "description": "Vezi aici documentele distribuite cu toată echipa ta din proiect.",
        "primary_button": {
          "text": "Creează primul tău document"
        }
      },
      "archived": {
        "title": "Niciun document arhivat încă",
        "description": "Arhivează documentele de care nu mai ai nevoie. Le poți accesa de aici oricând."
      }
    }
  },
  "command_k": {
    "empty_state": {
      "search": {
        "title": "Niciun rezultat găsit"
      }
    }
  },
  "issue_relation": {
    "empty_state": {
      "search": {
        "title": "Nu au fost găsite activități potrivite"
      },
      "no_issues": {
        "title": "Nu au fost găsite activități"
      }
    }
  },
  "issue_comment": {
    "empty_state": {
      "general": {
        "title": "Niciun comentariu încă",
        "description": "Comentariile pot fi folosite ca spațiu de discuții și urmărire pentru activități"
      }
    }
  },
  "notification": {
    "label": "Căsuță de mesaje",
    "page_label": "{workspace} - Căsuță de mesaje",
    "options": {
      "mark_all_as_read": "Marchează toate ca citite",
      "mark_read": "Marchează ca citit",
      "mark_unread": "Marchează ca necitit",
      "refresh": "Reîmprospătează",
      "filters": "Filtre Căsuță de mesaje",
      "show_unread": "Afișează necitite",
      "show_snoozed": "Afișează amânate",
      "show_archived": "Afișează arhivate",
      "mark_archive": "Arhivează",
      "mark_unarchive": "Dezarhivează",
      "mark_snooze": "Amână",
      "mark_unsnooze": "Dezactivează amânarea"
    },
    "toasts": {
      "read": "Notificare marcată ca citită",
      "unread": "Notificare marcată ca necitită",
      "archived": "Notificare arhivată",
      "unarchived": "Notificare dezarhivată",
      "snoozed": "Notificare amânată",
      "unsnoozed": "Notificare reactivată"
    },
    "empty_state": {
      "detail": {
        "title": "Selectează pentru a vedea detalii."
      },
      "all": {
        "title": "Nicio activitate atribuită",
        "description": "Actualizările pentru activitățile atribuite ție pot fi\nvăzute aici"
      },
      "mentions": {
        "title": "Nicio activitate atribuită",
        "description": "Actualizările pentru activitățile atribuite ție pot fi\nvăzute aici"
      }
    },
    "tabs": {
      "all": "Toate",
      "mentions": "Mențiuni"
    },
    "filter": {
      "assigned": "Atribuite mie",
      "created": "Create de mine",
      "subscribed": "Urmărite de mine"
    },
    "snooze": {
      "1_day": "1 zi",
      "3_days": "3 zile",
      "5_days": "5 zile",
      "1_week": "1 săptămână",
      "2_weeks": "2 săptămâni",
      "custom": "Personalizat"
    }
  },
  "active_cycle": {
    "empty_state": {
      "progress": {
        "title": "Adaugă activități în ciclu pentru a vedea progresul"
      },
      "chart": {
        "title": "Adaugă activități în ciclu pentru a vedea graficul de finalizare a activităților."
      },
      "priority_issue": {
        "title": "Observă rapid activitățile cu prioritate ridicată abordate în ciclu."
      },
      "assignee": {
        "title": "Adaugă responsabili pentru a vedea repartizarea muncii pe persoane."
      },
      "label": {
        "title": "Adaugă etichete activităților pentru a vedea repartizarea muncii pe etichete."
      }
    }
  },
  "disabled_project": {
    "empty_state": {
      "inbox": {
        "title": "Funcția Cereri nu este activată pentru proiect.",
        "description": "Funcția Cereri te ajută să gestionezi cererile care vin în proiectul tău și să le adaugi ca activități în fluxul tău. Activează Cereri din setările proiectului pentru a gestiona cererile.",
        "primary_button": {
          "text": "Gestionează funcțiile"
        }
      },
      "cycle": {
        "title": "Funcția Cicluri nu este activată pentru acest proiect.",
        "description": "Împarte munca în intervale de timp, pleacă de la termenul limită al proiectului pentru a seta date și progresează vizibil ca echipă. Activează funcția de cicluri pentru a începe să o folosești.",
        "primary_button": {
          "text": "Gestionează funcțiile"
        }
      },
      "module": {
        "title": "Funcția Module nu este activată pentru proiect.",
        "description": "Modulele sunt componentele de bază ale proiectului tău. Activează modulele din setările proiectului pentru a începe să le folosești.",
        "primary_button": {
          "text": "Gestionează funcțiile"
        }
      },
      "page": {
        "title": "Funcția Documentație nu este activată pentru proiect.",
        "description": "Paginile sunt componentele de bază ale proiectului tău. Activează paginile din setările proiectului pentru a începe să le folosești.",
        "primary_button": {
          "text": "Gestionează funcțiile"
        }
      },
      "view": {
        "title": "Funcția Perspective nu este activată pentru proiect.",
        "description": "Perspectivele sunt componentele de bază ale proiectului tău. Activează perspectivele din setările proiectului pentru a începe să le folosești.",
        "primary_button": {
          "text": "Gestionează funcțiile"
        }
      }
    }
  },
  "workspace_draft_issues": {
    "draft_an_issue": "Salvează o activitate ca schiță",
    "empty_state": {
      "title": "Elementele de lucru scrise pe jumătate, și în curând și comentariile, vor apărea aici.",
      "description": "Ca să testezi, începe să adaugi o activitate și las-o nefinalizată sau creează prima ta schiță mai jos. 😉",
      "primary_button": {
        "text": "Creează prima ta schiță"
      }
    },
    "delete_modal": {
      "title": "Șterge schița",
      "description": "Ești sigur că vrei să ștergi această schiță? Această acțiune este ireversibilă."
    },
    "toasts": {
      "created": {
        "success": "Schiță creată",
        "error": "Activitatea nu a putut fi creată. Te rugăm să încerci din nou."
      },
      "deleted": {
        "success": "Schiță ștearsă"
      }
    }
  },
  "stickies": {
    "title": "Notițele tale",
    "placeholder": "click pentru a scrie aici",
    "all": "Toate notițele",
    "no-data": "Notează o idee, surprinde un moment de inspirație sau înregistrează o idee. Adaugă o notiță pentru a începe.",
    "add": "Adaugă notiță",
    "search_placeholder": "Caută după titlu",
    "delete": "Șterge notița",
    "delete_confirmation": "Ești sigur că vrei să ștergi această notiță?",
    "empty_state": {
      "simple": "Notează o idee, surprinde un moment de inspirație sau înregistrează o idee. Adaugă o notiță pentru a începe.",
      "general": {
        "title": "Notițele sunt observații rapide și lucruri de făcut pe care le notezi din mers.",
        "description": "Surprinde-ți gândurile și ideile fără efort, creând notițe la care poți avea acces oricând și de oriunde.",
        "primary_button": {
          "text": "Adaugă notiță"
        }
      },
      "search": {
        "title": "Nu se potrivește cu nicio notiță existentă.",
        "description": "Încearcă un alt termen sau anunță-ne\n dacă ești sigur că ai căutat corect.",
        "primary_button": {
          "text": "Adaugă notiță"
        }
      }
    },
    "toasts": {
      "errors": {
        "wrong_name": "Numele notiței nu poate depăși 100 de caractere.",
        "already_exists": "Există deja o notiță fără descriere"
      },
      "created": {
        "title": "Notiță creată",
        "message": "Notița a fost creată cu succes"
      },
      "not_created": {
        "title": "Notiță necreată",
        "message": "Notița nu a putut fi creată"
      },
      "updated": {
        "title": "Notiță actualizată",
        "message": "Notița a fost actualizată cu succes"
      },
      "not_updated": {
        "title": "Notiță neactualizată",
        "message": "Notița nu a putut fi actualizată"
      },
      "removed": {
        "title": "Notiță ștearsă",
        "message": "Notița a fost ștearsă cu succes"
      },
      "not_removed": {
        "title": "Notiță neștearsă",
        "message": "Notița nu a putut fi ștearsă"
      }
    }
  },
  "role_details": {
    "guest": {
      "title": "Invitat",
      "description": "Membrii externi ai organizațiilor pot fi incluși ca invitați."
    },
    "member": {
      "title": "Membru",
      "description": "Poate citi, scrie, edita și șterge entități în proiecte, cicluri și module"
    },
    "admin": {
      "title": "Administrator",
      "description": "Toate permisiunile setate pe adevărat în cadrul workspace-ului."
    }
  },
  "user_roles": {
    "product_or_project_manager": "Manager de produs / proiect",
    "development_or_engineering": "Dezvoltare / Inginerie",
    "founder_or_executive": "Fondator / Director executiv",
    "freelancer_or_consultant": "Liber profesionist / Consultant",
    "marketing_or_growth": "Marketing / Creștere",
    "sales_or_business_development": "Vânzări / Dezvoltare afaceri",
    "support_or_operations": "Suport / Operațiuni",
    "student_or_professor": "Student / Profesor",
    "human_resources": "Resurse umane",
    "other": "Altceva"
  },
  "importer": {
    "github": {
      "title": "Github",
      "description": "Importă activități din arhivele de cod GitHub și sincronizează-le."
    },
    "jira": {
      "title": "Jira",
      "description": "Importă activități și episoade din proiectele și episoadele Jira."
    }
  },
  "exporter": {
    "csv": {
      "title": "CSV",
      "description": "Exportă activitățile într-un fișier CSV.",
      "short_description": "Exportă ca CSV"
    },
    "excel": {
      "title": "Excel",
      "description": "Exportă activitățile într-un fișier Excel.",
      "short_description": "Exportă ca Excel"
    },
    "xlsx": {
      "title": "Excel",
      "description": "Exportă activitățile într-un fișier Excel.",
      "short_description": "Exportă ca Excel"
    },
    "json": {
      "title": "JSON",
      "description": "Exportă activitățile într-un fișier JSON.",
      "short_description": "Exportă ca JSON"
    }
  },
  "default_global_view": {
    "all_issues": "Toate activitățile",
    "assigned": "Atribuite",
    "created": "Create",
    "subscribed": "Urmărite"
  },
  "themes": {
    "theme_options": {
      "system_preference": {
        "label": "Preferință sistem"
      },
      "light": {
        "label": "Luminos"
      },
      "dark": {
        "label": "Întunecat"
      },
      "light_contrast": {
        "label": "Luminos cu contrast ridicat"
      },
      "dark_contrast": {
        "label": "Întunecat cu contrast ridicat"
      },
      "custom": {
        "label": "Temă personalizată"
      }
    }
  },
  "project_modules": {
    "status": {
      "backlog": "Restante",
      "planned": "Planificate",
      "in_progress": "În desfășurare",
      "paused": "În pauză",
      "completed": "Finalizat",
      "cancelled": "Anulat"
    },
    "layout": {
      "list": "Aspect listă",
      "board": "Aspect galerie",
      "timeline": "Aspect cronologic"
    },
    "order_by": {
      "name": "Nume",
      "progress": "Progres",
      "issues": "Număr de activități",
      "due_date": "Termen limită",
      "created_at": "Dată creare",
      "manual": "Manual"
    }
  },
  "cycle": {
    "label": "{count, plural, one {Ciclu} other {Cicluri}}",
    "no_cycle": "Niciun ciclu"
  },
  "module": {
    "label": "{count, plural, one {Modul} other {Module}}",
    "no_module": "Niciun modul"
  },
  "description_versions": {
    "last_edited_by": "Ultima editare de către",
    "previously_edited_by": "Editat anterior de către",
    "edited_by": "Editat de"
  }
}<|MERGE_RESOLUTION|>--- conflicted
+++ resolved
@@ -502,9 +502,6 @@
   "export": "Exportă",
   "member": "{count, plural, one{# membru} other{# membri}}",
   "new_password_must_be_different_from_old_password": "Parola nouă trebuie să fie diferită de parola veche",
-<<<<<<< HEAD
-=======
-
   "updates": {
     "add_update": "Adaugă actualizare",
     "add_update_placeholder": "Adaugă actualizarea ta aici",
@@ -573,7 +570,6 @@
     }
   },
 
->>>>>>> 07b28cac
   "project_view": {
     "sort_by": {
       "created_at": "Creat la",
