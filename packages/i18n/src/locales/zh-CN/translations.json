--- conflicted
+++ resolved
@@ -872,7 +872,6 @@
     "applying": "应用中",
     "users": "用户",
     "admins": "管理员",
-<<<<<<< HEAD
     "guests": "访客",
     "on_track": "进展顺利",
     "off_track": "偏离轨道",
@@ -883,9 +882,6 @@
     "in_progress": "进行中",
     "planned": "已计划",
     "paused": "暂停"
-=======
-    "guests": "访客"
->>>>>>> 177c58a4
   },
   "chart": {
     "x_axis": "X轴",
