{
  "sidebar": {
    "projects": "Projetos",
    "pages": "Páginas",
    "new_work_item": "Novo item",
    "home": "Home",
    "your_work": "Seu trabalho",
    "inbox": "Inbox",
    "workspace": "Workspace",
    "views": "Visualizações",
    "analytics": "Analytics",
    "work_items": "Itens",
    "cycles": "Ciclos",
    "modules": "Módulos",
    "intake": "Intake",
    "drafts": "Rascunhos",
    "favorites": "Favoritos",
    "pro": "Pro",
    "upgrade": "Upgrade"
  },
  "auth": {
    "common": {
      "email": {
        "label": "Email",
        "placeholder": "nome@empresa.com",
        "errors": {
          "required": "Email é obrigatório",
          "invalid": "Email inválido"
        }
      },
      "password": {
        "label": "Senha",
        "set_password": "Definir senha",
        "placeholder": "Digite a senha",
        "confirm_password": {
          "label": "Confirmar senha",
          "placeholder": "Confirmar senha"
        },
        "current_password": {
          "label": "Senha atual"
        },
        "new_password": {
          "label": "Nova senha",
          "placeholder": "Digite a nova senha"
        },
        "change_password": {
          "label": {
            "default": "Alterar senha",
            "submitting": "Alterando senha"
          }
        },
        "errors": {
          "match": "As senhas não coincidem",
          "empty": "Por favor digite sua senha",
          "length": "A senha deve ter mais de 8 caracteres",
          "strength": {
            "weak": "Senha fraca",
            "strong": "Senha forte"
          }
        },
        "submit": "Definir senha",
        "toast": {
          "change_password": {
            "success": {
              "title": "Sucesso!",
              "message": "Senha alterada com sucesso."
            },
            "error": {
              "title": "Erro!",
              "message": "Algo deu errado. Por favor, tente novamente."
            }
          }
        }
      },
      "unique_code": {
        "label": "Código único",
        "placeholder": "gets-sets-flys",
        "paste_code": "Cole o código enviado para seu email",
        "requesting_new_code": "Solicitando novo código",
        "sending_code": "Enviando código"
      },
      "already_have_an_account": "Já tem uma conta?",
      "login": "Login",
      "create_account": "Criar conta",
      "new_to_plane": "Novo no Plane?",
      "back_to_sign_in": "Voltar ao login",
      "resend_in": "Reenviar em {seconds} segundos",
      "sign_in_with_unique_code": "Login com código único",
      "forgot_password": "Esqueceu sua senha?"
    },
    "sign_up": {
      "header": {
        "label": "Crie uma conta para começar a gerenciar trabalho com sua equipe.",
        "step": {
          "email": {
            "header": "Cadastro",
            "sub_header": ""
          },
          "password": {
            "header": "Cadastro",
            "sub_header": "Cadastre-se usando email e senha."
          },
          "unique_code": {
            "header": "Cadastro",
            "sub_header": "Cadastre-se usando um código único enviado para o email acima."
          }
        }
      },
      "errors": {
        "password": {
          "strength": "Tente definir uma senha forte para continuar"
        }
      }
    },
    "sign_in": {
      "header": {
        "label": "Faça login para começar a gerenciar trabalho com sua equipe.",
        "step": {
          "email": {
            "header": "Login ou cadastro",
            "sub_header": ""
          },
          "password": {
            "header": "Login ou cadastro",
            "sub_header": "Use seu email e senha para fazer login."
          },
          "unique_code": {
            "header": "Login ou cadastro",
            "sub_header": "Faça login usando um código único enviado para o email acima."
          }
        }
      }
    },
    "forgot_password": {
      "title": "Redefinir sua senha",
      "description": "Digite o email verificado da sua conta e enviaremos um link para redefinir sua senha.",
      "email_sent": "Enviamos o link de redefinição para seu email",
      "send_reset_link": "Enviar link de redefinição",
      "errors": {
        "smtp_not_enabled": "Vemos que seu administrador não habilitou SMTP, não poderemos enviar um link de redefinição de senha"
      },
      "toast": {
        "success": {
          "title": "Email enviado",
          "message": "Verifique sua caixa de entrada para um link de redefinição de senha. Se não aparecer em alguns minutos, verifique sua pasta de spam."
        },
        "error": {
          "title": "Erro!",
          "message": "Algo deu errado. Por favor, tente novamente."
        }
      }
    },
    "reset_password": {
      "title": "Definir nova senha",
      "description": "Proteja sua conta com uma senha forte"
    },
    "set_password": {
      "title": "Proteja sua conta",
      "description": "Definir uma senha ajuda você a fazer login com segurança"
    },
    "sign_out": {
      "toast": {
        "error": {
          "title": "Erro!",
          "message": "Falha ao sair. Por favor, tente novamente."
        }
      }
    }
  },
  "submit": "Enviar",
  "cancel": "Cancelar",
  "loading": "Carregando",
  "error": "Erro",
  "success": "Sucesso",
  "warning": "Aviso",
  "info": "Informação",
  "close": "Fechar",
  "yes": "Sim",
  "no": "Não",
  "ok": "OK",
  "name": "Nome",
  "description": "Descrição",
  "search": "Pesquisar",
  "add_member": "Adicionar membro",
  "adding_members": "Adicionando membros",
  "remove_member": "Remover membro",
  "add_members": "Adicionar membros",
  "adding_member": "Adicionando membro",
  "remove_members": "Remover membros",
  "add": "Adicionar",
  "adding": "Adicionando",
  "remove": "Remover",
  "add_new": "Adicionar novo",
  "remove_selected": "Remover selecionado",
  "first_name": "Primeiro nome",
  "last_name": "Sobrenome",
  "email": "E-mail",
  "display_name": "Nome de exibição",
  "role": "Cargo",
  "timezone": "Fuso horário",
  "avatar": "Avatar",
  "cover_image": "Imagem de capa",
  "password": "Senha",
  "change_cover": "Alterar capa",
  "language": "Idioma",
  "saving": "Salvando",
  "save_changes": "Salvar alterações",
  "deactivate_account": "Desativar conta",
  "deactivate_account_description": "Ao desativar uma conta, todos os dados e recursos dessa conta serão removidos permanentemente e não poderão ser recuperados.",
  "profile_settings": "Configurações de perfil",
  "your_account": "Sua conta",
  "security": "Segurança",
  "activity": "Atividade",
  "appearance": "Aparência",
  "notifications": "Notificações",
  "workspaces": "Espaços de trabalho",
  "create_workspace": "Criar espaço de trabalho",
  "invitations": "Convites",
  "summary": "Resumo",
  "assigned": "Atribuído",
  "created": "Criado",
  "subscribed": "Inscrito",
  "you_do_not_have_the_permission_to_access_this_page": "Você não tem permissão para acessar esta página.",
  "something_went_wrong_please_try_again": "Algo deu errado. Por favor, tente novamente.",
  "load_more": "Carregar mais",
  "select_or_customize_your_interface_color_scheme": "Selecione ou personalize o esquema de cores da sua interface.",
  "select_the_cursor_motion_style_that_feels_right_for_you": "Selecione o estilo de movimento do cursor que parece certo para você.",
  "theme": "Tema",
  "smooth_cursor": "Cursor Suave",
  "system_preference": "Preferência do sistema",
  "light": "Claro",
  "dark": "Escuro",
  "light_contrast": "Alto contraste claro",
  "dark_contrast": "Alto contraste escuro",
  "custom": "Personalizado",
  "select_your_theme": "Selecione seu tema",
  "customize_your_theme": "Personalize seu tema",
  "background_color": "Cor de fundo",
  "text_color": "Cor do texto",
  "primary_color": "Cor primária (Tema)",
  "sidebar_background_color": "Cor de fundo da barra lateral",
  "sidebar_text_color": "Cor do texto da barra lateral",
  "set_theme": "Definir tema",
  "enter_a_valid_hex_code_of_6_characters": "Insira um código hexadecimal válido de 6 caracteres",
  "background_color_is_required": "A cor de fundo é obrigatória",
  "text_color_is_required": "A cor do texto é obrigatória",
  "primary_color_is_required": "A cor primária é obrigatória",
  "sidebar_background_color_is_required": "A cor de fundo da barra lateral é obrigatória",
  "sidebar_text_color_is_required": "A cor do texto da barra lateral é obrigatória",
  "updating_theme": "Atualizando tema",
  "theme_updated_successfully": "Tema atualizado com sucesso",
  "failed_to_update_the_theme": "Falha ao atualizar o tema",
  "email_notifications": "Notificações por e-mail",
  "stay_in_the_loop_on_issues_you_are_subscribed_to_enable_this_to_get_notified": "Mantenha-se informado sobre os itens de trabalho aos quais você está inscrito. Ative isso para ser notificado.",
  "email_notification_setting_updated_successfully": "Configuração de notificação por e-mail atualizada com sucesso",
  "failed_to_update_email_notification_setting": "Falha ao atualizar a configuração de notificação por e-mail",
  "notify_me_when": "Notifique-me quando",
  "property_changes": "Alterações de propriedade",
  "property_changes_description": "Notifique-me quando as propriedades dos itens de trabalho, como responsáveis, prioridade, estimativas ou qualquer outra coisa, mudarem.",
  "state_change": "Mudança de estado",
  "state_change_description": "Notifique-me quando os itens de trabalho mudarem para um estado diferente",
  "issue_completed": "Item de trabalho concluído",
  "issue_completed_description": "Notifique-me apenas quando um item de trabalho for concluído",
  "comments": "Comentários",
  "comments_description": "Notifique-me quando alguém deixar um comentário no item de trabalho",
  "mentions": "Menções",
  "mentions_description": "Notifique-me apenas quando alguém me mencionar nos comentários ou na descrição",
  "old_password": "Senha antiga",
  "general_settings": "Configurações gerais",
  "sign_out": "Sair",
  "signing_out": "Saindo",
  "active_cycles": "Ciclos ativos",
  "active_cycles_description": "Monitore os ciclos entre os projetos, rastreie os itens de trabalho de alta prioridade e amplie os ciclos que precisam de atenção.",
  "on_demand_snapshots_of_all_your_cycles": "Snapshots sob demanda de todos os seus ciclos",
  "upgrade": "Upgrade",
  "10000_feet_view": "Visão geral de todos os ciclos ativos.",
  "10000_feet_view_description": "Reduza o zoom para ver os ciclos em execução em todos os seus projetos de uma só vez, em vez de ir de ciclo para ciclo em cada projeto.",
  "get_snapshot_of_each_active_cycle": "Obtenha um snapshot de cada ciclo ativo.",
  "get_snapshot_of_each_active_cycle_description": "Rastreie as métricas de alto nível para todos os ciclos ativos, veja seu estado de progresso e tenha uma noção do escopo em relação aos prazos.",
  "compare_burndowns": "Compare burndowns.",
  "compare_burndowns_description": "Monitore o desempenho de cada uma de suas equipes com uma olhada no relatório de burndown de cada ciclo.",
  "quickly_see_make_or_break_issues": "Veja rapidamente os itens de trabalho decisivos.",
  "quickly_see_make_or_break_issues_description": "Visualize os itens de trabalho de alta prioridade para cada ciclo em relação aos prazos. Veja todos eles por ciclo com um clique.",
  "zoom_into_cycles_that_need_attention": "Amplie os ciclos que precisam de atenção.",
  "zoom_into_cycles_that_need_attention_description": "Investigue o estado de qualquer ciclo que não esteja em conformidade com as expectativas com um clique.",
  "stay_ahead_of_blockers": "Fique à frente dos bloqueios.",
  "stay_ahead_of_blockers_description": "Identifique desafios de um projeto para outro e veja as dependências entre ciclos que não são óbvias em nenhuma outra visualização.",
  "analytics": "Análises",
  "workspace_invites": "Convites para o espaço de trabalho",
  "enter_god_mode": "Entrar no God Mode",
  "workspace_logo": "Logo do espaço de trabalho",
  "new_issue": "Novo item de trabalho",
  "your_work": "Seu trabalho",
  "drafts": "Rascunhos",
  "projects": "Projetos",
  "views": "Visualizações",
  "workspace": "Espaço de trabalho",
  "archives": "Arquivos",
  "settings": "Configurações",
  "failed_to_move_favorite": "Falha ao mover o favorito",
  "favorites": "Favoritos",
  "no_favorites_yet": "Nenhum favorito ainda",
  "create_folder": "Criar pasta",
  "new_folder": "Nova pasta",
  "favorite_updated_successfully": "Favorito atualizado com sucesso",
  "favorite_created_successfully": "Favorito criado com sucesso",
  "folder_already_exists": "A pasta já existe",
  "folder_name_cannot_be_empty": "O nome da pasta não pode estar vazio",
  "something_went_wrong": "Algo deu errado",
  "failed_to_reorder_favorite": "Falha ao reordenar o favorito",
  "favorite_removed_successfully": "Favorito removido com sucesso",
  "failed_to_create_favorite": "Falha ao criar favorito",
  "failed_to_rename_favorite": "Falha ao renomear favorito",
  "project_link_copied_to_clipboard": "Link do projeto copiado para a área de transferência",
  "link_copied": "Link copiado",
  "add_project": "Adicionar projeto",
  "create_project": "Criar projeto",
  "failed_to_remove_project_from_favorites": "Não foi possível remover o projeto dos favoritos. Por favor, tente novamente.",
  "project_created_successfully": "Projeto criado com sucesso",
  "project_created_successfully_description": "Projeto criado com sucesso. Agora você pode começar a adicionar itens de trabalho a ele.",
  "project_cover_image_alt": "Imagem de capa do projeto",
  "name_is_required": "Nome é obrigatório",
  "title_should_be_less_than_255_characters": "O título deve ter menos de 255 caracteres",
  "project_name": "Nome do projeto",
  "project_id_must_be_at_least_1_character": "O ID do projeto deve ter pelo menos 1 caractere",
  "project_id_must_be_at_most_5_characters": "O ID do projeto deve ter no máximo 5 caracteres",
  "project_id": "ID do projeto",
  "project_id_tooltip_content": "Ajuda você a identificar itens de trabalho no projeto de forma exclusiva. Máximo de 5 caracteres.",
  "description_placeholder": "Descrição",
  "only_alphanumeric_non_latin_characters_allowed": "Apenas caracteres alfanuméricos e não latinos são permitidos.",
  "project_id_is_required": "O ID do projeto é obrigatório",
  "project_id_allowed_char": "Apenas caracteres alfanuméricos e não latinos são permitidos.",
  "project_id_min_char": "O ID do projeto deve ter pelo menos 1 caractere",
  "project_id_max_char": "O ID do projeto deve ter no máximo 5 caracteres",
  "project_description_placeholder": "Insira a descrição do projeto",
  "select_network": "Selecione a rede",
  "lead": "Líder",
  "date_range": "Intervalo de datas",
  "private": "Privado",
  "public": "Público",
  "accessible_only_by_invite": "Acessível apenas por convite",
  "anyone_in_the_workspace_except_guests_can_join": "Qualquer pessoa no espaço de trabalho, exceto convidados, pode participar",
  "creating": "Criando",
  "creating_project": "Criando projeto",
  "adding_project_to_favorites": "Adicionando projeto aos favoritos",
  "project_added_to_favorites": "Projeto adicionado aos favoritos",
  "couldnt_add_the_project_to_favorites": "Não foi possível adicionar o projeto aos favoritos. Por favor, tente novamente.",
  "removing_project_from_favorites": "Removendo projeto dos favoritos",
  "project_removed_from_favorites": "Projeto removido dos favoritos",
  "couldnt_remove_the_project_from_favorites": "Não foi possível remover o projeto dos favoritos. Por favor, tente novamente.",
  "add_to_favorites": "Adicionar aos favoritos",
  "remove_from_favorites": "Remover dos favoritos",
  "publish_project": "Publicar projeto",
  "publish": "Publicar",
  "copy_link": "Copiar link",
  "leave_project": "Sair do projeto",
  "join_the_project_to_rearrange": "Participe do projeto para reorganizar",
  "drag_to_rearrange": "Arraste para reorganizar",
  "congrats": "Parabéns!",
  "open_project": "Abrir projeto",
  "issues": "Itens de trabalho",
  "cycles": "Ciclos",
  "modules": "Módulos",
  "pages": "Páginas",
  "intake": "Admissão",
  "time_tracking": "Rastreamento de tempo",
  "work_management": "Gerenciamento de trabalho",
  "projects_and_issues": "Projetos e itens de trabalho",
  "projects_and_issues_description": "Ative ou desative estes neste projeto.",
  "cycles_description": "Defina o tempo de trabalho por projeto e ajuste o período conforme necessário. Um ciclo pode durar 2 semanas, o próximo 1 semana.",
  "modules_description": "Organize o trabalho em subprojetos com líderes e responsáveis dedicados.",
  "views_description": "Salve classificações, filtros e opções de exibição personalizadas ou compartilhe com sua equipe.",
  "pages_description": "Crie e edite conteúdo livre – anotações, documentos, qualquer coisa.",
  "intake_description": "Permita que não membros compartilhem bugs, feedbacks e sugestões sem interromper seu fluxo de trabalho.",
  "time_tracking_description": "Registre o tempo gasto em itens de trabalho e projetos.",
  "work_management_description": "Gerencie seu trabalho e projetos com facilidade.",
  "documentation": "Documentação",
  "message_support": "Suporte por mensagem",
  "contact_sales": "Contatar vendas",
  "hyper_mode": "Modo Hyper",
  "keyboard_shortcuts": "Atalhos do teclado",
  "whats_new": "O que há de novo?",
  "version": "Versão",
  "we_are_having_trouble_fetching_the_updates": "Estamos tendo problemas para buscar as atualizações.",
  "our_changelogs": "nossos changelogs",
  "for_the_latest_updates": "para as últimas atualizações.",
  "please_visit": "Por favor, visite",
  "docs": "Documentos",
  "full_changelog": "Changelog completo",
  "support": "Suporte",
  "discord": "Discord",
  "powered_by_plane_pages": "Desenvolvido por Plane Pages",
  "please_select_at_least_one_invitation": "Selecione pelo menos um convite.",
  "please_select_at_least_one_invitation_description": "Selecione pelo menos um convite para entrar no espaço de trabalho.",
  "we_see_that_someone_has_invited_you_to_join_a_workspace": "Vemos que alguém convidou você para entrar em um espaço de trabalho",
  "join_a_workspace": "Entrar em um espaço de trabalho",
  "we_see_that_someone_has_invited_you_to_join_a_workspace_description": "Vemos que alguém convidou você para entrar em um espaço de trabalho",
  "join_a_workspace_description": "Entrar em um espaço de trabalho",
  "accept_and_join": "Aceitar e entrar",
  "go_home": "Ir para a página inicial",
  "no_pending_invites": "Nenhum convite pendente",
  "you_can_see_here_if_someone_invites_you_to_a_workspace": "Você pode ver aqui se alguém convida você para um espaço de trabalho",
  "back_to_home": "Voltar para a página inicial",
  "workspace_name": "nome-do-espaço-de-trabalho",
  "deactivate_your_account": "Desativar sua conta",
  "deactivate_your_account_description": "Uma vez desativada, você não poderá ser atribuído a itens de trabalho e ser cobrado pelo seu espaço de trabalho. Para reativar sua conta, você precisará de um convite para um espaço de trabalho neste endereço de e-mail.",
  "deactivating": "Desativando",
  "confirm": "Confirmar",
  "confirming": "Confirmando",
  "draft_created": "Rascunho criado",
  "issue_created_successfully": "Item de trabalho criado com sucesso",
  "draft_creation_failed": "Falha na criação do rascunho",
  "issue_creation_failed": "Falha na criação do item de trabalho",
  "draft_issue": "Rascunhar item de trabalho",
  "issue_updated_successfully": "Item de trabalho atualizado com sucesso",
  "issue_could_not_be_updated": "Não foi possível atualizar o item de trabalho",
  "create_a_draft": "Criar um rascunho",
  "save_to_drafts": "Salvar em rascunhos",
  "save": "Salvar",
  "update": "Atualizar",
  "updating": "Atualizando",
  "create_new_issue": "Criar novo item de trabalho",
  "editor_is_not_ready_to_discard_changes": "O editor não está pronto para descartar as alterações",
  "failed_to_move_issue_to_project": "Falha ao mover o item de trabalho para o projeto",
  "create_more": "Criar mais",
  "add_to_project": "Adicionar ao projeto",
  "discard": "Descartar",
  "duplicate_issue_found": "Item de trabalho duplicado encontrado",
  "duplicate_issues_found": "Itens de trabalho duplicados encontrados",
  "no_matching_results": "Nenhum resultado correspondente",
  "title_is_required": "O título é obrigatório",
  "title": "Título",
  "state": "Estado",
  "priority": "Prioridade",
  "none": "Nenhum",
  "urgent": "Urgente",
  "high": "Alta",
  "medium": "Média",
  "low": "Baixa",
  "members": "Membros",
  "assignee": "Responsável",
  "assignees": "Responsáveis",
  "you": "Você",
  "labels": "Etiquetas",
  "create_new_label": "Criar nova etiqueta",
  "start_date": "Data de início",
  "end_date": "Data de término",
  "due_date": "Data de vencimento",
  "estimate": "Estimativa",
  "change_parent_issue": "Alterar item de trabalho pai",
  "remove_parent_issue": "Remover item de trabalho pai",
  "add_parent": "Adicionar pai",
  "loading_members": "Carregando membros",
  "view_link_copied_to_clipboard": "Link de visualização copiado para a área de transferência.",
  "required": "Obrigatório",
  "optional": "Opcional",
  "Cancel": "Cancelar",
  "edit": "Editar",
  "archive": "Arquivar",
  "restore": "Restaurar",
  "open_in_new_tab": "Abrir em nova aba",
  "delete": "Excluir",
  "deleting": "Excluindo",
  "make_a_copy": "Fazer uma cópia",
  "move_to_project": "Mover para o projeto",
  "good": "Bom",
  "morning": "manhã",
  "afternoon": "tarde",
  "evening": "noite",
  "show_all": "Mostrar tudo",
  "show_less": "Mostrar menos",
  "no_data_yet": "Nenhum dado ainda",
  "syncing": "Sincronizando",
  "add_work_item": "Adicionar item de trabalho",
  "advanced_description_placeholder": "Pressione '/' para comandos",
  "create_work_item": "Criar item de trabalho",
  "attachments": "Anexos",
  "declining": "Recusando",
  "declined": "Recusado",
  "decline": "Recusar",
  "unassigned": "Não atribuído",
  "work_items": "Itens de trabalho",
  "add_link": "Adicionar link",
  "points": "Pontos",
  "no_assignee": "Sem responsável",
  "no_assignees_yet": "Nenhum responsável ainda",
  "no_labels_yet": "Nenhuma etiqueta ainda",
  "ideal": "Ideal",
  "current": "Atual",
  "no_matching_members": "Nenhum membro correspondente",
  "leaving": "Saindo",
  "removing": "Removendo",
  "leave": "Sair",
  "refresh": "Atualizar",
  "refreshing": "Atualizando",
  "refresh_status": "Status da atualização",
  "prev": "Anterior",
  "next": "Próximo",
  "re_generating": "Regerando",
  "re_generate": "Regerar",
  "re_generate_key": "Regerar chave",
  "export": "Exportar",
  "member": "{count, plural, one{# membro} other{# membros}}",
  "new_password_must_be_different_from_old_password": "Nova senha deve ser diferente da senha antiga",
  "edited": "editado",
  "bot": "robô",
  "project_view": {
    "sort_by": {
      "created_at": "Criado em",
      "updated_at": "Atualizado em",
      "name": "Nome"
    }
  },
  "toast": {
    "success": "Sucesso!",
    "error": "Erro!"
  },
  "links": {
    "toasts": {
      "created": {
        "title": "Link criado",
        "message": "O link foi criado com sucesso"
      },
      "not_created": {
        "title": "Link não criado",
        "message": "O link não pôde ser criado"
      },
      "updated": {
        "title": "Link atualizado",
        "message": "O link foi atualizado com sucesso"
      },
      "not_updated": {
        "title": "Link não atualizado",
        "message": "O link não pôde ser atualizado"
      },
      "removed": {
        "title": "Link removido",
        "message": "O link foi removido com sucesso"
      },
      "not_removed": {
        "title": "Link não removido",
        "message": "O link não pôde ser removido"
      }
    }
  },
  "home": {
    "empty": {
      "quickstart_guide": "Seu guia de início rápido",
      "not_right_now": "Agora não",
      "create_project": {
        "title": "Criar um projeto",
        "description": "A maioria das coisas começa com um projeto no Plane.",
        "cta": "Começar"
      },
      "invite_team": {
        "title": "Convide sua equipe",
        "description": "Construa, entregue e gerencie com colegas de trabalho.",
        "cta": "Convidar"
      },
      "configure_workspace": {
        "title": "Configure seu espaço de trabalho.",
        "description": "Ative ou desative recursos ou vá além disso.",
        "cta": "Configurar este espaço de trabalho"
      },
      "personalize_account": {
        "title": "Personalize o Plane.",
        "description": "Escolha sua foto, cores e muito mais.",
        "cta": "Personalizar agora"
      },
      "widgets": {
        "title": "Está quieto sem widgets, ative-os",
        "description": "Parece que todos os seus widgets estão desativados. Ative-os\nagora para melhorar sua experiência!",
        "primary_button": {
          "text": "Gerenciar widgets"
        }
      }
    },
    "quick_links": {
      "empty": "Salve links para os itens de trabalho que você gostaria de ter à mão.",
      "add": "Adicionar link rápido",
      "title": "Link rápido",
      "title_plural": "Links rápidos"
    },
    "recents": {
      "title": "Recentes",
      "empty": {
        "project": "Seus projetos recentes aparecerão aqui quando você visitar um.",
        "page": "Suas páginas recentes aparecerão aqui quando você visitar uma.",
        "issue": "Seus itens de trabalho recentes aparecerão aqui quando você visitar um.",
        "default": "Você não tem nenhum item recente ainda."
      },
      "filters": {
        "all": "Todos",
        "projects": "Projetos",
        "pages": "Páginas",
        "issues": "Itens de trabalho"
      }
    },
    "new_at_plane": {
      "title": "Novidades no Plane"
    },
    "quick_tutorial": {
      "title": "Tutorial rápido"
    },
    "widget": {
      "reordered_successfully": "Widget reordenado com sucesso.",
      "reordering_failed": "Ocorreu um erro ao reordenar o widget."
    },
    "manage_widgets": "Gerenciar widgets",
    "title": "Página inicial",
    "star_us_on_github": "Nos dê uma estrela no GitHub"
  },
  "link": {
    "modal": {
      "url": {
        "text": "URL",
        "required": "URL inválido",
        "placeholder": "Digite ou cole um URL"
      },
      "title": {
        "text": "Título de exibição",
        "placeholder": "Como você gostaria de ver este link"
      }
    }
  },
  "common": {
    "all": "Todos",
    "states": "Estados",
    "state": "Estado",
    "state_groups": "Grupos de estado",
    "state_group": "Grupo de estado",
    "priorities": "Prioridades",
    "priority": "Prioridade",
    "team_project": "Projeto de equipe",
    "project": "Projeto",
    "cycle": "Ciclo",
    "cycles": "Ciclos",
    "module": "Módulo",
    "modules": "Módulos",
    "labels": "Etiquetas",
    "label": "Etiqueta",
    "assignees": "Responsáveis",
    "assignee": "Responsável",
    "created_by": "Criado por",
    "none": "Nenhum",
    "link": "Link",
    "estimates": "Estimativas",
    "estimate": "Estimativa",
    "created_at": "Criado em",
    "completed_at": "Concluído em",
    "layout": "Layout",
    "filters": "Filtros",
    "display": "Exibir",
    "load_more": "Carregar mais",
    "activity": "Atividade",
    "analytics": "Análises",
    "dates": "Datas",
    "success": "Sucesso!",
    "something_went_wrong": "Algo deu errado",
    "error": {
      "label": "Erro!",
      "message": "Ocorreu algum erro. Por favor, tente novamente."
    },
    "group_by": "Agrupar por",
    "epic": "Épico",
    "epics": "Épicos",
    "work_item": "Item de trabalho",
    "work_items": "Itens de trabalho",
    "sub_work_item": "Sub-item de trabalho",
    "add": "Adicionar",
    "warning": "Aviso",
    "updating": "Atualizando",
    "adding": "Adicionando",
    "update": "Atualizar",
    "creating": "Criando",
    "create": "Criar",
    "cancel": "Cancelar",
    "description": "Descrição",
    "title": "Título",
    "attachment": "Anexo",
    "general": "Geral",
    "features": "Funcionalidades",
    "automation": "Automação",
    "project_name": "Nome do projeto",
    "project_id": "ID do projeto",
    "project_timezone": "Fuso horário do projeto",
    "created_on": "Criado em",
    "update_project": "Atualizar projeto",
    "identifier_already_exists": "O identificador já existe",
    "add_more": "Adicionar mais",
    "defaults": "Padrões",
    "add_label": "Adicionar etiqueta",
    "customize_time_range": "Personalizar intervalo de tempo",
    "loading": "Carregando",
    "attachments": "Anexos",
    "property": "Propriedade",
    "properties": "Propriedades",
    "parent": "Pai",
    "page": "Página",
    "remove": "Remover",
    "archiving": "Arquivando",
    "archive": "Arquivar",
    "access": {
      "public": "Público",
      "private": "Privado"
    },
    "done": "Concluído",
    "sub_work_items": "Sub-itens de trabalho",
    "comment": "Comentário",
    "workspace_level": "Nível do espaço de trabalho",
    "order_by": {
      "label": "Ordenar por",
      "manual": "Manual",
      "last_created": "Último criado",
      "last_updated": "Último atualizado",
      "start_date": "Data de início",
      "due_date": "Data de vencimento",
      "asc": "Ascendente",
      "desc": "Descendente",
      "updated_on": "Atualizado em"
    },
    "sort": {
      "asc": "Ascendente",
      "desc": "Descendente",
      "created_on": "Criado em",
      "updated_on": "Atualizado em"
    },
    "comments": "Comentários",
    "updates": "Atualizações",
    "clear_all": "Limpar tudo",
    "copied": "Copiado!",
    "link_copied": "Link copiado!",
    "link_copied_to_clipboard": "Link copiado para a área de transferência",
    "copied_to_clipboard": "Link do item de trabalho copiado para a área de transferência",
    "is_copied_to_clipboard": "O link do item de trabalho foi copiado para a área de transferência",
    "no_links_added_yet": "Nenhum link adicionado ainda",
    "add_link": "Adicionar link",
    "links": "Links",
    "go_to_workspace": "Ir para o espaço de trabalho",
    "progress": "Progresso",
    "optional": "Opcional",
    "join": "Participar",
    "go_back": "Voltar",
    "continue": "Continuar",
    "resend": "Reenviar",
    "relations": "Relações",
    "errors": {
      "default": {
        "title": "Erro!",
        "message": "Algo deu errado. Por favor, tente novamente."
      },
      "required": "Este campo é obrigatório",
      "entity_required": "{entity} é obrigatório",
      "restricted_entity": "{entity} está restrito"
    },
    "update_link": "Atualizar link",
    "attach": "Anexar",
    "create_new": "Criar novo",
    "add_existing": "Adicionar existente",
    "type_or_paste_a_url": "Digite ou cole uma URL",
    "url_is_invalid": "URL inválida",
    "display_title": "Título de exibição",
    "link_title_placeholder": "Como você gostaria de ver este link",
    "url": "URL",
    "side_peek": "Visualização lateral",
    "modal": "Modal",
    "full_screen": "Tela cheia",
    "close_peek_view": "Fechar a visualização",
    "toggle_peek_view_layout": "Alternar layout de visualização rápida",
    "options": "Opções",
    "duration": "Duração",
    "today": "Hoje",
    "week": "Semana",
    "month": "Mês",
    "quarter": "Trimestre",
    "press_for_commands": "Pressione '/' para comandos",
    "click_to_add_description": "Clique para adicionar descrição",
    "search": {
      "label": "Buscar",
      "placeholder": "Digite para buscar",
      "no_matches_found": "Nenhum resultado encontrado",
      "no_matching_results": "Nenhum resultado correspondente"
    },
    "actions": {
      "edit": "Editar",
      "make_a_copy": "Fazer uma cópia",
      "open_in_new_tab": "Abrir em nova aba",
      "copy_link": "Copiar link",
      "archive": "Arquivar",
      "restore": "Restaurar",
      "delete": "Excluir",
      "remove_relation": "Remover relação",
      "subscribe": "Inscrever-se",
      "unsubscribe": "Cancelar inscrição",
      "clear_sorting": "Limpar ordenação",
      "show_weekends": "Mostrar fins de semana",
      "enable": "Habilitar",
      "disable": "Desabilitar"
    },
    "name": "Nome",
    "discard": "Descartar",
    "confirm": "Confirmar",
    "confirming": "Confirmando",
    "read_the_docs": "Ler a documentação",
    "default": "Padrão",
    "active": "Ativo",
    "enabled": "Habilitado",
    "disabled": "Desabilitado",
    "mandate": "Mandato",
    "mandatory": "Obrigatório",
    "yes": "Sim",
    "no": "Não",
    "please_wait": "Por favor, aguarde",
    "enabling": "Habilitando",
    "disabling": "Desabilitando",
    "beta": "Beta",
    "or": "ou",
    "next": "Próximo",
    "back": "Voltar",
    "cancelling": "Cancelando",
    "configuring": "Configurando",
    "clear": "Limpar",
    "import": "Importar",
    "connect": "Conectar",
    "authorizing": "Autorizando",
    "processing": "Processando",
    "no_data_available": "Nenhum dado disponível",
    "from": "de {name}",
    "authenticated": "Autenticado",
    "select": "Selecionar",
    "upgrade": "Upgrade",
    "add_seats": "Adicionar lugares",
    "projects": "Projetos",
    "workspace": "Espaço de trabalho",
    "workspaces": "Espaços de trabalho",
    "team": "Equipe",
    "teams": "Equipes",
    "entity": "Entidade",
    "entities": "Entidades",
    "task": "Tarefa",
    "tasks": "Tarefas",
    "section": "Seção",
    "sections": "Seções",
    "edit": "Editar",
    "connecting": "Conectando",
    "connected": "Conectado",
    "disconnect": "Desconectar",
    "disconnecting": "Desconectando",
    "installing": "Instalando",
    "install": "Instalar",
    "reset": "Redefinir",
    "live": "Ao vivo",
    "change_history": "Histórico de alterações",
    "coming_soon": "Em breve",
    "member": "Membro",
    "members": "Membros",
    "you": "Você",
    "upgrade_cta": {
      "higher_subscription": "Faça upgrade para uma assinatura superior",
      "talk_to_sales": "Fale com o departamento de vendas"
    },
    "category": "Categoria",
    "categories": "Categorias",
    "saving": "Salvando",
    "save_changes": "Salvar alterações",
    "delete": "Excluir",
    "deleting": "Excluindo",
    "pending": "Pendente",
    "invite": "Convidar",
    "view": "Visualizar",
    "deactivated_user": "Usuário desativado",
    "apply": "Aplicar",
    "applying": "Aplicando",
    "users": "Usuários",
    "admins": "Administradores",
<<<<<<< HEAD
    "guests": "Convidados",
    "on_track": "No caminho certo",
    "off_track": "Fora do caminho",
    "timeline": "Linha do tempo",
    "completion": "Conclusão",
    "upcoming": "Próximo",
    "completed": "Concluído",
    "in_progress": "Em andamento",
    "planned": "Planejado",
    "paused": "Pausado"
=======
    "guests": "Convidados"
>>>>>>> 177c58a4
  },
  "chart": {
    "x_axis": "Eixo X",
    "y_axis": "Eixo Y",
    "metric": "Métrica"
  },
  "form": {
    "title": {
      "required": "Título é obrigatório",
      "max_length": "O título deve ter menos de {length} caracteres"
    }
  },
  "entity": {
    "grouping_title": "Agrupamento de {entity}",
    "priority": "Prioridade de {entity}",
    "all": "Todos os {entity}",
    "drop_here_to_move": "Solte aqui para mover o {entity}",
    "delete": {
      "label": "Excluir {entity}",
      "success": "{entity} excluído com sucesso",
      "failed": "Falha ao excluir {entity}"
    },
    "update": {
      "failed": "Falha ao atualizar {entity}",
      "success": "{entity} atualizado com sucesso"
    },
    "link_copied_to_clipboard": "Link de {entity} copiado para a área de transferência",
    "fetch": {
      "failed": "Erro ao buscar {entity}"
    },
    "add": {
      "success": "{entity} adicionado com sucesso",
      "failed": "Erro ao adicionar {entity}"
    }
  },
  "epic": {
    "all": "Todos os Épicos",
    "label": "{count, plural, one {Épico} other {Épicos}}",
    "new": "Novo Épico",
    "adding": "Adicionando épico",
    "create": {
      "success": "Épico criado com sucesso"
    },
    "add": {
      "press_enter": "Pressione 'Enter' para adicionar outro épico",
      "label": "Adicionar Épico"
    },
    "title": {
      "label": "Título do Épico",
      "required": "O título do épico é obrigatório."
    }
  },
  "issue": {
    "label": "{count, plural, one {Item de trabalho} other {Itens de trabalho}}",
    "all": "Todos os Itens de trabalho",
    "edit": "Editar item de trabalho",
    "title": {
      "label": "Título do item de trabalho",
      "required": "O título do item de trabalho é obrigatório."
    },
    "add": {
      "press_enter": "Pressione 'Enter' para adicionar outro item de trabalho",
      "label": "Adicionar item de trabalho",
      "cycle": {
        "failed": "Não foi possível adicionar o item de trabalho ao ciclo. Por favor, tente novamente.",
        "success": "{count, plural, one {Item de trabalho} other {Itens de trabalho}} adicionado(s) ao ciclo com sucesso.",
        "loading": "Adicionando {count, plural, one {item de trabalho} other {itens de trabalho}} ao ciclo"
      },
      "assignee": "Adicionar responsáveis",
      "start_date": "Adicionar data de início",
      "due_date": "Adicionar data de vencimento",
      "parent": "Adicionar item de trabalho pai",
      "sub_issue": "Adicionar sub-item de trabalho",
      "relation": "Adicionar relação",
      "link": "Adicionar link",
      "existing": "Adicionar item de trabalho existente"
    },
    "remove": {
      "label": "Remover item de trabalho",
      "cycle": {
        "loading": "Removendo item de trabalho do ciclo",
        "success": "Item de trabalho removido do ciclo com sucesso.",
        "failed": "Não foi possível remover o item de trabalho do ciclo. Por favor, tente novamente."
      },
      "module": {
        "loading": "Removendo item de trabalho do módulo",
        "success": "Item de trabalho removido do módulo com sucesso.",
        "failed": "Não foi possível remover o item de trabalho do módulo. Por favor, tente novamente."
      },
      "parent": {
        "label": "Remover item de trabalho pai"
      }
    },
    "new": "Novo Item de trabalho",
    "adding": "Adicionando item de trabalho",
    "create": {
      "success": "Item de trabalho criado com sucesso"
    },
    "priority": {
      "urgent": "Urgente",
      "high": "Alta",
      "medium": "Média",
      "low": "Baixa"
    },
    "display": {
      "properties": {
        "label": "Exibir Propriedades",
        "id": "ID",
        "issue_type": "Tipo de Item de Trabalho",
        "sub_issue_count": "Contagem de sub-itens de trabalho",
        "attachment_count": "Contagem de anexos",
        "created_on": "Criado em",
        "sub_issue": "Sub-item de trabalho",
        "work_item_count": "Contagem de itens de trabalho"
      },
      "extra": {
        "show_sub_issues": "Mostrar sub-itens de trabalho",
        "show_empty_groups": "Mostrar grupos vazios"
      }
    },
    "layouts": {
      "ordered_by_label": "Este layout é ordenado por",
      "list": "Lista",
      "kanban": "Quadro",
      "calendar": "Calendário",
      "spreadsheet": "Tabela",
      "gantt": "Cronograma",
      "title": {
        "list": "Layout de Lista",
        "kanban": "Layout de Quadro",
        "calendar": "Layout de Calendário",
        "spreadsheet": "Layout de Tabela",
        "gantt": "Layout de Cronograma"
      }
    },
    "states": {
      "active": "Ativo",
      "backlog": "Backlog"
    },
    "comments": {
      "placeholder": "Adicionar comentário",
      "switch": {
        "private": "Alternar para comentário privado",
        "public": "Alternar para comentário público"
      },
      "create": {
        "success": "Comentário criado com sucesso",
        "error": "Falha ao criar o comentário. Por favor, tente novamente mais tarde."
      },
      "update": {
        "success": "Comentário atualizado com sucesso",
        "error": "Falha ao atualizar o comentário. Por favor, tente novamente mais tarde."
      },
      "remove": {
        "success": "Comentário removido com sucesso",
        "error": "Falha ao remover o comentário. Por favor, tente novamente mais tarde."
      },
      "upload": {
        "error": "Falha ao carregar o recurso. Por favor, tente novamente mais tarde."
      }
    },
    "empty_state": {
      "issue_detail": {
        "title": "O item de trabalho não existe",
        "description": "O item de trabalho que você está procurando não existe, foi arquivado ou foi excluído.",
        "primary_button": {
          "text": "Visualizar outros itens de trabalho"
        }
      }
    },
    "sibling": {
      "label": "Itens de trabalho irmãos"
    },
    "archive": {
      "description": "Apenas itens de trabalho concluídos ou cancelados\npodem ser arquivados",
      "label": "Arquivar Item de Trabalho",
      "confirm_message": "Tem certeza de que deseja arquivar o item de trabalho? Todos os seus itens de trabalho arquivados podem ser restaurados posteriormente.",
      "success": {
        "label": "Sucesso ao arquivar",
        "message": "Seus arquivos podem ser encontrados nos arquivos do projeto."
      },
      "failed": {
        "message": "Não foi possível arquivar o item de trabalho. Por favor, tente novamente."
      }
    },
    "restore": {
      "success": {
        "title": "Sucesso ao restaurar",
        "message": "Seu item de trabalho pode ser encontrado nos itens de trabalho do projeto."
      },
      "failed": {
        "message": "Não foi possível restaurar o item de trabalho. Por favor, tente novamente."
      }
    },
    "relation": {
      "relates_to": "Relacionado a",
      "duplicate": "Duplicado de",
      "blocked_by": "Bloqueado por",
      "blocking": "Bloqueando"
    },
    "copy_link": "Copiar link do item de trabalho",
    "delete": {
      "label": "Excluir item de trabalho",
      "error": "Erro ao excluir item de trabalho"
    },
    "subscription": {
      "actions": {
        "subscribed": "Item de trabalho inscrito com sucesso",
        "unsubscribed": "Item de trabalho não inscrito com sucesso"
      }
    },
    "select": {
      "error": "Selecione pelo menos um item de trabalho",
      "empty": "Nenhum item de trabalho selecionado",
      "add_selected": "Adicionar itens de trabalho selecionados",
      "select_all": "Selecionar tudo",
      "deselect_all": "Desmarcar tudo"
    },
    "open_in_full_screen": "Abrir item de trabalho em tela cheia"
  },
  "attachment": {
    "error": "Não foi possível anexar o arquivo. Tente enviar novamente.",
    "only_one_file_allowed": "Apenas um arquivo pode ser enviado por vez.",
    "file_size_limit": "O arquivo deve ter {size}MB ou menos.",
    "drag_and_drop": "Arraste e solte em qualquer lugar para enviar",
    "delete": "Excluir anexo"
  },
  "label": {
    "select": "Selecionar etiqueta",
    "create": {
      "success": "Etiqueta criada com sucesso",
      "failed": "Falha ao criar etiqueta",
      "already_exists": "Etiqueta já existe",
      "type": "Digite para adicionar uma nova etiqueta"
    }
  },
  "sub_work_item": {
    "update": {
      "success": "Sub-item de trabalho atualizado com sucesso",
      "error": "Erro ao atualizar sub-item de trabalho"
    },
    "remove": {
      "success": "Sub-item de trabalho removido com sucesso",
      "error": "Erro ao remover sub-item de trabalho"
    },
    "empty_state": {
      "sub_list_filters": {
        "title": "Você não tem sub-itens de trabalho que correspondem aos filtros que você aplicou.",
        "description": "Para ver todos os sub-itens de trabalho, limpe todos os filtros aplicados.",
        "action": "Limpar filtros"
      },
      "list_filters": {
        "title": "Você não tem itens de trabalho que correspondem aos filtros que você aplicou.",
        "description": "Para ver todos os itens de trabalho, limpe todos os filtros aplicados.",
        "action": "Limpar filtros"
      }
    }
  },
  "view": {
    "label": "{count, plural, one {Visualização} other {Visualizações}}",
    "create": {
      "label": "Criar Visualização"
    },
    "update": {
      "label": "Atualizar Visualização"
    }
  },
  "inbox_issue": {
    "status": {
      "pending": {
        "title": "Pendente",
        "description": "Pendente"
      },
      "declined": {
        "title": "Recusado",
        "description": "Recusado"
      },
      "snoozed": {
        "title": "Adiado",
        "description": "{days, plural, one{Falta # dia} other{Faltam # dias}}"
      },
      "accepted": {
        "title": "Aceito",
        "description": "Aceito"
      },
      "duplicate": {
        "title": "Duplicado",
        "description": "Duplicado"
      }
    },
    "modals": {
      "decline": {
        "title": "Recusar item de trabalho",
        "content": "Tem certeza de que deseja recusar o item de trabalho {value}?"
      },
      "delete": {
        "title": "Excluir item de trabalho",
        "content": "Tem certeza de que deseja excluir o item de trabalho {value}?",
        "success": "Item de trabalho excluído com sucesso"
      }
    },
    "errors": {
      "snooze_permission": "Apenas administradores do projeto podem adiar/reativar itens de trabalho",
      "accept_permission": "Apenas administradores do projeto podem aceitar itens de trabalho",
      "decline_permission": "Apenas administradores do projeto podem recusar itens de trabalho"
    },
    "actions": {
      "accept": "Aceitar",
      "decline": "Recusar",
      "snooze": "Adiar",
      "unsnooze": "Reativar",
      "copy": "Copiar link do item de trabalho",
      "delete": "Excluir",
      "open": "Abrir item de trabalho",
      "mark_as_duplicate": "Marcar como duplicado",
      "move": "Mover {value} para os itens de trabalho do projeto"
    },
    "source": {
      "in-app": "no aplicativo"
    },
    "order_by": {
      "created_at": "Criado em",
      "updated_at": "Atualizado em",
      "id": "ID"
    },
    "label": "Admissão",
    "page_label": "{workspace} - Admissão",
    "modal": {
      "title": "Criar item de trabalho de admissão"
    },
    "tabs": {
      "open": "Aberto",
      "closed": "Fechado"
    },
    "empty_state": {
      "sidebar_open_tab": {
        "title": "Nenhum item de trabalho aberto",
        "description": "Encontre itens de trabalho abertos aqui. Crie um novo item de trabalho."
      },
      "sidebar_closed_tab": {
        "title": "Nenhum item de trabalho fechado",
        "description": "Todos os itens de trabalho, sejam aceitos ou recusados, podem ser encontrados aqui."
      },
      "sidebar_filter": {
        "title": "Nenhum item de trabalho correspondente",
        "description": "Nenhum item de trabalho corresponde ao filtro aplicado na admissão. Crie um novo item de trabalho."
      },
      "detail": {
        "title": "Selecione um item de trabalho para visualizar seus detalhes."
      }
    }
  },
  "workspace_creation": {
    "heading": "Crie seu espaço de trabalho",
    "subheading": "Para começar a usar o Plane, você precisa criar ou entrar em um espaço de trabalho.",
    "form": {
      "name": {
        "label": "Nomeie seu espaço de trabalho",
        "placeholder": "Algo familiar e reconhecível é sempre melhor."
      },
      "url": {
        "label": "Defina o URL do seu espaço de trabalho",
        "placeholder": "Digite ou cole um URL",
        "edit_slug": "Você só pode editar o slug do URL"
      },
      "organization_size": {
        "label": "Quantas pessoas usarão este espaço de trabalho?",
        "placeholder": "Selecione um intervalo"
      }
    },
    "errors": {
      "creation_disabled": {
        "title": "Apenas o administrador da sua instância pode criar espaços de trabalho",
        "description": "Se você souber o endereço de e-mail do administrador da sua instância, clique no botão abaixo para entrar em contato com ele.",
        "request_button": "Solicitar administrador da instância"
      },
      "validation": {
        "name_alphanumeric": "Os nomes dos espaços de trabalho podem conter apenas (' '), ('-'), ('_') e caracteres alfanuméricos.",
        "name_length": "Limite seu nome a 80 caracteres.",
        "url_alphanumeric": "Os URLs podem conter apenas ('-') e caracteres alfanuméricos.",
        "url_length": "Limite seu URL a 48 caracteres.",
        "url_already_taken": "O URL do espaço de trabalho já está em uso!"
      }
    },
    "request_email": {
      "subject": "Solicitando um novo espaço de trabalho",
      "body": "Olá, administrador(es) da instância,\n\nPor favor, crie um novo espaço de trabalho com o URL [/nome-do-espaço-de-trabalho] para [finalidade de criar o espaço de trabalho].\n\nObrigado,\n{firstName} {lastName}\n{email}"
    },
    "button": {
      "default": "Criar espaço de trabalho",
      "loading": "Criando espaço de trabalho"
    },
    "toast": {
      "success": {
        "title": "Sucesso",
        "message": "Espaço de trabalho criado com sucesso"
      },
      "error": {
        "title": "Erro",
        "message": "Não foi possível criar o espaço de trabalho. Por favor, tente novamente."
      }
    }
  },
  "workspace_dashboard": {
    "empty_state": {
      "general": {
        "title": "Visão geral dos seus projetos, atividades e métricas",
        "description": "Bem-vindo ao Plane, estamos animados por tê-lo aqui. Crie seu primeiro projeto e rastreie seus itens de trabalho, e esta página se transformará em um espaço que ajuda você a progredir. Os administradores também verão itens que ajudam sua equipe a progredir.",
        "primary_button": {
          "text": "Construa seu primeiro projeto",
          "comic": {
            "title": "Tudo começa com um projeto no Plane",
            "description": "Um projeto pode ser o planejamento de um produto, uma campanha de marketing ou o lançamento de um novo carro."
          }
        }
      }
    }
  },
  "workspace_analytics": {
    "label": "Análises",
    "page_label": "{workspace} - Análises",
    "open_tasks": "Total de tarefas abertas",
    "error": "Ocorreu algum erro ao buscar os dados.",
    "work_items_closed_in": "Itens de trabalho fechados em",
    "selected_projects": "Projetos selecionados",
    "total_members": "Total de membros",
    "total_cycles": "Total de ciclos",
    "total_modules": "Total de módulos",
    "pending_work_items": {
      "title": "Itens de trabalho pendentes",
      "empty_state": "A análise de itens de trabalho pendentes por colegas de trabalho aparece aqui."
    },
    "work_items_closed_in_a_year": {
      "title": "Itens de trabalho fechados em um ano",
      "empty_state": "Feche os itens de trabalho para visualizar a análise dos mesmos na forma de um gráfico."
    },
    "most_work_items_created": {
      "title": "Itens de trabalho mais criados",
      "empty_state": "Colegas de trabalho e o número de itens de trabalho criados por eles aparecem aqui."
    },
    "most_work_items_closed": {
      "title": "Itens de trabalho mais fechados",
      "empty_state": "Colegas de trabalho e o número de itens de trabalho fechados por eles aparecem aqui."
    },
    "tabs": {
      "scope_and_demand": "Escopo e Demanda",
      "custom": "Análises Personalizadas"
    },
    "empty_state": {
      "customized_insights": {
        "description": "Os itens de trabalho atribuídos a você, divididos por estado, aparecerão aqui.",
        "title": "Ainda não há dados"
      },
      "created_vs_resolved": {
        "description": "Os itens de trabalho criados e resolvidos ao longo do tempo aparecerão aqui.",
        "title": "Ainda não há dados"
      },
      "project_insights": {
        "title": "Ainda não há dados",
        "description": "Os itens de trabalho atribuídos a você, divididos por estado, aparecerão aqui."
      }
    },
    "created_vs_resolved": "Criado vs Resolvido",
    "customized_insights": "Insights personalizados",
    "backlog_work_items": "{entity} no backlog",
    "active_projects": "Projetos ativos",
    "trend_on_charts": "Tendência nos gráficos",
    "all_projects": "Todos os projetos",
    "summary_of_projects": "Resumo dos projetos",
    "project_insights": "Insights do projeto",
    "started_work_items": "{entity} iniciados",
    "total_work_items": "Total de {entity}",
    "total_projects": "Total de projetos",
    "total_admins": "Total de administradores",
    "total_users": "Total de usuários",
    "total_intake": "Receita total",
    "un_started_work_items": "{entity} não iniciados",
    "total_guests": "Total de convidados",
    "completed_work_items": "{entity} concluídos",
    "total": "Total de {entity}"
  },
  "workspace_projects": {
    "label": "{count, plural, one {Projeto} other {Projetos}}",
    "create": {
      "label": "Adicionar Projeto"
    },
    "network": {
      "label": "Rede",
      "private": {
        "title": "Privado",
        "description": "Acessível apenas por convite"
      },
      "public": {
        "title": "Público",
        "description": "Qualquer pessoa no espaço de trabalho, exceto convidados, pode participar"
      }
    },
    "error": {
      "permission": "Você não tem permissão para realizar esta ação.",
      "cycle_delete": "Falha ao excluir o ciclo",
      "module_delete": "Falha ao excluir o módulo",
      "issue_delete": "Falha ao excluir o item de trabalho"
    },
    "state": {
      "backlog": "Backlog",
      "unstarted": "Não iniciado",
      "started": "Iniciado",
      "completed": "Concluído",
      "cancelled": "Cancelado"
    },
    "sort": {
      "manual": "Manual",
      "name": "Nome",
      "created_at": "Data de criação",
      "members_length": "Número de membros"
    },
    "scope": {
      "my_projects": "Meus projetos",
      "archived_projects": "Arquivados"
    },
    "common": {
      "months_count": "{months, plural, one{# mês} other{# meses}}"
    },
    "empty_state": {
      "general": {
        "title": "Nenhum projeto ativo",
        "description": "Pense em cada projeto como o pai do trabalho orientado a objetivos. Os projetos são onde os Trabalhos, Ciclos e Módulos vivem e, junto com seus colegas, ajudam você a atingir esse objetivo. Crie um novo projeto ou filtre os projetos arquivados.",
        "primary_button": {
          "text": "Comece seu primeiro projeto",
          "comic": {
            "title": "Tudo começa com um projeto no Plane",
            "description": "Um projeto pode ser o roteiro de um produto, uma campanha de marketing ou o lançamento de um novo carro."
          }
        }
      },
      "no_projects": {
        "title": "Nenhum projeto",
        "description": "Para criar itens de trabalho ou gerenciar seu trabalho, você precisa criar um projeto ou fazer parte de um.",
        "primary_button": {
          "text": "Comece seu primeiro projeto",
          "comic": {
            "title": "Tudo começa com um projeto no Plane",
            "description": "Um projeto pode ser o roteiro de um produto, uma campanha de marketing ou o lançamento de um novo carro."
          }
        }
      },
      "filter": {
        "title": "Nenhum projeto correspondente",
        "description": "Nenhum projeto detectado com os critérios correspondentes. \n Crie um novo projeto em vez disso."
      },
      "search": {
        "description": "Nenhum projeto detectado com os critérios correspondentes.\nCrie um novo projeto em vez disso"
      }
    }
  },
  "workspace_views": {
    "add_view": "Adicionar visualização",
    "empty_state": {
      "all-issues": {
        "title": "Nenhum item de trabalho no projeto",
        "description": "Primeiro projeto concluído! Agora, divida seu trabalho em partes rastreáveis com itens de trabalho. Vamos lá!",
        "primary_button": {
          "text": "Criar novo item de trabalho"
        }
      },
      "assigned": {
        "title": "Nenhum item de trabalho ainda",
        "description": "Os itens de trabalho atribuídos a você podem ser rastreados aqui.",
        "primary_button": {
          "text": "Criar novo item de trabalho"
        }
      },
      "created": {
        "title": "Nenhum item de trabalho ainda",
        "description": "Todos os itens de trabalho criados por você vêm aqui, rastreie-os aqui diretamente.",
        "primary_button": {
          "text": "Criar novo item de trabalho"
        }
      },
      "subscribed": {
        "title": "Nenhum item de trabalho ainda",
        "description": "Inscreva-se nos itens de trabalho nos quais você está interessado, rastreie todos eles aqui."
      },
      "custom-view": {
        "title": "Nenhum item de trabalho ainda",
        "description": "Itens de trabalho que se aplicam aos filtros, rastreie todos eles aqui."
      }
    }
  },
  "workspace_settings": {
    "label": "Configurações do espaço de trabalho",
    "page_label": "{workspace} - Configurações gerais",
    "key_created": "Chave criada",
    "copy_key": "Copie e salve esta chave secreta no Páginas do Plane. Você não pode ver esta chave depois de clicar em Fechar. Um arquivo CSV contendo a chave foi baixado.",
    "token_copied": "Token copiado para a área de transferência.",
    "settings": {
      "general": {
        "title": "Geral",
        "upload_logo": "Carregar logo",
        "edit_logo": "Editar logo",
        "name": "Nome do espaço de trabalho",
        "company_size": "Tamanho da empresa",
        "url": "URL do espaço de trabalho",
        "update_workspace": "Atualizar espaço de trabalho",
        "delete_workspace": "Excluir este espaço de trabalho",
        "delete_workspace_description": "Ao excluir um espaço de trabalho, todos os dados e recursos dentro desse espaço de trabalho serão permanentemente removidos e não poderão ser recuperados.",
        "delete_btn": "Excluir este espaço de trabalho",
        "delete_modal": {
          "title": "Tem certeza de que deseja excluir este espaço de trabalho?",
          "description": "Você tem uma avaliação ativa para um de nossos planos pagos. Cancele-o primeiro para prosseguir.",
          "dismiss": "Dispensar",
          "cancel": "Cancelar avaliação",
          "success_title": "Espaço de trabalho excluído.",
          "success_message": "Em breve, você irá para a página do seu perfil.",
          "error_title": "Isso não funcionou.",
          "error_message": "Tente novamente, por favor."
        },
        "errors": {
          "name": {
            "required": "O nome é obrigatório",
            "max_length": "O nome do espaço de trabalho não deve exceder 80 caracteres"
          },
          "company_size": {
            "required": "O tamanho da empresa é obrigatório",
            "select_a_range": "Selecione o tamanho da organização"
          }
        }
      },
      "members": {
        "title": "Membros",
        "add_member": "Adicionar membro",
        "pending_invites": "Convites pendentes",
        "invitations_sent_successfully": "Convites enviados com sucesso",
        "leave_confirmation": "Tem certeza de que deseja sair do espaço de trabalho? Você não terá mais acesso a este espaço de trabalho. Esta ação não pode ser desfeita.",
        "details": {
          "full_name": "Nome completo",
          "display_name": "Nome de exibição",
          "email_address": "Endereço de e-mail",
          "account_type": "Tipo de conta",
          "authentication": "Autenticação",
          "joining_date": "Data de adesão"
        },
        "modal": {
          "title": "Convidar pessoas para colaborar",
          "description": "Convide pessoas para colaborar em seu espaço de trabalho.",
          "button": "Enviar convites",
          "button_loading": "Enviando convites",
          "placeholder": "nome@empresa.com",
          "errors": {
            "required": "Precisamos de um endereço de e-mail para convidá-los.",
            "invalid": "E-mail inválido"
          }
        }
      },
      "billing_and_plans": {
        "title": "Faturamento e planos",
        "current_plan": "Plano atual",
        "free_plan": "Você está usando o plano gratuito atualmente",
        "view_plans": "Ver planos"
      },
      "exports": {
        "title": "Exportações",
        "exporting": "Exportando",
        "previous_exports": "Exportações anteriores",
        "export_separate_files": "Exporte os dados em arquivos separados",
        "modal": {
          "title": "Exportar para",
          "toasts": {
            "success": {
              "title": "Exportação bem-sucedida",
              "message": "Você poderá baixar o(a) {entity} exportado(a) na exportação anterior."
            },
            "error": {
              "title": "Falha na exportação",
              "message": "A exportação não foi bem-sucedida. Tente novamente."
            }
          }
        }
      },
      "webhooks": {
        "title": "Webhooks",
        "add_webhook": "Adicionar webhook",
        "modal": {
          "title": "Criar webhook",
          "details": "Detalhes do webhook",
          "payload": "URL do payload",
          "question": "Quais eventos você gostaria de acionar este webhook?",
          "error": "URL é obrigatório"
        },
        "secret_key": {
          "title": "Chave secreta",
          "message": "Gere um token para fazer login no payload do webhook"
        },
        "options": {
          "all": "Envie-me tudo",
          "individual": "Selecionar eventos individuais"
        },
        "toasts": {
          "created": {
            "title": "Webhook criado",
            "message": "O webhook foi criado com sucesso"
          },
          "not_created": {
            "title": "Webhook não criado",
            "message": "O webhook não pôde ser criado"
          },
          "updated": {
            "title": "Webhook atualizado",
            "message": "O webhook foi atualizado com sucesso"
          },
          "not_updated": {
            "title": "Webhook não atualizado",
            "message": "O webhook não pôde ser atualizado"
          },
          "removed": {
            "title": "Webhook removido",
            "message": "O webhook foi removido com sucesso"
          },
          "not_removed": {
            "title": "Webhook não removido",
            "message": "O webhook não pôde ser removido"
          },
          "secret_key_copied": {
            "message": "Chave secreta copiada para a área de transferência."
          },
          "secret_key_not_copied": {
            "message": "Ocorreu um erro ao copiar a chave secreta."
          }
        }
      },
      "api_tokens": {
        "title": "Tokens de API",
        "add_token": "Adicionar token de API",
        "create_token": "Criar token",
        "never_expires": "Nunca expira",
        "generate_token": "Gerar token",
        "generating": "Gerando",
        "delete": {
          "title": "Excluir token de API",
          "description": "Qualquer aplicativo que use este token não terá mais acesso aos dados do Plane. Esta ação não pode ser desfeita.",
          "success": {
            "title": "Sucesso!",
            "message": "O token de API foi excluído com sucesso"
          },
          "error": {
            "title": "Erro!",
            "message": "O token de API não pôde ser excluído"
          }
        }
      }
    },
    "empty_state": {
      "api_tokens": {
        "title": "Nenhum token de API criado",
        "description": "As APIs do Plane podem ser usadas para integrar seus dados no Plane com qualquer sistema externo. Crie um token para começar."
      },
      "webhooks": {
        "title": "Nenhum webhook adicionado",
        "description": "Crie webhooks para receber atualizações em tempo real e automatizar ações."
      },
      "exports": {
        "title": "Nenhuma exportação ainda",
        "description": "Sempre que você exportar, você também terá uma cópia aqui para referência."
      },
      "imports": {
        "title": "Nenhuma importação ainda",
        "description": "Encontre todas as suas importações anteriores aqui e baixe-as."
      }
    }
  },
  "profile": {
    "label": "Perfil",
    "page_label": "Seu trabalho",
    "work": "Trabalho",
    "details": {
      "joined_on": "Entrou em",
      "time_zone": "Fuso horário"
    },
    "stats": {
      "workload": "Carga de trabalho",
      "overview": "Visão geral",
      "created": "Itens de trabalho criados",
      "assigned": "Itens de trabalho atribuídos",
      "subscribed": "Itens de trabalho inscritos",
      "state_distribution": {
        "title": "Itens de trabalho por estado",
        "empty": "Crie itens de trabalho para visualizá-los por estado no gráfico para uma melhor análise."
      },
      "priority_distribution": {
        "title": "Itens de trabalho por prioridade",
        "empty": "Crie itens de trabalho para visualizá-los por prioridade no gráfico para uma melhor análise."
      },
      "recent_activity": {
        "title": "Atividade recente",
        "empty": "Não foi possível encontrar dados. Por favor, verifique suas entradas",
        "button": "Baixar atividade de hoje",
        "button_loading": "Baixando"
      }
    },
    "actions": {
      "profile": "Perfil",
      "security": "Segurança",
      "activity": "Atividade",
      "appearance": "Aparência",
      "notifications": "Notificações"
    },
    "tabs": {
      "summary": "Resumo",
      "assigned": "Atribuído",
      "created": "Criado",
      "subscribed": "Inscrito",
      "activity": "Atividade"
    },
    "empty_state": {
      "activity": {
        "title": "Nenhuma atividade ainda",
        "description": "Comece criando um novo item de trabalho! Adicione detalhes e propriedades a ele. Explore mais no Plane para ver sua atividade."
      },
      "assigned": {
        "title": "Nenhum item de trabalho atribuído a você",
        "description": "Os itens de trabalho atribuídos a você podem ser rastreados aqui."
      },
      "created": {
        "title": "Nenhum item de trabalho ainda",
        "description": "Todos os itens de trabalho criados por você vêm aqui, rastreie-os aqui diretamente."
      },
      "subscribed": {
        "title": "Nenhum item de trabalho ainda",
        "description": "Inscreva-se nos itens de trabalho nos quais você está interessado, rastreie todos eles aqui."
      }
    }
  },
  "project_settings": {
    "general": {
      "enter_project_id": "Inserir ID do projeto",
      "please_select_a_timezone": "Por favor, selecione um fuso horário",
      "archive_project": {
        "title": "Arquivar projeto",
        "description": "Arquivar um projeto removerá seu projeto da navegação lateral, embora você ainda possa acessá-lo na página de projetos. Você pode restaurar o projeto ou excluí-lo quando quiser.",
        "button": "Arquivar projeto"
      },
      "delete_project": {
        "title": "Excluir projeto",
        "description": "Ao excluir um projeto, todos os dados e recursos dentro desse projeto serão removidos permanentemente e não poderão ser recuperados.",
        "button": "Excluir meu projeto"
      },
      "toast": {
        "success": "Projeto atualizado com sucesso",
        "error": "Não foi possível atualizar o projeto. Por favor, tente novamente."
      }
    },
    "members": {
      "label": "Membros",
      "project_lead": "Líder do projeto",
      "default_assignee": "Responsável padrão",
      "guest_super_permissions": {
        "title": "Conceder acesso de visualização a todos os itens de trabalho para usuários convidados:",
        "sub_heading": "Isso permitirá que os convidados tenham acesso de visualização a todos os itens de trabalho do projeto."
      },
      "invite_members": {
        "title": "Convidar membros",
        "sub_heading": "Convide membros para trabalhar em seu projeto.",
        "select_co_worker": "Selecionar colega de trabalho"
      }
    },
    "states": {
      "describe_this_state_for_your_members": "Descreva este estado para seus membros.",
      "empty_state": {
        "title": "Nenhum estado disponível para o grupo {groupKey}",
        "description": "Por favor, crie um novo estado"
      }
    },
    "labels": {
      "label_title": "Título da etiqueta",
      "label_title_is_required": "O título da etiqueta é obrigatório",
      "label_max_char": "O nome da etiqueta não deve exceder 255 caracteres",
      "toast": {
        "error": "Erro ao atualizar a etiqueta"
      }
    },
    "estimates": {
      "label": "Estimativas",
      "title": "Habilitar estimativas para meu projeto",
      "description": "Elas ajudam você a comunicar a complexidade e a carga de trabalho da equipe.",
      "no_estimate": "Sem estimativa",
      "new": "Novo sistema de estimativa",
      "create": {
        "custom": "Personalizado",
        "start_from_scratch": "Começar do zero",
        "choose_template": "Escolher um modelo",
        "choose_estimate_system": "Escolher um sistema de estimativa",
        "enter_estimate_point": "Inserir estimativa",
        "step": "Passo {step} de {total}",
        "label": "Criar estimativa"
      },
      "toasts": {
        "created": {
          "success": {
            "title": "Estimativa criada",
            "message": "A estimativa foi criada com sucesso"
          },
          "error": {
            "title": "Falha na criação da estimativa",
            "message": "Não foi possível criar a nova estimativa, por favor tente novamente."
          }
        },
        "updated": {
          "success": {
            "title": "Estimativa modificada",
            "message": "A estimativa foi atualizada em seu projeto."
          },
          "error": {
            "title": "Falha na modificação da estimativa",
            "message": "Não foi possível modificar a estimativa, por favor tente novamente"
          }
        },
        "enabled": {
          "success": {
            "title": "Sucesso!",
            "message": "As estimativas foram habilitadas."
          }
        },
        "disabled": {
          "success": {
            "title": "Sucesso!",
            "message": "As estimativas foram desabilitadas."
          },
          "error": {
            "title": "Erro!",
            "message": "Não foi possível desabilitar a estimativa. Por favor, tente novamente"
          }
        }
      },
      "validation": {
        "min_length": "A estimativa precisa ser maior que 0.",
        "unable_to_process": "Não foi possível processar sua solicitação, por favor tente novamente.",
        "numeric": "A estimativa precisa ser um valor numérico.",
        "character": "A estimativa precisa ser um valor em caracteres.",
        "empty": "O valor da estimativa não pode estar vazio.",
        "already_exists": "O valor da estimativa já existe.",
        "unsaved_changes": "Você tem algumas alterações não salvas. Por favor, salve-as antes de clicar em concluir",
        "remove_empty": "A estimativa não pode estar vazia. Insira um valor em cada campo ou remova aqueles para os quais você não tem valores."
      },
      "systems": {
        "points": {
          "label": "Pontos",
          "fibonacci": "Fibonacci",
          "linear": "Linear",
          "squares": "Quadrados",
          "custom": "Personalizado"
        },
        "categories": {
          "label": "Categorias",
          "t_shirt_sizes": "Tamanhos de Camiseta",
          "easy_to_hard": "Fácil a difícil",
          "custom": "Personalizado"
        },
        "time": {
          "label": "Tempo",
          "hours": "Horas"
        }
      }
    },
    "automations": {
      "label": "Automações",
      "auto-archive": {
        "title": "Arquivar automaticamente itens de trabalho fechados",
        "description": "O Plane arquivará automaticamente os itens de trabalho que foram concluídos ou cancelados.",
        "duration": "Arquivar automaticamente itens de trabalho que estão fechados por"
      },
      "auto-close": {
        "title": "Fechar automaticamente itens de trabalho",
        "description": "O Plane fechará automaticamente os itens de trabalho que não foram concluídos ou cancelados.",
        "duration": "Fechar automaticamente itens de trabalho que estão inativos por",
        "auto_close_status": "Status de fechamento automático"
      }
    },
    "empty_state": {
      "labels": {
        "title": "Nenhuma etiqueta ainda",
        "description": "Crie etiquetas para ajudar a organizar e filtrar itens de trabalho em seu projeto."
      },
      "estimates": {
        "title": "Nenhum sistema de estimativa ainda",
        "description": "Crie um conjunto de estimativas para comunicar a quantidade de trabalho por item de trabalho.",
        "primary_button": "Adicionar sistema de estimativa"
      }
    }
  },
  "project_cycles": {
    "add_cycle": "Adicionar ciclo",
    "more_details": "Mais detalhes",
    "cycle": "Ciclo",
    "update_cycle": "Atualizar ciclo",
    "create_cycle": "Criar ciclo",
    "no_matching_cycles": "Nenhum ciclo correspondente",
    "remove_filters_to_see_all_cycles": "Remova os filtros para ver todos os ciclos",
    "remove_search_criteria_to_see_all_cycles": "Remova os critérios de pesquisa para ver todos os ciclos",
    "only_completed_cycles_can_be_archived": "Apenas ciclos concluídos podem ser arquivados",
    "active_cycle": {
      "label": "Ciclo ativo",
      "progress": "Progresso",
      "chart": "Gráfico de burndown",
      "priority_issue": "Itens de trabalho prioritários",
      "assignees": "Responsáveis",
      "issue_burndown": "Burndown de itens de trabalho",
      "ideal": "Ideal",
      "current": "Atual",
      "labels": "Etiquetas"
    },
    "upcoming_cycle": {
      "label": "Próximo ciclo"
    },
    "completed_cycle": {
      "label": "Ciclo concluído"
    },
    "status": {
      "days_left": "Dias restantes",
      "completed": "Concluído",
      "yet_to_start": "Ainda não começou",
      "in_progress": "Em progresso",
      "draft": "Rascunho"
    },
    "action": {
      "restore": {
        "title": "Restaurar ciclo",
        "success": {
          "title": "Ciclo restaurado",
          "description": "O ciclo foi restaurado."
        },
        "failed": {
          "title": "Falha ao restaurar o ciclo",
          "description": "Não foi possível restaurar o ciclo. Por favor, tente novamente."
        }
      },
      "favorite": {
        "loading": "Adicionando ciclo aos favoritos",
        "success": {
          "description": "Ciclo adicionado aos favoritos.",
          "title": "Sucesso!"
        },
        "failed": {
          "description": "Não foi possível adicionar o ciclo aos favoritos. Por favor, tente novamente.",
          "title": "Erro!"
        }
      },
      "unfavorite": {
        "loading": "Removendo ciclo dos favoritos",
        "success": {
          "description": "Ciclo removido dos favoritos.",
          "title": "Sucesso!"
        },
        "failed": {
          "description": "Não foi possível remover o ciclo dos favoritos. Por favor, tente novamente.",
          "title": "Erro!"
        }
      },
      "update": {
        "loading": "Atualizando ciclo",
        "success": {
          "description": "Ciclo atualizado com sucesso.",
          "title": "Sucesso!"
        },
        "failed": {
          "description": "Erro ao atualizar o ciclo. Por favor, tente novamente.",
          "title": "Erro!"
        },
        "error": {
          "already_exists": "Você já tem um ciclo nas datas fornecidas, se você quiser criar um ciclo de rascunho, você pode fazer isso removendo ambas as datas."
        }
      }
    },
    "empty_state": {
      "general": {
        "title": "Agrupe e defina prazos para seu trabalho em Ciclos.",
        "description": "Divida o trabalho em partes com prazos definidos, trabalhe de trás para frente a partir do prazo do seu projeto para definir datas e faça um progresso tangível como equipe.",
        "primary_button": {
          "text": "Defina seu primeiro ciclo",
          "comic": {
            "title": "Ciclos são caixas de tempo repetitivas.",
            "description": "Uma sprint, uma iteração ou qualquer outro termo que você use para rastreamento semanal ou quinzenal do trabalho é um ciclo."
          }
        }
      },
      "no_issues": {
        "title": "Nenhum item de trabalho adicionado ao ciclo",
        "description": "Adicione ou crie itens de trabalho que você deseja definir prazos e entregar dentro deste ciclo",
        "primary_button": {
          "text": "Criar novo item de trabalho"
        },
        "secondary_button": {
          "text": "Adicionar item de trabalho existente"
        }
      },
      "completed_no_issues": {
        "title": "Nenhum item de trabalho no ciclo",
        "description": "Nenhum item de trabalho no ciclo. Os itens de trabalho são transferidos ou ocultos. Para ver os itens de trabalho ocultos, se houver, atualize suas propriedades de exibição de acordo."
      },
      "active": {
        "title": "Nenhum ciclo ativo",
        "description": "Um ciclo ativo inclui qualquer período que abranja a data de hoje dentro de seu intervalo. Encontre o progresso e os detalhes do ciclo ativo aqui."
      },
      "archived": {
        "title": "Nenhum ciclo arquivado ainda",
        "description": "Para organizar seu projeto, arquive os ciclos concluídos. Encontre-os aqui quando forem arquivados."
      }
    }
  },
  "project_issues": {
    "empty_state": {
      "no_issues": {
        "title": "Crie um item de trabalho e atribua-o a alguém, mesmo a você mesmo",
        "description": "Pense nos itens de trabalho como tarefas, trabalhos ou JTBD. O que nós gostamos. Um item de trabalho e seus subitens de trabalho são geralmente acionáveis ​​baseados no tempo atribuídos aos membros de sua equipe. Sua equipe cria, atribui e conclui itens de trabalho para mover seu projeto em direção à sua meta.",
        "primary_button": {
          "text": "Crie seu primeiro item de trabalho",
          "comic": {
            "title": "Os itens de trabalho são blocos de construção no Plane.",
            "description": "Redesenhar a interface do usuário do Plane, reformular a marca da empresa ou lançar o novo sistema de injeção de combustível são exemplos de itens de trabalho que provavelmente têm subitens de trabalho."
          }
        }
      },
      "no_archived_issues": {
        "title": "Nenhum item de trabalho arquivado ainda",
        "description": "Manualmente ou por meio de automação, você pode arquivar itens de trabalho que foram concluídos ou cancelados. Encontre-os aqui quando forem arquivados.",
        "primary_button": {
          "text": "Definir automação"
        }
      },
      "issues_empty_filter": {
        "title": "Nenhum item de trabalho encontrado correspondendo aos filtros aplicados",
        "secondary_button": {
          "text": "Limpar todos os filtros"
        }
      }
    }
  },
  "project_module": {
    "add_module": "Adicionar Módulo",
    "update_module": "Atualizar Módulo",
    "create_module": "Criar Módulo",
    "archive_module": "Arquivar Módulo",
    "restore_module": "Restaurar Módulo",
    "delete_module": "Excluir módulo",
    "empty_state": {
      "general": {
        "title": "Mapeie os marcos do seu projeto para Módulos e rastreie o trabalho agregado facilmente.",
        "description": "Um grupo de itens de trabalho que pertencem a um pai lógico e hierárquico forma um módulo. Pense neles como uma forma de rastrear o trabalho por marcos do projeto. Eles têm seus próprios períodos e prazos, bem como análises para ajudá-lo a ver o quão perto ou longe você está de um marco.",
        "primary_button": {
          "text": "Construa seu primeiro módulo",
          "comic": {
            "title": "Os módulos ajudam a agrupar o trabalho por hierarquia.",
            "description": "Um módulo de carrinho, um módulo de chassi e um módulo de armazém são todos bons exemplos desse agrupamento."
          }
        }
      },
      "no_issues": {
        "title": "Nenhum item de trabalho no módulo",
        "description": "Crie ou adicione itens de trabalho que você deseja realizar como parte deste módulo",
        "primary_button": {
          "text": "Criar novos itens de trabalho"
        },
        "secondary_button": {
          "text": "Adicionar um item de trabalho existente"
        }
      },
      "archived": {
        "title": "Nenhum Módulo arquivado ainda",
        "description": "Para organizar seu projeto, arquive os módulos concluídos ou cancelados. Encontre-os aqui quando forem arquivados."
      },
      "sidebar": {
        "in_active": "Este módulo ainda não está ativo.",
        "invalid_date": "Data inválida. Por favor, insira uma data válida."
      }
    },
    "quick_actions": {
      "archive_module": "Arquivar módulo",
      "archive_module_description": "Apenas módulos concluídos ou cancelados\npodem ser arquivados.",
      "delete_module": "Excluir módulo"
    },
    "toast": {
      "copy": {
        "success": "Link do módulo copiado para a área de transferência"
      },
      "delete": {
        "success": "Módulo excluído com sucesso",
        "error": "Falha ao excluir o módulo"
      }
    }
  },
  "project_views": {
    "empty_state": {
      "general": {
        "title": "Salve visualizações filtradas para o seu projeto. Crie quantas precisar",
        "description": "As visualizações são um conjunto de filtros salvos que você usa com frequência ou deseja acesso fácil. Todos os seus colegas em um projeto podem ver as visualizações de todos e escolher o que melhor se adapta às suas necessidades.",
        "primary_button": {
          "text": "Crie sua primeira visualização",
          "comic": {
            "title": "As visualizações funcionam sobre as propriedades do item de trabalho.",
            "description": "Você pode criar uma visualização a partir daqui com quantas propriedades como filtros que você achar adequado."
          }
        }
      },
      "filter": {
        "title": "Nenhuma visualização correspondente",
        "description": "Nenhuma visualização corresponde aos critérios de pesquisa.\nCrie uma nova visualização em vez disso."
      }
    }
  },
  "project_page": {
    "empty_state": {
      "general": {
        "title": "Escreva uma nota, um documento ou uma base de conhecimento completa. Peça a Galileo, o assistente de IA do Plane, para ajudá-lo a começar",
        "description": "As páginas são espaço para registrar pensamentos no Plane. Anote notas de reunião, formate-as facilmente, incorpore itens de trabalho, organize-os usando uma biblioteca de componentes e mantenha-os todos no contexto do seu projeto. Para facilitar qualquer documento, invoque Galileo, a IA do Plane, com um atalho ou o clique de um botão.",
        "primary_button": {
          "text": "Crie sua primeira página"
        }
      },
      "private": {
        "title": "Nenhuma página privada ainda",
        "description": "Mantenha seus pensamentos privados aqui. Quando estiver pronto para compartilhar, a equipe está a apenas um clique de distância.",
        "primary_button": {
          "text": "Crie sua primeira página"
        }
      },
      "public": {
        "title": "Nenhuma página pública ainda",
        "description": "Veja as páginas compartilhadas com todos em seu projeto aqui mesmo.",
        "primary_button": {
          "text": "Crie sua primeira página"
        }
      },
      "archived": {
        "title": "Nenhuma página arquivada ainda",
        "description": "Arquive as páginas que não estão no seu radar. Acesse-as aqui quando necessário."
      }
    }
  },
  "command_k": {
    "empty_state": {
      "search": {
        "title": "Nenhum resultado encontrado"
      }
    }
  },
  "issue_relation": {
    "empty_state": {
      "search": {
        "title": "Nenhum item de trabalho correspondente encontrado"
      },
      "no_issues": {
        "title": "Nenhum item de trabalho encontrado"
      }
    }
  },
  "issue_comment": {
    "empty_state": {
      "general": {
        "title": "Nenhum comentário ainda",
        "description": "Os comentários podem ser usados como um espaço de discussão e acompanhamento para os itens de trabalho"
      }
    }
  },
  "notification": {
    "label": "Caixa de entrada",
    "page_label": "{workspace} - Caixa de entrada",
    "options": {
      "mark_all_as_read": "Marcar tudo como lido",
      "mark_read": "Marcar como lido",
      "mark_unread": "Marcar como não lido",
      "refresh": "Atualizar",
      "filters": "Filtros da caixa de entrada",
      "show_unread": "Mostrar não lidos",
      "show_snoozed": "Mostrar adiados",
      "show_archived": "Mostrar arquivados",
      "mark_archive": "Arquivar",
      "mark_unarchive": "Desarquivar",
      "mark_snooze": "Adiar",
      "mark_unsnooze": "Reativar"
    },
    "toasts": {
      "read": "Notificação marcada como lida",
      "unread": "Notificação marcada como não lida",
      "archived": "Notificação marcada como arquivada",
      "unarchived": "Notificação marcada como não arquivada",
      "snoozed": "Notificação adiada",
      "unsnoozed": "Notificação reativada"
    },
    "empty_state": {
      "detail": {
        "title": "Selecione para ver os detalhes."
      },
      "all": {
        "title": "Nenhum item de trabalho atribuído",
        "description": "As atualizações para itens de trabalho atribuídos a você podem ser\nvistas aqui"
      },
      "mentions": {
        "title": "Nenhum item de trabalho atribuído",
        "description": "As atualizações para itens de trabalho atribuídos a você podem ser\nvistas aqui"
      }
    },
    "tabs": {
      "all": "Todos",
      "mentions": "Menções"
    },
    "filter": {
      "assigned": "Atribuído a mim",
      "created": "Criado por mim",
      "subscribed": "Inscrito por mim"
    },
    "snooze": {
      "1_day": "1 dia",
      "3_days": "3 dias",
      "5_days": "5 dias",
      "1_week": "1 semana",
      "2_weeks": "2 semanas",
      "custom": "Personalizado"
    }
  },
  "active_cycle": {
    "empty_state": {
      "progress": {
        "title": "Adicione itens de trabalho ao ciclo para visualizar seu progresso"
      },
      "chart": {
        "title": "Adicione itens de trabalho ao ciclo para visualizar o gráfico de burndown."
      },
      "priority_issue": {
        "title": "Observe os itens de trabalho de alta prioridade abordados no ciclo rapidamente."
      },
      "assignee": {
        "title": "Adicione responsáveis aos itens de trabalho para ver uma divisão do trabalho por responsáveis."
      },
      "label": {
        "title": "Adicione etiquetas aos itens de trabalho para ver a divisão do trabalho por etiquetas."
      }
    }
  },
  "disabled_project": {
    "empty_state": {
      "inbox": {
        "title": "A Admissão não está habilitado para o projeto.",
        "description": "A Admissão ajuda você a gerenciar as solicitações recebidas para o seu projeto e adicioná-las como itens de trabalho em seu fluxo de trabalho. Habilite a admissão nas configurações do projeto para gerenciar as solicitações.",
        "primary_button": {
          "text": "Gerenciar funcionalidades"
        }
      },
      "cycle": {
        "title": "Os ciclos não estão habilitados para este projeto.",
        "description": "Divida o trabalho em partes com prazos definidos, trabalhe de trás para frente a partir do prazo do seu projeto para definir datas e faça um progresso tangível como equipe. Habilite o recurso de ciclos para o seu projeto para começar a usá-los.",
        "primary_button": {
          "text": "Gerenciar funcionalidades"
        }
      },
      "module": {
        "title": "Os módulos não estão habilitados para o projeto.",
        "description": "Os módulos são os blocos de construção do seu projeto. Habilite os módulos nas configurações do projeto para começar a usá-los.",
        "primary_button": {
          "text": "Gerenciar funcionalidades"
        }
      },
      "page": {
        "title": "As páginas não estão habilitadas para o projeto.",
        "description": "As páginas são os blocos de construção do seu projeto. Habilite as páginas nas configurações do projeto para começar a usá-las.",
        "primary_button": {
          "text": "Gerenciar funcionalidades"
        }
      },
      "view": {
        "title": "As visualizações não estão habilitadas para o projeto.",
        "description": "As visualizações são os blocos de construção do seu projeto. Habilite as visualizações nas configurações do projeto para começar a usá-las.",
        "primary_button": {
          "text": "Gerenciar funcionalidades"
        }
      }
    }
  },
  "workspace_draft_issues": {
    "draft_an_issue": "Rascunhar um item de trabalho",
    "empty_state": {
      "title": "Itens de trabalho semi-escritos e, em breve, os comentários aparecerão aqui.",
      "description": "Para experimentar, comece a adicionar um item de trabalho e deixe-o no meio do caminho ou crie seu primeiro rascunho abaixo. 😉",
      "primary_button": {
        "text": "Criar seu primeiro rascunho"
      }
    },
    "delete_modal": {
      "title": "Excluir rascunho",
      "description": "Tem certeza de que deseja excluir este rascunho? Isso não pode ser desfeito."
    },
    "toasts": {
      "created": {
        "success": "Rascunho criado",
        "error": "Não foi possível criar o item de trabalho. Por favor, tente novamente."
      },
      "deleted": {
        "success": "Rascunho excluído"
      }
    }
  },
  "stickies": {
    "title": "Suas anotações",
    "placeholder": "clique para digitar aqui",
    "all": "Todas as anotações",
    "no-data": "Anote uma ideia, capture um insight ou registre uma onda cerebral. Adicione uma anotação para começar.",
    "add": "Adicionar anotação",
    "search_placeholder": "Pesquisar por título",
    "delete": "Excluir anotação",
    "delete_confirmation": "Tem certeza de que deseja excluir esta anotação?",
    "empty_state": {
      "simple": "Anote uma ideia, capture um insight ou registre uma onda cerebral. Adicione uma anotação para começar.",
      "general": {
        "title": "As anotações são notas rápidas e tarefas que você anota rapidamente.",
        "description": "Capture seus pensamentos e ideias sem esforço, criando anotações que você pode acessar a qualquer momento e de qualquer lugar.",
        "primary_button": {
          "text": "Adicionar anotação"
        }
      },
      "search": {
        "title": "Isso não corresponde a nenhuma de suas anotações.",
        "description": "Tente um termo diferente ou nos informe\nse você tem certeza de que sua pesquisa está correta.",
        "primary_button": {
          "text": "Adicionar anotação"
        }
      }
    },
    "toasts": {
      "errors": {
        "wrong_name": "O nome da anotação não pode ter mais de 100 caracteres.",
        "already_exists": "Já existe uma anotação sem descrição"
      },
      "created": {
        "title": "Anotação criada",
        "message": "A anotação foi criada com sucesso"
      },
      "not_created": {
        "title": "Anotação não criada",
        "message": "A anotação não pôde ser criada"
      },
      "updated": {
        "title": "Anotação atualizada",
        "message": "A anotação foi atualizada com sucesso"
      },
      "not_updated": {
        "title": "Anotação não atualizada",
        "message": "A anotação não pôde ser atualizada"
      },
      "removed": {
        "title": "Anotação removida",
        "message": "A anotação foi removida com sucesso"
      },
      "not_removed": {
        "title": "Anotação não removida",
        "message": "A anotação não pôde ser removida"
      }
    }
  },
  "role_details": {
    "guest": {
      "title": "Convidado",
      "description": "Membros externos de organizações podem ser convidados como convidados."
    },
    "member": {
      "title": "Membro",
      "description": "Capacidade de ler, escrever, editar e excluir entidades dentro de projetos, ciclos e módulos"
    },
    "admin": {
      "title": "Administrador",
      "description": "Todas as permissões definidas como verdadeiras dentro do espaço de trabalho."
    }
  },
  "user_roles": {
    "product_or_project_manager": "Gerente de Produto / Projeto",
    "development_or_engineering": "Desenvolvimento / Engenharia",
    "founder_or_executive": "Fundador / Executivo",
    "freelancer_or_consultant": "Freelancer / Consultor",
    "marketing_or_growth": "Marketing / Crescimento",
    "sales_or_business_development": "Vendas / Desenvolvimento de Negócios",
    "support_or_operations": "Suporte / Operações",
    "student_or_professor": "Estudante / Professor",
    "human_resources": "Recursos Humanos",
    "other": "Outro"
  },
  "importer": {
    "github": {
      "title": "Github",
      "description": "Importe itens de trabalho de repositórios do GitHub e sincronize-os."
    },
    "jira": {
      "title": "Jira",
      "description": "Importe itens de trabalho e épicos de projetos e épicos do Jira."
    }
  },
  "exporter": {
    "csv": {
      "title": "CSV",
      "description": "Exporte itens de trabalho para um arquivo CSV.",
      "short_description": "Exportar como CSV"
    },
    "excel": {
      "title": "Excel",
      "description": "Exporte itens de trabalho para um arquivo Excel.",
      "short_description": "Exportar como Excel"
    },
    "xlsx": {
      "title": "Excel",
      "description": "Exporte itens de trabalho para um arquivo Excel.",
      "short_description": "Exportar como Excel"
    },
    "json": {
      "title": "JSON",
      "description": "Exporte itens de trabalho para um arquivo JSON.",
      "short_description": "Exportar como JSON"
    }
  },
  "default_global_view": {
    "all_issues": "Todos os itens de trabalho",
    "assigned": "Atribuído",
    "created": "Criado",
    "subscribed": "Inscrito"
  },
  "themes": {
    "theme_options": {
      "system_preference": {
        "label": "Preferência do sistema"
      },
      "light": {
        "label": "Claro"
      },
      "dark": {
        "label": "Escuro"
      },
      "light_contrast": {
        "label": "Alto contraste claro"
      },
      "dark_contrast": {
        "label": "Alto contraste escuro"
      },
      "custom": {
        "label": "Tema personalizado"
      }
    }
  },
  "project_modules": {
    "status": {
      "backlog": "Backlog",
      "planned": "Planejado",
      "in_progress": "Em Andamento",
      "paused": "Pausado",
      "completed": "Concluído",
      "cancelled": "Cancelado"
    },
    "layout": {
      "list": "Layout de lista",
      "board": "Layout de galeria",
      "timeline": "Layout de linha do tempo"
    },
    "order_by": {
      "name": "Nome",
      "progress": "Progresso",
      "issues": "Número de itens de trabalho",
      "due_date": "Data de vencimento",
      "created_at": "Data de criação",
      "manual": "Manual"
    }
  },
  "cycle": {
    "label": "{count, plural, one {Ciclo} other {Ciclos}}",
    "no_cycle": "Nenhum ciclo"
  },
  "module": {
    "label": "{count, plural, one {Módulo} other {Módulos}}",
    "no_module": "Nenhum módulo"
  },
  "description_versions": {
    "last_edited_by": "Última edição por",
    "previously_edited_by": "Anteriormente editado por",
    "edited_by": "Editado por"
  },
  "self_hosted_maintenance_message": {
    "plane_didnt_start_up_this_could_be_because_one_or_more_plane_services_failed_to_start": "O Plane não inicializou. Isso pode ser porque um ou mais serviços do Plane falharam ao iniciar.",
    "choose_view_logs_from_setup_sh_and_docker_logs_to_be_sure": "Escolha View Logs do setup.sh e logs do Docker para ter certeza."
  }
}<|MERGE_RESOLUTION|>--- conflicted
+++ resolved
@@ -873,7 +873,6 @@
     "applying": "Aplicando",
     "users": "Usuários",
     "admins": "Administradores",
-<<<<<<< HEAD
     "guests": "Convidados",
     "on_track": "No caminho certo",
     "off_track": "Fora do caminho",
@@ -884,9 +883,6 @@
     "in_progress": "Em andamento",
     "planned": "Planejado",
     "paused": "Pausado"
-=======
-    "guests": "Convidados"
->>>>>>> 177c58a4
   },
   "chart": {
     "x_axis": "Eixo X",
