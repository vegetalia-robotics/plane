--- conflicted
+++ resolved
@@ -502,7 +502,6 @@
   "new_password_must_be_different_from_old_password": "新密碼必須與舊密碼不同",
   "edited": "已編輯",
   "bot": "機器人",
-<<<<<<< HEAD
   "choose_workspace_for_integration": "選擇工作區以連接此應用程式",
   "integrations_description": "與 Plane 一起工作的應用程式必須連接到您是管理員的工作區",
   "create_a_new_workspace": "建立新的工作區",
@@ -510,8 +509,6 @@
   "no_workspaces_to_connect": "沒有工作區可連接",
   "no_workspaces_to_connect_description": "您需要建立工作區才能連接整合和模板",
 
-=======
->>>>>>> ac5b974d
   "project_view": {
     "sort_by": {
       "created_at": "建立時間",
