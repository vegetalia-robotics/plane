{
  "sidebar": {
    "projects": "Dự án",
    "pages": "Trang",
    "new_work_item": "Mục công việc mới",
    "home": "Trang chủ",
    "your_work": "Công việc của tôi",
    "inbox": "Hộp thư đến",
    "workspace": "Không gian làm việc",
    "views": "Chế độ xem",
    "analytics": "Phân tích",
    "work_items": "Mục công việc",
    "cycles": "Chu kỳ",
    "modules": "Mô-đun",
    "intake": "Thu thập",
    "drafts": "Bản nháp",
    "favorites": "Yêu thích",
    "pro": "Phiên bản Pro",
    "upgrade": "Nâng cấp"
  },
  "auth": {
    "common": {
      "email": {
        "label": "Email",
        "placeholder": "name@company.com",
        "errors": {
          "required": "Email là bắt buộc",
          "invalid": "Email không hợp lệ"
        }
      },
      "password": {
        "label": "Mật khẩu",
        "set_password": "Đặt mật khẩu",
        "placeholder": "Nhập mật khẩu",
        "confirm_password": {
          "label": "Xác nhận mật khẩu",
          "placeholder": "Xác nhận mật khẩu"
        },
        "current_password": {
          "label": "Mật khẩu hiện tại"
        },
        "new_password": {
          "label": "Mật khẩu mới",
          "placeholder": "Nhập mật khẩu mới"
        },
        "change_password": {
          "label": {
            "default": "Thay đổi mật khẩu",
            "submitting": "Đang thay đổi mật khẩu"
          }
        },
        "errors": {
          "match": "Mật khẩu không khớp",
          "empty": "Vui lòng nhập mật khẩu",
          "length": "Mật khẩu phải dài hơn 8 ký tự",
          "strength": {
            "weak": "Mật khẩu yếu",
            "strong": "Mật khẩu mạnh"
          }
        },
        "submit": "Đặt mật khẩu",
        "toast": {
          "change_password": {
            "success": {
              "title": "Thành công!",
              "message": "Mật khẩu đã được thay đổi thành công."
            },
            "error": {
              "title": "Lỗi!",
              "message": "Đã xảy ra lỗi. Vui lòng thử lại."
            }
          }
        }
      },
      "unique_code": {
        "label": "Mã duy nhất",
        "placeholder": "gets-sets-flys",
        "paste_code": "Dán mã xác minh đã gửi đến email của bạn",
        "requesting_new_code": "Đang yêu cầu mã mới",
        "sending_code": "Đang gửi mã"
      },
      "already_have_an_account": "Đã có tài khoản?",
      "login": "Đăng nhập",
      "create_account": "Tạo tài khoản",
      "new_to_plane": "Lần đầu sử dụng Plane?",
      "back_to_sign_in": "Quay lại đăng nhập",
      "resend_in": "Gửi lại sau {seconds} giây",
      "sign_in_with_unique_code": "Đăng nhập bằng mã duy nhất",
      "forgot_password": "Quên mật khẩu?"
    },
    "sign_up": {
      "header": {
        "label": "Tạo tài khoản để bắt đầu quản lý công việc cùng nhóm của bạn.",
        "step": {
          "email": {
            "header": "Đăng ký",
            "sub_header": ""
          },
          "password": {
            "header": "Đăng ký",
            "sub_header": "Đăng ký bằng cách kết hợp email-mật khẩu."
          },
          "unique_code": {
            "header": "Đăng ký",
            "sub_header": "Đăng ký bằng mã duy nhất được gửi đến email trên."
          }
        }
      },
      "errors": {
        "password": {
          "strength": "Vui lòng đặt mật khẩu mạnh để tiếp tục"
        }
      }
    },
    "sign_in": {
      "header": {
        "label": "Đăng nhập để bắt đầu quản lý công việc cùng nhóm của bạn.",
        "step": {
          "email": {
            "header": "Đăng nhập hoặc đăng ký",
            "sub_header": ""
          },
          "password": {
            "header": "Đăng nhập hoặc đăng ký",
            "sub_header": "Đăng nhập bằng cách kết hợp email-mật khẩu của bạn."
          },
          "unique_code": {
            "header": "Đăng nhập hoặc đăng ký",
            "sub_header": "Đăng nhập bằng mã duy nhất được gửi đến email trên."
          }
        }
      }
    },
    "forgot_password": {
      "title": "Đặt lại mật khẩu",
      "description": "Nhập địa chỉ email đã xác minh cho tài khoản người dùng của bạn và chúng tôi sẽ gửi cho bạn liên kết đặt lại mật khẩu.",
      "email_sent": "Chúng tôi đã gửi liên kết đặt lại đến email của bạn",
      "send_reset_link": "Gửi liên kết đặt lại",
      "errors": {
        "smtp_not_enabled": "Chúng tôi nhận thấy quản trị viên của bạn chưa bật SMTP, chúng tôi sẽ không thể gửi liên kết đặt lại mật khẩu"
      },
      "toast": {
        "success": {
          "title": "Email đã được gửi",
          "message": "Hãy kiểm tra hộp thư đến của bạn để lấy liên kết đặt lại mật khẩu. Nếu bạn không nhận được trong vòng vài phút, vui lòng kiểm tra thư mục spam."
        },
        "error": {
          "title": "Lỗi!",
          "message": "Đã xảy ra lỗi. Vui lòng thử lại."
        }
      }
    },
    "reset_password": {
      "title": "Đặt mật khẩu mới",
      "description": "Bảo vệ tài khoản của bạn bằng mật khẩu mạnh"
    },
    "set_password": {
      "title": "Bảo vệ tài khoản của bạn",
      "description": "Đặt mật khẩu giúp bạn đăng nhập an toàn"
    },
    "sign_out": {
      "toast": {
        "error": {
          "title": "Lỗi!",
          "message": "Không thể đăng xuất. Vui lòng thử lại."
        }
      }
    }
  },
  "submit": "Gửi",
  "cancel": "Hủy",
  "loading": "Đang tải",
  "error": "Lỗi",
  "success": "Thành công",
  "warning": "Cảnh báo",
  "info": "Thông tin",
  "close": "Đóng",
  "yes": "Có",
  "no": "Không",
  "ok": "OK",
  "name": "Tên",
  "description": "Mô tả",
  "search": "Tìm kiếm",
  "add_member": "Thêm thành viên",
  "adding_members": "Đang thêm thành viên",
  "remove_member": "Xóa thành viên",
  "add_members": "Thêm thành viên",
  "adding_member": "Đang thêm thành viên",
  "remove_members": "Xóa thành viên",
  "add": "Thêm",
  "adding": "Đang thêm",
  "remove": "Xóa",
  "add_new": "Thêm mới",
  "remove_selected": "Xóa đã chọn",
  "first_name": "Tên",
  "last_name": "Họ",
  "email": "Email",
  "display_name": "Tên hiển thị",
  "role": "Vai trò",
  "timezone": "Múi giờ",
  "avatar": "Ảnh đại diện",
  "cover_image": "Ảnh bìa",
  "password": "Mật khẩu",
  "change_cover": "Thay đổi ảnh bìa",
  "language": "Ngôn ngữ",
  "saving": "Đang lưu",
  "save_changes": "Lưu thay đổi",
  "deactivate_account": "Vô hiệu hóa tài khoản",
  "deactivate_account_description": "Khi tài khoản bị vô hiệu hóa, tất cả dữ liệu và tài nguyên trong tài khoản đó sẽ bị xóa vĩnh viễn và không thể khôi phục.",
  "profile_settings": "Cài đặt hồ sơ",
  "your_account": "Tài khoản của bạn",
  "security": "Bảo mật",
  "activity": "Hoạt động",
  "appearance": "Giao diện",
  "notifications": "Thông báo",
  "workspaces": "Không gian làm việc",
  "create_workspace": "Tạo không gian làm việc",
  "invitations": "Lời mời",
  "summary": "Tóm tắt",
  "assigned": "Đã phân công",
  "created": "Đã tạo",
  "subscribed": "Đã đăng ký",
  "you_do_not_have_the_permission_to_access_this_page": "Bạn không có quyền truy cập trang này.",
  "something_went_wrong_please_try_again": "Đã xảy ra lỗi. Vui lòng thử lại.",
  "load_more": "Tải thêm",
  "select_or_customize_your_interface_color_scheme": "Chọn hoặc tùy chỉnh sơ đồ màu giao diện của bạn.",
  "theme": "Chủ đề",
  "system_preference": "Tùy chọn hệ thống",
  "light": "Sáng",
  "dark": "Tối",
  "light_contrast": "Sáng tương phản cao",
  "dark_contrast": "Tối tương phản cao",
  "custom": "Tùy chỉnh",
  "select_your_theme": "Chọn chủ đề của bạn",
  "customize_your_theme": "Tùy chỉnh chủ đề của bạn",
  "background_color": "Màu nền",
  "text_color": "Màu chữ",
  "primary_color": "Màu chính (chủ đề)",
  "sidebar_background_color": "Màu nền thanh bên",
  "sidebar_text_color": "Màu chữ thanh bên",
  "set_theme": "Đặt chủ đề",
  "enter_a_valid_hex_code_of_6_characters": "Nhập mã hex hợp lệ gồm 6 ký tự",
  "background_color_is_required": "Màu nền là bắt buộc",
  "text_color_is_required": "Màu chữ là bắt buộc",
  "primary_color_is_required": "Màu chính là bắt buộc",
  "sidebar_background_color_is_required": "Màu nền thanh bên là bắt buộc",
  "sidebar_text_color_is_required": "Màu chữ thanh bên là bắt buộc",
  "updating_theme": "Đang cập nhật chủ đề",
  "theme_updated_successfully": "Chủ đề đã được cập nhật thành công",
  "failed_to_update_the_theme": "Không thể cập nhật chủ đề",
  "email_notifications": "Thông báo qua email",
  "stay_in_the_loop_on_issues_you_are_subscribed_to_enable_this_to_get_notified": "Cập nhật những mục công việc bạn đã đăng ký. Bật tính năng này để nhận thông báo.",
  "email_notification_setting_updated_successfully": "Cài đặt thông báo email đã được cập nhật thành công",
  "failed_to_update_email_notification_setting": "Không thể cập nhật cài đặt thông báo email",
  "notify_me_when": "Thông báo cho tôi khi",
  "property_changes": "Thay đổi thuộc tính",
  "property_changes_description": "Thông báo cho tôi khi thuộc tính của mục công việc (như người phụ trách, mức độ ưu tiên, ước tính, v.v.) thay đổi.",
  "state_change": "Thay đổi trạng thái",
  "state_change_description": "Thông báo cho tôi khi mục công việc được chuyển sang trạng thái khác",
  "issue_completed": "Mục công việc hoàn thành",
  "issue_completed_description": "Chỉ thông báo cho tôi khi mục công việc hoàn thành",
  "comments": "Bình luận",
  "comments_description": "Thông báo cho tôi khi ai đó bình luận về mục công việc",
  "mentions": "Đề cập",
  "mentions_description": "Chỉ thông báo cho tôi khi ai đó đề cập đến tôi trong bình luận hoặc mô tả",
  "old_password": "Mật khẩu cũ",
  "general_settings": "Cài đặt chung",
  "sign_out": "Đăng xuất",
  "signing_out": "Đang đăng xuất",
  "active_cycles": "Chu kỳ hoạt động",
  "active_cycles_description": "Theo dõi chu kỳ trên các dự án, theo dõi mục công việc ưu tiên cao và chú ý đến các chu kỳ cần quan tâm.",
  "on_demand_snapshots_of_all_your_cycles": "Ảnh chụp nhanh theo yêu cầu của tất cả chu kỳ của bạn",
  "upgrade": "Nâng cấp",
  "10000_feet_view": "Góc nhìn tổng quan về tất cả chu kỳ hoạt động.",
  "10000_feet_view_description": "Phóng to tầm nhìn để xem tất cả chu kỳ đang diễn ra trong tất cả dự án cùng một lúc, thay vì xem từng chu kỳ trong mỗi dự án.",
  "get_snapshot_of_each_active_cycle": "Nhận ảnh chụp nhanh của mỗi chu kỳ hoạt động.",
  "get_snapshot_of_each_active_cycle_description": "Theo dõi số liệu tổng hợp cho tất cả chu kỳ hoạt động, xem trạng thái tiến độ và hiểu phạm vi liên quan đến thời hạn.",
  "compare_burndowns": "So sánh biểu đồ burndown.",
  "compare_burndowns_description": "Giám sát hiệu suất của từng nhóm bằng cách xem báo cáo burndown cho mỗi chu kỳ.",
  "quickly_see_make_or_break_issues": "Nhanh chóng xem các vấn đề quan trọng.",
  "quickly_see_make_or_break_issues_description": "Xem trước các mục công việc ưu tiên cao liên quan đến thời hạn trong mỗi chu kỳ. Xem tất cả mục công việc trong mỗi chu kỳ chỉ bằng một cú nhấp chuột.",
  "zoom_into_cycles_that_need_attention": "Phóng to vào chu kỳ cần chú ý.",
  "zoom_into_cycles_that_need_attention_description": "Điều tra bất kỳ trạng thái chu kỳ nào không đáp ứng mong đợi chỉ bằng một cú nhấp chuột.",
  "stay_ahead_of_blockers": "Đi trước các yếu tố chặn.",
  "stay_ahead_of_blockers_description": "Phát hiện thách thức từ dự án này sang dự án khác và xem các phụ thuộc giữa các chu kỳ không dễ thấy từ các chế độ xem khác.",
  "analytics": "Phân tích",
  "workspace_invites": "Lời mời không gian làm việc",
  "enter_god_mode": "Vào chế độ quản trị viên",
  "workspace_logo": "Logo không gian làm việc",
  "new_issue": "Mục công việc mới",
  "your_work": "Công việc của tôi",
  "drafts": "Bản nháp",
  "projects": "Dự án",
  "views": "Chế độ xem",
  "workspace": "Không gian làm việc",
  "archives": "Lưu trữ",
  "settings": "Cài đặt",
  "failed_to_move_favorite": "Không thể di chuyển mục yêu thích",
  "favorites": "Yêu thích",
  "no_favorites_yet": "Chưa có mục yêu thích",
  "create_folder": "Tạo thư mục",
  "new_folder": "Thư mục mới",
  "favorite_updated_successfully": "Đã cập nhật mục yêu thích thành công",
  "favorite_created_successfully": "Đã tạo mục yêu thích thành công",
  "folder_already_exists": "Thư mục đã tồn tại",
  "folder_name_cannot_be_empty": "Tên thư mục không thể trống",
  "something_went_wrong": "Đã xảy ra lỗi",
  "failed_to_reorder_favorite": "Không thể sắp xếp lại mục yêu thích",
  "favorite_removed_successfully": "Đã xóa mục yêu thích thành công",
  "failed_to_create_favorite": "Không thể tạo mục yêu thích",
  "failed_to_rename_favorite": "Không thể đổi tên mục yêu thích",
  "project_link_copied_to_clipboard": "Đã sao chép liên kết dự án vào bảng tạm",
  "link_copied": "Đã sao chép liên kết",
  "add_project": "Thêm dự án",
  "create_project": "Tạo dự án",
  "failed_to_remove_project_from_favorites": "Không thể xóa dự án khỏi mục yêu thích. Vui lòng thử lại.",
  "project_created_successfully": "Dự án đã được tạo thành công",
  "project_created_successfully_description": "Dự án đã được tạo thành công. Bây giờ bạn có thể bắt đầu thêm mục công việc.",
  "project_cover_image_alt": "Ảnh bìa dự án",
  "name_is_required": "Tên là bắt buộc",
  "title_should_be_less_than_255_characters": "Tiêu đề phải ít hơn 255 ký tự",
  "project_name": "Tên dự án",
  "project_id_must_be_at_least_1_character": "ID dự án phải có ít nhất 1 ký tự",
  "project_id_must_be_at_most_5_characters": "ID dự án chỉ được tối đa 5 ký tự",
  "project_id": "ID dự án",
  "project_id_tooltip_content": "Giúp xác định duy nhất mục công việc trong dự án của bạn. Tối đa 5 ký tự.",
  "description_placeholder": "Mô tả",
  "only_alphanumeric_non_latin_characters_allowed": "Chỉ cho phép các ký tự chữ số và không phải Latin.",
  "project_id_is_required": "ID dự án là bắt buộc",
  "project_id_allowed_char": "Chỉ cho phép các ký tự chữ số và không phải Latin.",
  "project_id_min_char": "ID dự án phải có ít nhất 1 ký tự",
  "project_id_max_char": "ID dự án chỉ được tối đa 5 ký tự",
  "project_description_placeholder": "Nhập mô tả dự án",
  "select_network": "Chọn mạng",
  "lead": "Người phụ trách",
  "date_range": "Khoảng thời gian",
  "private": "Riêng tư",
  "public": "Công khai",
  "accessible_only_by_invite": "Chỉ truy cập được bằng lời mời",
  "anyone_in_the_workspace_except_guests_can_join": "Bất kỳ ai trong không gian làm việc ngoại trừ khách đều có thể tham gia",
  "creating": "Đang tạo",
  "creating_project": "Đang tạo dự án",
  "adding_project_to_favorites": "Đang thêm dự án vào mục yêu thích",
  "project_added_to_favorites": "Đã thêm dự án vào mục yêu thích",
  "couldnt_add_the_project_to_favorites": "Không thể thêm dự án vào mục yêu thích. Vui lòng thử lại.",
  "removing_project_from_favorites": "Đang xóa dự án khỏi mục yêu thích",
  "project_removed_from_favorites": "Đã xóa dự án khỏi mục yêu thích",
  "couldnt_remove_the_project_from_favorites": "Không thể xóa dự án khỏi mục yêu thích. Vui lòng thử lại.",
  "add_to_favorites": "Thêm vào mục yêu thích",
  "remove_from_favorites": "Xóa khỏi mục yêu thích",
  "publish_project": "Xuất bản dự án",
  "publish": "Xuất bản",
  "copy_link": "Sao chép liên kết",
  "leave_project": "Rời dự án",
  "join_the_project_to_rearrange": "Tham gia dự án để sắp xếp lại",
  "drag_to_rearrange": "Kéo để sắp xếp lại",
  "congrats": "Chúc mừng!",
  "open_project": "Mở dự án",
  "issues": "Mục công việc",
  "cycles": "Chu kỳ",
  "modules": "Mô-đun",
  "pages": "Trang",
  "intake": "Thu thập",
  "time_tracking": "Theo dõi thời gian",
  "work_management": "Quản lý công việc",
  "projects_and_issues": "Dự án và mục công việc",
  "projects_and_issues_description": "Bật hoặc tắt các tính năng này trong dự án này. Có thể thay đổi theo thời gian phù hợp với nhu cầu.",
  "cycles_description": "Thiết lập thời gian làm việc theo dự án và điều chỉnh thời gian nếu cần. Một chu kỳ có thể là 2 tuần, chu kỳ tiếp theo là 1 tuần.",
  "modules_description": "Tổ chức công việc thành các dự án con với người lãnh đạo và người được phân công riêng.",
  "views_description": "Lưu các tùy chọn sắp xếp, lọc và hiển thị tùy chỉnh hoặc chia sẻ chúng với nhóm của bạn.",
  "pages_description": "Tạo và chỉnh sửa nội dung tự do: ghi chú, tài liệu, bất cứ thứ gì.",
  "intake_description": "Cho phép người không phải thành viên chia sẻ lỗi, phản hồi và đề xuất mà không làm gián đoạn quy trình làm việc của bạn.",
  "time_tracking_description": "Ghi lại thời gian dành cho các mục công việc và dự án.",
  "work_management_description": "Quản lý công việc và dự án của bạn một cách dễ dàng.",
  "documentation": "Tài liệu",
  "message_support": "Liên hệ hỗ trợ",
  "contact_sales": "Liên hệ bộ phận bán hàng",
  "hyper_mode": "Chế độ siêu tốc",
  "keyboard_shortcuts": "Phím tắt",
  "whats_new": "Có gì mới",
  "version": "Phiên bản",
  "we_are_having_trouble_fetching_the_updates": "Chúng tôi đang gặp sự cố khi lấy bản cập nhật.",
  "our_changelogs": "Nhật ký thay đổi của chúng tôi",
  "for_the_latest_updates": "Để cập nhật mới nhất.",
  "please_visit": "Vui lòng truy cập",
  "docs": "Tài liệu",
  "full_changelog": "Nhật ký thay đổi đầy đủ",
  "support": "Hỗ trợ",
  "discord": "Discord",
  "powered_by_plane_pages": "Được hỗ trợ bởi Plane Pages",
  "please_select_at_least_one_invitation": "Vui lòng chọn ít nhất một lời mời.",
  "please_select_at_least_one_invitation_description": "Vui lòng chọn ít nhất một lời mời để tham gia không gian làm việc.",
  "we_see_that_someone_has_invited_you_to_join_a_workspace": "Chúng tôi thấy có người đã mời bạn tham gia không gian làm việc",
  "join_a_workspace": "Tham gia không gian làm việc",
  "we_see_that_someone_has_invited_you_to_join_a_workspace_description": "Chúng tôi thấy có người đã mời bạn tham gia không gian làm việc",
  "join_a_workspace_description": "Tham gia không gian làm việc",
  "accept_and_join": "Chấp nhận và tham gia",
  "go_home": "Về trang chủ",
  "no_pending_invites": "Không có lời mời đang chờ xử lý",
  "you_can_see_here_if_someone_invites_you_to_a_workspace": "Bạn có thể xem ở đây nếu ai đó mời bạn vào không gian làm việc",
  "back_to_home": "Quay lại trang chủ",
  "workspace_name": "Tên không gian làm việc",
  "deactivate_your_account": "Vô hiệu hóa tài khoản của bạn",
  "deactivate_your_account_description": "Khi đã vô hiệu hóa, bạn sẽ không được phân công công việc và sẽ không được tính vào hóa đơn của không gian làm việc. Để kích hoạt lại tài khoản, bạn cần nhận được lời mời không gian làm việc gửi đến địa chỉ email này.",
  "deactivating": "Đang vô hiệu hóa",
  "confirm": "Xác nhận",
  "confirming": "Đang xác nhận",
  "draft_created": "Đã tạo bản nháp",
  "issue_created_successfully": "Đã tạo mục công việc thành công",
  "draft_creation_failed": "Tạo bản nháp thất bại",
  "issue_creation_failed": "Tạo mục công việc thất bại",
  "draft_issue": "Mục công việc nháp",
  "issue_updated_successfully": "Đã cập nhật mục công việc thành công",
  "issue_could_not_be_updated": "Không thể cập nhật mục công việc",
  "create_a_draft": "Tạo bản nháp",
  "save_to_drafts": "Lưu vào bản nháp",
  "save": "Lưu",
  "update": "Cập nhật",
  "updating": "Đang cập nhật",
  "create_new_issue": "Tạo mục công việc mới",
  "editor_is_not_ready_to_discard_changes": "Trình soạn thảo chưa sẵn sàng để hủy bỏ thay đổi",
  "failed_to_move_issue_to_project": "Không thể di chuyển mục công việc đến dự án",
  "create_more": "Tạo thêm",
  "add_to_project": "Thêm vào dự án",
  "discard": "Hủy bỏ",
  "duplicate_issue_found": "Đã tìm thấy mục công việc trùng lặp",
  "duplicate_issues_found": "Đã tìm thấy các mục công việc trùng lặp",
  "no_matching_results": "Không có kết quả phù hợp",
  "title_is_required": "Tiêu đề là bắt buộc",
  "title": "Tiêu đề",
  "state": "Trạng thái",
  "priority": "Ưu tiên",
  "none": "Không có",
  "urgent": "Khẩn cấp",
  "high": "Cao",
  "medium": "Trung bình",
  "low": "Thấp",
  "members": "Thành viên",
  "assignee": "Người phụ trách",
  "assignees": "Người phụ trách",
  "you": "Bạn",
  "labels": "Nhãn",
  "create_new_label": "Tạo nhãn mới",
  "start_date": "Ngày bắt đầu",
  "end_date": "Ngày kết thúc",
  "due_date": "Ngày hết hạn",
  "estimate": "Ước tính",
  "change_parent_issue": "Thay đổi mục công việc cha",
  "remove_parent_issue": "Xóa mục công việc cha",
  "add_parent": "Thêm mục cha",
  "loading_members": "Đang tải thành viên",
  "view_link_copied_to_clipboard": "Đã sao chép liên kết xem vào bảng tạm",
  "required": "Bắt buộc",
  "optional": "Tùy chọn",
  "Cancel": "Hủy",
  "edit": "Chỉnh sửa",
  "archive": "Lưu trữ",
  "restore": "Khôi phục",
  "open_in_new_tab": "Mở trong tab mới",
  "delete": "Xóa",
  "deleting": "Đang xóa",
  "make_a_copy": "Tạo bản sao",
  "move_to_project": "Di chuyển đến dự án",
  "good": "Chào buổi sáng",
  "morning": "Buổi sáng",
  "afternoon": "Buổi chiều",
  "evening": "Buổi tối",
  "show_all": "Hiển thị tất cả",
  "show_less": "Hiển thị ít hơn",
  "no_data_yet": "Chưa có dữ liệu",
  "syncing": "Đang đồng bộ",
  "add_work_item": "Thêm mục công việc",
  "advanced_description_placeholder": "Nhấn '/' để sử dụng lệnh",
  "create_work_item": "Tạo mục công việc",
  "attachments": "Tệp đính kèm",
  "declining": "Đang từ chối",
  "declined": "Đã từ chối",
  "decline": "Từ chối",
  "unassigned": "Chưa phân công",
  "work_items": "Mục công việc",
  "add_link": "Thêm liên kết",
  "points": "Điểm",
  "no_assignee": "Không có người phụ trách",
  "no_assignees_yet": "Chưa có người phụ trách",
  "no_labels_yet": "Chưa có nhãn",
  "ideal": "Lý tưởng",
  "current": "Hiện tại",
  "no_matching_members": "Không có thành viên phù hợp",
  "leaving": "Đang rời",
  "removing": "Đang xóa",
  "leave": "Rời",
  "refresh": "Làm mới",
  "refreshing": "Đang làm mới",
  "refresh_status": "Làm mới trạng thái",
  "prev": "Trước",
  "next": "Tiếp",
  "re_generating": "Đang tạo lại",
  "re_generate": "Tạo lại",
  "re_generate_key": "Tạo lại khóa",
  "export": "Xuất",
  "member": "{count, plural, other{# thành viên}}",
  "new_password_must_be_different_from_old_password": "Mật khẩu mới phải khác mật khẩu cũ",
  "edited": "đã chỉnh sửa",
  "bot": "bot",
<<<<<<< HEAD
  "choose_workspace_for_integration": "Chọn không gian làm việc để kết nối ứng dụng này",
  "integrations_description": "Ứng dụng làm việc với Plane phải kết nối với không gian làm việc mà bạn là quản trị viên.",
  "create_a_new_workspace": "Tạo không gian làm việc mới",
  "learn_more_about_workspaces": "Tìm hiểu thêm về không gian làm việc",
  "no_workspaces_to_connect": "Không có không gian làm việc để kết nối",
  "no_workspaces_to_connect_description": "Bạn cần tạo không gian làm việc để kết nối ứng dụng này",

=======
>>>>>>> ac5b974d
  "project_view": {
    "sort_by": {
      "created_at": "Thời gian tạo",
      "updated_at": "Thời gian cập nhật",
      "name": "Tên"
    }
  },
  "toast": {
    "success": "Thành công!",
    "error": "Lỗi!"
  },
  "links": {
    "toasts": {
      "created": {
        "title": "Đã tạo liên kết",
        "message": "Liên kết đã được tạo thành công"
      },
      "not_created": {
        "title": "Chưa tạo liên kết",
        "message": "Không thể tạo liên kết"
      },
      "updated": {
        "title": "Đã cập nhật liên kết",
        "message": "Liên kết đã được cập nhật thành công"
      },
      "not_updated": {
        "title": "Chưa cập nhật liên kết",
        "message": "Không thể cập nhật liên kết"
      },
      "removed": {
        "title": "Đã xóa liên kết",
        "message": "Liên kết đã được xóa thành công"
      },
      "not_removed": {
        "title": "Chưa xóa liên kết",
        "message": "Không thể xóa liên kết"
      }
    }
  },
  "home": {
    "empty": {
      "quickstart_guide": "Hướng dẫn nhanh",
      "not_right_now": "Không phải bây giờ",
      "create_project": {
        "title": "Tạo dự án",
        "description": "Trong Plane, hầu hết mọi thứ đều bắt đầu từ dự án.",
        "cta": "Bắt đầu"
      },
      "invite_team": {
        "title": "Mời nhóm của bạn",
        "description": "Xây dựng, phát hành và quản lý cùng với đồng nghiệp.",
        "cta": "Mời họ tham gia"
      },
      "configure_workspace": {
        "title": "Thiết lập không gian làm việc của bạn",
        "description": "Bật hoặc tắt tính năng, hoặc thiết lập thêm.",
        "cta": "Cấu hình không gian làm việc này"
      },
      "personalize_account": {
        "title": "Cá nhân hóa Plane cho bạn",
        "description": "Chọn ảnh đại diện, màu sắc và nhiều hơn nữa.",
        "cta": "Cá nhân hóa ngay"
      },
      "widgets": {
        "title": "Không có tiện ích nào trông có vẻ yên tĩnh, hãy bật chúng lên",
        "description": "Có vẻ như tất cả tiện ích của bạn đều đã bị tắt. Bật chúng ngay\nđể nâng cao trải nghiệm của bạn!",
        "primary_button": {
          "text": "Quản lý tiện ích"
        }
      }
    },
    "quick_links": {
      "empty": "Lưu liên kết liên quan đến công việc mà bạn muốn truy cập thuận tiện.",
      "add": "Thêm liên kết nhanh",
      "title": "Liên kết nhanh",
      "title_plural": "Liên kết nhanh"
    },
    "recents": {
      "title": "Gần đây",
      "empty": {
        "project": "Sau khi truy cập dự án, các dự án gần đây của bạn sẽ xuất hiện ở đây.",
        "page": "Sau khi truy cập trang, các trang gần đây của bạn sẽ xuất hiện ở đây.",
        "issue": "Sau khi truy cập mục công việc, các mục công việc gần đây của bạn sẽ xuất hiện ở đây.",
        "default": "Bạn chưa có dự án gần đây nào."
      },
      "filters": {
        "all": "Tất cả",
        "projects": "Dự án",
        "pages": "Trang",
        "issues": "Mục công việc"
      }
    },
    "new_at_plane": {
      "title": "Tính năng mới của Plane"
    },
    "quick_tutorial": {
      "title": "Hướng dẫn nhanh"
    },
    "widget": {
      "reordered_successfully": "Đã sắp xếp lại tiện ích thành công.",
      "reordering_failed": "Đã xảy ra lỗi khi sắp xếp lại tiện ích."
    },
    "manage_widgets": "Quản lý tiện ích",
    "title": "Trang chủ",
    "star_us_on_github": "Gắn sao cho chúng tôi trên GitHub"
  },
  "link": {
    "modal": {
      "url": {
        "text": "URL",
        "required": "URL không hợp lệ",
        "placeholder": "Nhập hoặc dán URL"
      },
      "title": {
        "text": "Tiêu đề hiển thị",
        "placeholder": "Bạn muốn hiển thị liên kết này như thế nào"
      }
    }
  },
  "common": {
    "all": "Tất cả",
    "states": "Trạng thái",
    "state": "Trạng thái",
    "state_groups": "Nhóm trạng thái",
    "state_group": "Nhóm trạng thái",
    "priorities": "Ưu tiên",
    "priority": "Ưu tiên",
    "team_project": "Dự án nhóm",
    "project": "Dự án",
    "cycle": "Chu kỳ",
    "cycles": "Chu kỳ",
    "module": "Mô-đun",
    "modules": "Mô-đun",
    "labels": "Nhãn",
    "label": "Nhãn",
    "assignees": "Người phụ trách",
    "assignee": "Người phụ trách",
    "created_by": "Người tạo",
    "none": "Không có",
    "link": "Liên kết",
    "estimates": "Ước tính",
    "estimate": "Ước tính",
    "created_at": "Được tạo vào",
    "completed_at": "Hoàn thành vào",
    "layout": "Bố cục",
    "filters": "Bộ lọc",
    "display": "Hiển thị",
    "load_more": "Tải thêm",
    "activity": "Hoạt động",
    "analytics": "Phân tích",
    "dates": "Ngày tháng",
    "success": "Thành công!",
    "something_went_wrong": "Đã xảy ra lỗi",
    "error": {
      "label": "Lỗi!",
      "message": "Đã xảy ra lỗi. Vui lòng thử lại."
    },
    "group_by": "Nhóm theo",
    "epic": "Sử thi",
    "epics": "Sử thi",
    "work_item": "Mục công việc",
    "work_items": "Mục công việc",
    "sub_work_item": "Mục công việc con",
    "add": "Thêm",
    "warning": "Cảnh báo",
    "updating": "Đang cập nhật",
    "adding": "Đang thêm",
    "update": "Cập nhật",
    "creating": "Đang tạo",
    "create": "Tạo",
    "cancel": "Hủy",
    "description": "Mô tả",
    "title": "Tiêu đề",
    "attachment": "Tệp đính kèm",
    "general": "Chung",
    "features": "Tính năng",
    "automation": "Tự động hóa",
    "project_name": "Tên dự án",
    "project_id": "ID dự án",
    "project_timezone": "Múi giờ dự án",
    "created_on": "Được tạo vào",
    "update_project": "Cập nhật dự án",
    "identifier_already_exists": "Định danh đã tồn tại",
    "add_more": "Thêm nữa",
    "defaults": "Mặc định",
    "add_label": "Thêm nhãn",
    "customize_time_range": "Tùy chỉnh khoảng thời gian",
    "loading": "Đang tải",
    "attachments": "Tệp đính kèm",
    "property": "Thuộc tính",
    "properties": "Thuộc tính",
    "parent": "Mục cha",
    "page": "Trang",
    "remove": "Xóa",
    "archiving": "Đang lưu trữ",
    "archive": "Lưu trữ",
    "access": {
      "public": "Công khai",
      "private": "Riêng tư"
    },
    "done": "Hoàn thành",
    "sub_work_items": "Mục công việc con",
    "comment": "Bình luận",
    "workspace_level": "Cấp không gian làm việc",
    "order_by": {
      "label": "Sắp xếp theo",
      "manual": "Thủ công",
      "last_created": "Mới tạo nhất",
      "last_updated": "Mới cập nhật nhất",
      "start_date": "Ngày bắt đầu",
      "due_date": "Ngày hết hạn",
      "asc": "Tăng dần",
      "desc": "Giảm dần",
      "updated_on": "Cập nhật vào"
    },
    "sort": {
      "asc": "Tăng dần",
      "desc": "Giảm dần",
      "created_on": "Thời gian tạo",
      "updated_on": "Thời gian cập nhật"
    },
    "comments": "Bình luận",
    "updates": "Cập nhật",
    "clear_all": "Xóa tất cả",
    "copied": "Đã sao chép!",
    "link_copied": "Đã sao chép liên kết!",
    "link_copied_to_clipboard": "Đã sao chép liên kết vào bảng tạm",
    "copied_to_clipboard": "Đã sao chép liên kết mục công việc vào bảng tạm",
    "is_copied_to_clipboard": "Mục công việc đã được sao chép vào bảng tạm",
    "no_links_added_yet": "Chưa có liên kết nào được thêm",
    "add_link": "Thêm liên kết",
    "links": "Liên kết",
    "go_to_workspace": "Đi đến không gian làm việc",
    "progress": "Tiến độ",
    "optional": "Tùy chọn",
    "join": "Tham gia",
    "go_back": "Quay lại",
    "continue": "Tiếp tục",
    "resend": "Gửi lại",
    "relations": "Mối quan hệ",
    "errors": {
      "default": {
        "title": "Lỗi!",
        "message": "Đã xảy ra lỗi. Vui lòng thử lại."
      },
      "required": "Trường này là bắt buộc",
      "entity_required": "{entity} là bắt buộc"
    },
    "update_link": "Cập nhật liên kết",
    "attach": "Đính kèm",
    "create_new": "Tạo mới",
    "add_existing": "Thêm mục hiện có",
    "type_or_paste_a_url": "Nhập hoặc dán URL",
    "url_is_invalid": "URL không hợp lệ",
    "display_title": "Tiêu đề hiển thị",
    "link_title_placeholder": "Bạn muốn hiển thị liên kết này như thế nào",
    "url": "URL",
    "side_peek": "Xem lướt bên cạnh",
    "modal": "Cửa sổ",
    "full_screen": "Toàn màn hình",
    "close_peek_view": "Đóng chế độ xem lướt",
    "toggle_peek_view_layout": "Chuyển đổi bố cục xem lướt",
    "options": "Tùy chọn",
    "duration": "Thời lượng",
    "today": "Hôm nay",
    "week": "Tuần",
    "month": "Tháng",
    "quarter": "Quý",
    "press_for_commands": "Nhấn '/' để sử dụng lệnh",
    "click_to_add_description": "Nhấp để thêm mô tả",
    "search": {
      "label": "Tìm kiếm",
      "placeholder": "Nhập nội dung tìm kiếm",
      "no_matches_found": "Không tìm thấy kết quả phù hợp",
      "no_matching_results": "Không có kết quả phù hợp"
    },
    "actions": {
      "edit": "Chỉnh sửa",
      "make_a_copy": "Tạo bản sao",
      "open_in_new_tab": "Mở trong tab mới",
      "copy_link": "Sao chép liên kết",
      "archive": "Lưu trữ",
      "delete": "Xóa",
      "remove_relation": "Xóa mối quan hệ",
      "subscribe": "Đăng ký",
      "unsubscribe": "Hủy đăng ký",
      "clear_sorting": "Xóa sắp xếp",
      "show_weekends": "Hiển thị cuối tuần",
      "enable": "Bật",
      "disable": "Tắt"
    },
    "name": "Tên",
    "discard": "Hủy bỏ",
    "confirm": "Xác nhận",
    "confirming": "Đang xác nhận",
    "read_the_docs": "Đọc tài liệu",
    "default": "Mặc định",
    "active": "Hoạt động",
    "enabled": "Đã bật",
    "disabled": "Đã tắt",
    "mandate": "Ủy quyền",
    "mandatory": "Bắt buộc",
    "yes": "Có",
    "no": "Không",
    "please_wait": "Vui lòng đợi",
    "enabling": "Đang bật",
    "disabling": "Đang tắt",
    "beta": "Phiên bản beta",
    "or": "Hoặc",
    "next": "Tiếp theo",
    "back": "Quay lại",
    "cancelling": "Đang hủy",
    "configuring": "Đang cấu hình",
    "clear": "Xóa",
    "import": "Nhập",
    "connect": "Kết nối",
    "authorizing": "Đang xác thực",
    "processing": "Đang xử lý",
    "no_data_available": "Không có dữ liệu",
    "from": "Từ {name}",
    "authenticated": "Đã xác thực",
    "select": "Chọn",
    "upgrade": "Nâng cấp",
    "add_seats": "Thêm vị trí",
    "projects": "Dự án",
    "workspace": "Không gian làm việc",
    "workspaces": "Không gian làm việc",
    "team": "Nhóm",
    "teams": "Nhóm",
    "entity": "Thực thể",
    "entities": "Thực thể",
    "task": "Nhiệm vụ",
    "tasks": "Nhiệm vụ",
    "section": "Phần",
    "sections": "Phần",
    "edit": "Chỉnh sửa",
    "connecting": "Đang kết nối",
    "connected": "Đã kết nối",
    "disconnect": "Ngắt kết nối",
    "disconnecting": "Đang ngắt kết nối",
    "installing": "Đang cài đặt",
    "install": "Cài đặt",
    "reset": "Đặt lại",
    "live": "Trực tiếp",
    "change_history": "Lịch sử thay đổi",
    "coming_soon": "Sắp ra mắt",
    "members": "Thành viên",
    "you": "Bạn",
    "upgrade_cta": {
      "higher_subscription": "Nâng cấp lên gói cao hơn",
      "talk_to_sales": "Liên hệ bộ phận bán hàng"
    },
    "category": "Danh mục",
    "categories": "Danh mục",
    "saving": "Đang lưu",
    "save_changes": "Lưu thay đổi",
    "delete": "Xóa",
    "deleting": "Đang xóa",
    "pending": "Đang chờ xử lý",
    "invite": "Mời",
    "view": "Xem",
    "deactivated_user": "Người dùng bị vô hiệu hóa",
    "apply": "Áp dụng",
    "applying": "Đang áp dụng"
  },
  "chart": {
    "x_axis": "Trục X",
    "y_axis": "Trục Y",
    "metric": "Chỉ số"
  },
  "form": {
    "title": {
      "required": "Tiêu đề là bắt buộc",
      "max_length": "Tiêu đề phải ít hơn {length} ký tự"
    }
  },
  "entity": {
    "grouping_title": "Nhóm {entity}",
    "priority": "Ưu tiên {entity}",
    "all": "Tất cả {entity}",
    "drop_here_to_move": "Kéo thả vào đây để di chuyển {entity}",
    "delete": {
      "label": "Xóa {entity}",
      "success": "Đã xóa {entity} thành công",
      "failed": "Xóa {entity} thất bại"
    },
    "update": {
      "failed": "Cập nhật {entity} thất bại",
      "success": "Đã cập nhật {entity} thành công"
    },
    "link_copied_to_clipboard": "Đã sao chép liên kết {entity} vào bảng tạm",
    "fetch": {
      "failed": "Đã xảy ra lỗi khi tải {entity}"
    },
    "add": {
      "success": "Đã thêm {entity} thành công",
      "failed": "Đã xảy ra lỗi khi thêm {entity}"
    }
  },
  "epic": {
    "all": "Tất cả sử thi",
    "label": "{count, plural, one {sử thi} other {sử thi}}",
    "new": "Sử thi mới",
    "adding": "Đang thêm sử thi",
    "create": {
      "success": "Đã tạo sử thi thành công"
    },
    "add": {
      "press_enter": "Nhấn 'Enter' để thêm sử thi khác",
      "label": "Thêm sử thi"
    },
    "title": {
      "label": "Tiêu đề sử thi",
      "required": "Tiêu đề sử thi là bắt buộc"
    }
  },
  "issue": {
    "label": "{count, plural, one {mục công việc} other {mục công việc}}",
    "all": "Tất cả mục công việc",
    "edit": "Chỉnh sửa mục công việc",
    "title": {
      "label": "Tiêu đề mục công việc",
      "required": "Tiêu đề mục công việc là bắt buộc"
    },
    "add": {
      "press_enter": "Nhấn 'Enter' để thêm mục công việc khác",
      "label": "Thêm mục công việc",
      "cycle": {
        "failed": "Không thể thêm mục công việc vào chu kỳ. Vui lòng thử lại.",
        "success": "{count, plural, one {Mục công việc} other {Mục công việc}} đã được thêm vào chu kỳ thành công.",
        "loading": "Đang thêm {count, plural, one {mục công việc} other {mục công việc}} vào chu kỳ"
      },
      "assignee": "Thêm người phụ trách",
      "start_date": "Thêm ngày bắt đầu",
      "due_date": "Thêm ngày hết hạn",
      "parent": "Thêm mục công việc cha",
      "sub_issue": "Thêm mục công việc con",
      "relation": "Thêm mối quan hệ",
      "link": "Thêm liên kết",
      "existing": "Thêm mục công việc hiện có"
    },
    "remove": {
      "label": "Xóa mục công việc",
      "cycle": {
        "loading": "Đang xóa mục công việc khỏi chu kỳ",
        "success": "Đã xóa mục công việc khỏi chu kỳ thành công.",
        "failed": "Không thể xóa mục công việc khỏi chu kỳ. Vui lòng thử lại."
      },
      "module": {
        "loading": "Đang xóa mục công việc khỏi mô-đun",
        "success": "Đã xóa mục công việc khỏi mô-đun thành công.",
        "failed": "Không thể xóa mục công việc khỏi mô-đun. Vui lòng thử lại."
      },
      "parent": {
        "label": "Xóa mục công việc cha"
      }
    },
    "new": "Mục công việc mới",
    "adding": "Đang thêm mục công việc",
    "create": {
      "success": "Đã tạo mục công việc thành công"
    },
    "priority": {
      "urgent": "Khẩn cấp",
      "high": "Cao",
      "medium": "Trung bình",
      "low": "Thấp"
    },
    "display": {
      "properties": {
        "label": "Hiển thị thuộc tính",
        "id": "ID",
        "issue_type": "Loại mục công việc",
        "sub_issue_count": "Số lượng mục công việc con",
        "attachment_count": "Số lượng tệp đính kèm",
        "created_on": "Được tạo vào",
        "sub_issue": "Mục công việc con",
        "work_item_count": "Số lượng mục công việc"
      },
      "extra": {
        "show_sub_issues": "Hiển thị mục công việc con",
        "show_empty_groups": "Hiển thị nhóm trống"
      }
    },
    "layouts": {
      "ordered_by_label": "Bố cục này được sắp xếp theo",
      "list": "Danh sách",
      "kanban": "Kanban",
      "calendar": "Lịch",
      "spreadsheet": "Bảng tính",
      "gantt": "Dòng thời gian",
      "title": {
        "list": "Bố cục danh sách",
        "kanban": "Bố cục kanban",
        "calendar": "Bố cục lịch",
        "spreadsheet": "Bố cục bảng tính",
        "gantt": "Bố cục dòng thời gian"
      }
    },
    "states": {
      "active": "Hoạt động",
      "backlog": "Tồn đọng"
    },
    "comments": {
      "placeholder": "Thêm bình luận",
      "switch": {
        "private": "Chuyển sang bình luận riêng tư",
        "public": "Chuyển sang bình luận công khai"
      },
      "create": {
        "success": "Đã tạo bình luận thành công",
        "error": "Không thể tạo bình luận. Vui lòng thử lại sau."
      },
      "update": {
        "success": "Đã cập nhật bình luận thành công",
        "error": "Không thể cập nhật bình luận. Vui lòng thử lại sau."
      },
      "remove": {
        "success": "Đã xóa bình luận thành công",
        "error": "Không thể xóa bình luận. Vui lòng thử lại sau."
      },
      "upload": {
        "error": "Không thể tải lên tài nguyên. Vui lòng thử lại sau."
      }
    },
    "empty_state": {
      "issue_detail": {
        "title": "Mục công việc không tồn tại",
        "description": "Mục công việc bạn đang tìm kiếm không tồn tại, đã được lưu trữ hoặc đã bị xóa.",
        "primary_button": {
          "text": "Xem các mục công việc khác"
        }
      }
    },
    "sibling": {
      "label": "Mục công việc cùng cấp"
    },
    "archive": {
      "description": "Chỉ những mục công việc đã hoàn thành hoặc đã hủy\ncó thể được lưu trữ",
      "label": "Lưu trữ mục công việc",
      "confirm_message": "Bạn có chắc chắn muốn lưu trữ mục công việc này không? Tất cả mục công việc đã lưu trữ có thể được khôi phục sau.",
      "success": {
        "label": "Lưu trữ thành công",
        "message": "Mục đã lưu trữ của bạn có thể được tìm thấy trong phần lưu trữ của dự án."
      },
      "failed": {
        "message": "Không thể lưu trữ mục công việc. Vui lòng thử lại."
      }
    },
    "restore": {
      "success": {
        "title": "Khôi phục thành công",
        "message": "Mục công việc của bạn có thể được tìm thấy trong mục công việc của dự án."
      },
      "failed": {
        "message": "Không thể khôi phục mục công việc. Vui lòng thử lại."
      }
    },
    "relation": {
      "relates_to": "Liên quan đến",
      "duplicate": "Trùng lặp với",
      "blocked_by": "Bị chặn bởi",
      "blocking": "Đang chặn"
    },
    "copy_link": "Sao chép liên kết mục công việc",
    "delete": {
      "label": "Xóa mục công việc",
      "error": "Đã xảy ra lỗi khi xóa mục công việc"
    },
    "subscription": {
      "actions": {
        "subscribed": "Đã đăng ký mục công việc thành công",
        "unsubscribed": "Đã hủy đăng ký mục công việc thành công"
      }
    },
    "select": {
      "error": "Vui lòng chọn ít nhất một mục công việc",
      "empty": "Chưa chọn mục công việc",
      "add_selected": "Thêm mục công việc đã chọn"
    },
    "open_in_full_screen": "Mở mục công việc trong chế độ toàn màn hình"
  },
  "attachment": {
    "error": "Không thể đính kèm tệp. Vui lòng tải lên lại.",
    "only_one_file_allowed": "Chỉ có thể tải lên một tệp mỗi lần.",
    "file_size_limit": "Kích thước tệp phải nhỏ hơn hoặc bằng {size}MB.",
    "drag_and_drop": "Kéo và thả vào bất kỳ đâu để tải lên",
    "delete": "Xóa tệp đính kèm"
  },
  "label": {
    "select": "Chọn nhãn",
    "create": {
      "success": "Đã tạo nhãn thành công",
      "failed": "Tạo nhãn thất bại",
      "already_exists": "Nhãn đã tồn tại",
      "type": "Nhập để thêm nhãn mới"
    }
  },
  "sub_work_item": {
    "update": {
      "success": "Đã cập nhật mục công việc con thành công",
      "error": "Đã xảy ra lỗi khi cập nhật mục công việc con"
    },
    "remove": {
      "success": "Đã xóa mục công việc con thành công",
      "error": "Đã xảy ra lỗi khi xóa mục công việc con"
    }
  },
  "view": {
    "label": "{count, plural, one {chế độ xem} other {chế độ xem}}",
    "create": {
      "label": "Tạo chế độ xem"
    },
    "update": {
      "label": "Cập nhật chế độ xem"
    }
  },
  "inbox_issue": {
    "status": {
      "pending": {
        "title": "Đang chờ xử lý",
        "description": "Đang chờ xử lý"
      },
      "declined": {
        "title": "Đã từ chối",
        "description": "Đã từ chối"
      },
      "snoozed": {
        "title": "Đã tạm hoãn",
        "description": "Còn lại {days, plural, one{# ngày} other{# ngày}}"
      },
      "accepted": {
        "title": "Đã chấp nhận",
        "description": "Đã chấp nhận"
      },
      "duplicate": {
        "title": "Trùng lặp",
        "description": "Trùng lặp"
      }
    },
    "modals": {
      "decline": {
        "title": "Từ chối mục công việc",
        "content": "Bạn có chắc chắn muốn từ chối mục công việc {value} không?"
      },
      "delete": {
        "title": "Xóa mục công việc",
        "content": "Bạn có chắc chắn muốn xóa mục công việc {value} không?",
        "success": "Đã xóa mục công việc thành công"
      }
    },
    "errors": {
      "snooze_permission": "Chỉ quản trị viên dự án mới có thể tạm hoãn/hủy tạm hoãn mục công việc",
      "accept_permission": "Chỉ quản trị viên dự án mới có thể chấp nhận mục công việc",
      "decline_permission": "Chỉ quản trị viên dự án mới có thể từ chối mục công việc"
    },
    "actions": {
      "accept": "Chấp nhận",
      "decline": "Từ chối",
      "snooze": "Tạm hoãn",
      "unsnooze": "Hủy tạm hoãn",
      "copy": "Sao chép liên kết mục công việc",
      "delete": "Xóa",
      "open": "Mở mục công việc",
      "mark_as_duplicate": "Đánh dấu là trùng lặp",
      "move": "Di chuyển {value} đến mục công việc dự án"
    },
    "source": {
      "in-app": "Trong ứng dụng"
    },
    "order_by": {
      "created_at": "Thời gian tạo",
      "updated_at": "Thời gian cập nhật",
      "id": "ID"
    },
    "label": "Thu thập",
    "page_label": "{workspace} - Thu thập",
    "modal": {
      "title": "Tạo mục công việc thu thập"
    },
    "tabs": {
      "open": "Chưa xử lý",
      "closed": "Đã xử lý"
    },
    "empty_state": {
      "sidebar_open_tab": {
        "title": "Không có mục công việc chưa xử lý",
        "description": "Tìm mục công việc chưa xử lý tại đây. Tạo mục công việc mới."
      },
      "sidebar_closed_tab": {
        "title": "Không có mục công việc đã xử lý",
        "description": "Tất cả mục công việc đã chấp nhận hoặc từ chối có thể được tìm thấy ở đây."
      },
      "sidebar_filter": {
        "title": "Không có mục công việc phù hợp",
        "description": "Không có mục công việc trong thu thập phù hợp với bộ lọc của bạn. Tạo mục công việc mới."
      },
      "detail": {
        "title": "Chọn một mục công việc để xem chi tiết."
      }
    }
  },
  "workspace_creation": {
    "heading": "Tạo không gian làm việc của bạn",
    "subheading": "Để bắt đầu với Plane, bạn cần tạo hoặc tham gia một không gian làm việc.",
    "form": {
      "name": {
        "label": "Đặt tên cho không gian làm việc của bạn",
        "placeholder": "Một tên quen thuộc và dễ nhận diện luôn là tốt nhất."
      },
      "url": {
        "label": "Thiết lập URL không gian làm việc của bạn",
        "placeholder": "Nhập hoặc dán URL",
        "edit_slug": "Bạn chỉ có thể chỉnh sửa phần định danh của URL"
      },
      "organization_size": {
        "label": "Có bao nhiêu người sẽ sử dụng không gian làm việc này?",
        "placeholder": "Chọn một phạm vi"
      }
    },
    "errors": {
      "creation_disabled": {
        "title": "Chỉ quản trị viên hệ thống của bạn mới có thể tạo không gian làm việc",
        "description": "Nếu bạn biết địa chỉ email của quản trị viên hệ thống, hãy nhấp vào nút bên dưới để liên hệ với họ.",
        "request_button": "Yêu cầu quản trị viên hệ thống"
      },
      "validation": {
        "name_alphanumeric": "Tên không gian làm việc chỉ có thể chứa (' '), ('-'), ('_') và các ký tự chữ số.",
        "name_length": "Tên giới hạn trong 80 ký tự.",
        "url_alphanumeric": "URL chỉ có thể chứa ('-') và các ký tự chữ số.",
        "url_length": "URL giới hạn trong 48 ký tự.",
        "url_already_taken": "URL không gian làm việc đã được sử dụng!"
      }
    },
    "request_email": {
      "subject": "Yêu cầu không gian làm việc mới",
      "body": "Xin chào Quản trị viên hệ thống:\n\nVui lòng tạo một không gian làm việc mới có URL là [/workspace-name] cho [mục đích tạo không gian làm việc].\n\nCảm ơn,\n{firstName} {lastName}\n{email}"
    },
    "button": {
      "default": "Tạo không gian làm việc",
      "loading": "Đang tạo không gian làm việc"
    },
    "toast": {
      "success": {
        "title": "Thành công",
        "message": "Đã tạo không gian làm việc thành công"
      },
      "error": {
        "title": "Lỗi",
        "message": "Tạo không gian làm việc thất bại. Vui lòng thử lại."
      }
    }
  },
  "workspace_dashboard": {
    "empty_state": {
      "general": {
        "title": "Tổng quan về dự án, hoạt động và chỉ số",
        "description": "Chào mừng đến với Plane, chúng tôi rất vui khi bạn ở đây. Tạo dự án đầu tiên của bạn và theo dõi mục công việc, trang này sẽ trở thành không gian giúp bạn tiến triển. Quản trị viên cũng sẽ thấy dự án giúp nhóm tiến triển.",
        "primary_button": {
          "text": "Xây dựng dự án đầu tiên của bạn",
          "comic": {
            "title": "Trong Plane, mọi thứ đều bắt đầu với dự án",
            "description": "Dự án có thể là lộ trình sản phẩm, chiến dịch tiếp thị hoặc ra mắt xe mới."
          }
        }
      }
    }
  },
  "workspace_analytics": {
    "label": "Phân tích",
    "page_label": "{workspace} - Phân tích",
    "open_tasks": "Tổng nhiệm vụ đang mở",
    "error": "Đã xảy ra lỗi khi truy xuất dữ liệu.",
    "work_items_closed_in": "Mục công việc đã đóng trong",
    "selected_projects": "Dự án đã chọn",
    "total_members": "Tổng số thành viên",
    "total_cycles": "Tổng số chu kỳ",
    "total_modules": "Tổng số mô-đun",
    "pending_work_items": {
      "title": "Mục công việc đang chờ xử lý",
      "empty_state": "Phân tích mục công việc đang chờ xử lý của đồng nghiệp sẽ hiển thị ở đây."
    },
    "work_items_closed_in_a_year": {
      "title": "Mục công việc đã đóng trong một năm",
      "empty_state": "Đóng mục công việc để xem phân tích dưới dạng biểu đồ."
    },
    "most_work_items_created": {
      "title": "Tạo nhiều mục công việc nhất",
      "empty_state": "Đồng nghiệp và số lượng mục công việc họ đã tạo sẽ hiển thị ở đây."
    },
    "most_work_items_closed": {
      "title": "Đóng nhiều mục công việc nhất",
      "empty_state": "Đồng nghiệp và số lượng mục công việc họ đã đóng sẽ hiển thị ở đây."
    },
    "tabs": {
      "scope_and_demand": "Phạm vi và nhu cầu",
      "custom": "Phân tích tùy chỉnh"
    },
    "empty_state": {
      "general": {
        "title": "Theo dõi tiến độ, khối lượng công việc và phân công. Khám phá xu hướng, loại bỏ rào cản và đẩy nhanh công việc",
        "description": "Xem phạm vi so với nhu cầu, ước tính và mở rộng phạm vi. Nhận hiệu suất của thành viên nhóm và nhóm, đảm bảo dự án của bạn đúng tiến độ.",
        "primary_button": {
          "text": "Bắt đầu dự án đầu tiên của bạn",
          "comic": {
            "title": "Phân tích hoạt động tốt nhất trong chu kỳ + mô-đun",
            "description": "Đầu tiên, giới hạn mục công việc của bạn trong chu kỳ và nếu có thể, nhóm mục công việc kéo dài nhiều chu kỳ thành mô-đun. Xem cả hai trong thanh điều hướng bên trái."
          }
        }
      }
    }
  },
  "workspace_projects": {
    "label": "{count, plural, one {dự án} other {dự án}}",
    "create": {
      "label": "Thêm dự án"
    },
    "network": {
      "private": {
        "title": "Riêng tư",
        "description": "Chỉ truy cập bằng lời mời"
      },
      "public": {
        "title": "Công khai",
        "description": "Bất kỳ ai trong không gian làm việc ngoại trừ khách đều có thể tham gia"
      }
    },
    "error": {
      "permission": "Bạn không có quyền thực hiện thao tác này.",
      "cycle_delete": "Xóa chu kỳ thất bại",
      "module_delete": "Xóa mô-đun thất bại",
      "issue_delete": "Xóa mục công việc thất bại"
    },
    "state": {
      "backlog": "Tồn đọng",
      "unstarted": "Chưa bắt đầu",
      "started": "Đang tiến hành",
      "completed": "Đã hoàn thành",
      "cancelled": "Đã hủy"
    },
    "sort": {
      "manual": "Thủ công",
      "name": "Tên",
      "created_at": "Ngày tạo",
      "members_length": "Số lượng thành viên"
    },
    "scope": {
      "my_projects": "Dự án của tôi",
      "archived_projects": "Đã lưu trữ"
    },
    "common": {
      "months_count": "{months, plural, one{# tháng} other{# tháng}}"
    },
    "empty_state": {
      "general": {
        "title": "Không có dự án hoạt động",
        "description": "Coi mỗi dự án như là cấp cha của công việc định hướng mục tiêu. Dự án là nơi chứa mục công việc, chu kỳ và mô-đun, cùng với đồng nghiệp giúp bạn đạt được mục tiêu. Tạo dự án mới hoặc lọc dự án đã lưu trữ.",
        "primary_button": {
          "text": "Bắt đầu dự án đầu tiên của bạn",
          "comic": {
            "title": "Trong Plane, mọi thứ đều bắt đầu với dự án",
            "description": "Dự án có thể là lộ trình sản phẩm, chiến dịch tiếp thị hoặc ra mắt xe mới."
          }
        }
      },
      "no_projects": {
        "title": "Không có dự án",
        "description": "Để tạo mục công việc hoặc quản lý công việc của bạn, bạn cần tạo dự án hoặc trở thành một phần của dự án.",
        "primary_button": {
          "text": "Bắt đầu dự án đầu tiên của bạn",
          "comic": {
            "title": "Trong Plane, mọi thứ đều bắt đầu với dự án",
            "description": "Dự án có thể là lộ trình sản phẩm, chiến dịch tiếp thị hoặc ra mắt xe mới."
          }
        }
      },
      "filter": {
        "title": "Không có dự án phù hợp",
        "description": "Không phát hiện dự án nào phù hợp với điều kiện tìm kiếm.\nTạo dự án mới."
      },
      "search": {
        "description": "Không phát hiện dự án nào phù hợp với điều kiện tìm kiếm.\nTạo dự án mới"
      }
    }
  },
  "workspace_views": {
    "add_view": "Thêm chế độ xem",
    "empty_state": {
      "all-issues": {
        "title": "Không có mục công việc trong dự án",
        "description": "Dự án đầu tiên hoàn thành! Bây giờ, hãy chia nhỏ công việc của bạn thành các mục công việc có thể theo dõi. Hãy bắt đầu nào!",
        "primary_button": {
          "text": "Tạo mục công việc mới"
        }
      },
      "assigned": {
        "title": "Chưa có mục công việc",
        "description": "Mục công việc được giao cho bạn có thể được theo dõi tại đây.",
        "primary_button": {
          "text": "Tạo mục công việc mới"
        }
      },
      "created": {
        "title": "Chưa có mục công việc",
        "description": "Tất cả mục công việc bạn tạo sẽ xuất hiện ở đây, theo dõi chúng trực tiếp tại đây.",
        "primary_button": {
          "text": "Tạo mục công việc mới"
        }
      },
      "subscribed": {
        "title": "Chưa có mục công việc",
        "description": "Đăng ký mục công việc bạn quan tâm, theo dõi tất cả chúng tại đây."
      },
      "custom-view": {
        "title": "Chưa có mục công việc",
        "description": "Mục công việc phù hợp với bộ lọc, theo dõi tất cả chúng tại đây."
      }
    }
  },
  "workspace_settings": {
    "label": "Cài đặt không gian làm việc",
    "page_label": "{workspace} - Cài đặt chung",
    "key_created": "Đã tạo khóa",
    "copy_key": "Sao chép và lưu khóa này trong Plane Pages. Bạn sẽ không thể thấy khóa này sau khi đóng. Tệp CSV chứa khóa đã được tải xuống.",
    "token_copied": "Đã sao chép token vào bảng tạm.",
    "settings": {
      "general": {
        "title": "Chung",
        "upload_logo": "Tải lên logo",
        "edit_logo": "Chỉnh sửa logo",
        "name": "Tên không gian làm việc",
        "company_size": "Quy mô công ty",
        "url": "URL không gian làm việc",
        "update_workspace": "Cập nhật không gian làm việc",
        "delete_workspace": "Xóa không gian làm việc này",
        "delete_workspace_description": "Khi xóa không gian làm việc, tất cả dữ liệu và tài nguyên trong không gian làm việc đó sẽ bị xóa vĩnh viễn và không thể khôi phục.",
        "delete_btn": "Xóa không gian làm việc này",
        "delete_modal": {
          "title": "Bạn có chắc chắn muốn xóa không gian làm việc này không?",
          "description": "Bạn hiện đang dùng thử gói trả phí của chúng tôi. Vui lòng hủy dùng thử trước khi tiếp tục.",
          "dismiss": "Đóng",
          "cancel": "Hủy dùng thử",
          "success_title": "Đã xóa không gian làm việc.",
          "success_message": "Sắp chuyển hướng đến trang hồ sơ của bạn.",
          "error_title": "Thao tác thất bại.",
          "error_message": "Vui lòng thử lại."
        },
        "errors": {
          "name": {
            "required": "Tên là bắt buộc",
            "max_length": "Tên không gian làm việc không nên vượt quá 80 ký tự"
          },
          "company_size": {
            "required": "Quy mô công ty là bắt buộc",
            "select_a_range": "Chọn quy mô tổ chức"
          }
        }
      },
      "members": {
        "title": "Thành viên",
        "add_member": "Thêm thành viên",
        "pending_invites": "Lời mời đang chờ xử lý",
        "invitations_sent_successfully": "Đã gửi lời mời thành công",
        "leave_confirmation": "Bạn có chắc chắn muốn rời khỏi không gian làm việc này không? Bạn sẽ không thể truy cập không gian làm việc này nữa. Hành động này không thể hoàn tác.",
        "details": {
          "full_name": "Tên đầy đủ",
          "display_name": "Tên hiển thị",
          "email_address": "Địa chỉ email",
          "account_type": "Loại tài khoản",
          "authentication": "Xác thực",
          "joining_date": "Ngày tham gia"
        },
        "modal": {
          "title": "Mời người cộng tác",
          "description": "Mời người cộng tác trong không gian làm việc của bạn.",
          "button": "Gửi lời mời",
          "button_loading": "Đang gửi lời mời",
          "placeholder": "name@company.com",
          "errors": {
            "required": "Chúng tôi cần một địa chỉ email để mời họ.",
            "invalid": "Email không hợp lệ"
          }
        }
      },
      "billing_and_plans": {
        "title": "Thanh toán và Kế hoạch",
        "current_plan": "Kế hoạch hiện tại",
        "free_plan": "Bạn đang sử dụng kế hoạch miễn phí",
        "view_plans": "Xem kế hoạch"
      },
      "exports": {
        "title": "Xuất",
        "exporting": "Đang xuất",
        "previous_exports": "Xuất trước đây",
        "export_separate_files": "Xuất dữ liệu thành các tệp riêng biệt",
        "modal": {
          "title": "Xuất đến",
          "toasts": {
            "success": {
              "title": "Xuất thành công",
              "message": "Bạn có thể tải xuống {entity} đã xuất từ phần xuất trước đây"
            },
            "error": {
              "title": "Xuất thất bại",
              "message": "Xuất không thành công. Vui lòng thử lại."
            }
          }
        }
      },
      "webhooks": {
        "title": "Webhooks",
        "add_webhook": "Thêm webhook",
        "modal": {
          "title": "Tạo webhook",
          "details": "Chi tiết Webhook",
          "payload": "URL tải",
          "question": "Bạn muốn những sự kiện nào kích hoạt webhook này?",
          "error": "URL là bắt buộc"
        },
        "secret_key": {
          "title": "Khóa bí mật",
          "message": "Tạo token để đăng nhập tải webhook"
        },
        "options": {
          "all": "Gửi tất cả",
          "individual": "Chọn từng sự kiện"
        },
        "toasts": {
          "created": {
            "title": "Đã tạo Webhook",
            "message": "Webhook đã được tạo thành công"
          },
          "not_created": {
            "title": "Chưa tạo Webhook",
            "message": "Không thể tạo webhook"
          },
          "updated": {
            "title": "Đã cập nhật Webhook",
            "message": "Webhook đã được cập nhật thành công"
          },
          "not_updated": {
            "title": "Chưa cập nhật Webhook",
            "message": "Không thể cập nhật webhook"
          },
          "removed": {
            "title": "Đã xóa Webhook",
            "message": "Webhook đã được xóa thành công"
          },
          "not_removed": {
            "title": "Chưa xóa Webhook",
            "message": "Không thể xóa webhook"
          },
          "secret_key_copied": {
            "message": "Đã sao chép khóa bí mật vào bảng tạm."
          },
          "secret_key_not_copied": {
            "message": "Đã xảy ra lỗi khi sao chép khóa bí mật."
          }
        }
      },
      "api_tokens": {
        "title": "Token API",
        "add_token": "Thêm token API",
        "create_token": "Tạo token",
        "never_expires": "Không bao giờ hết hạn",
        "generate_token": "Tạo token",
        "generating": "Đang tạo",
        "delete": {
          "title": "Xóa token API",
          "description": "Bất kỳ ứng dụng nào sử dụng token này sẽ không thể truy cập dữ liệu Plane nữa. Hành động này không thể hoàn tác.",
          "success": {
            "title": "Thành công!",
            "message": "Đã xóa token API thành công"
          },
          "error": {
            "title": "Lỗi!",
            "message": "Không thể xóa token API"
          }
        }
      }
    },
    "empty_state": {
      "api_tokens": {
        "title": "Chưa tạo token API",
        "description": "API Plane có thể được sử dụng để tích hợp dữ liệu Plane của bạn với bất kỳ hệ thống bên ngoài nào. Tạo token để bắt đầu."
      },
      "webhooks": {
        "title": "Chưa thêm webhook",
        "description": "Tạo webhook để nhận cập nhật theo thời gian thực và tự động hóa hành động."
      },
      "exports": {
        "title": "Chưa có xuất dữ liệu",
        "description": "Mỗi khi xuất, bạn sẽ có một bản sao ở đây để tham khảo."
      },
      "imports": {
        "title": "Chưa có nhập dữ liệu",
        "description": "Tìm tất cả các lần nhập trước đây và tải xuống chúng tại đây."
      }
    }
  },
  "profile": {
    "label": "Hồ sơ",
    "page_label": "Công việc của bạn",
    "work": "Công việc",
    "details": {
      "joined_on": "Tham gia vào",
      "time_zone": "Múi giờ"
    },
    "stats": {
      "workload": "Khối lượng công việc",
      "overview": "Tổng quan",
      "created": "Mục công việc đã tạo",
      "assigned": "Mục công việc đã giao",
      "subscribed": "Mục công việc đã đăng ký",
      "state_distribution": {
        "title": "Mục công việc theo trạng thái",
        "empty": "Tạo mục công việc để xem phân loại theo trạng thái trong biểu đồ để phân tích tốt hơn."
      },
      "priority_distribution": {
        "title": "Mục công việc theo mức độ ưu tiên",
        "empty": "Tạo mục công việc để xem phân loại theo mức độ ưu tiên trong biểu đồ để phân tích tốt hơn."
      },
      "recent_activity": {
        "title": "Hoạt động gần đây",
        "empty": "Chúng tôi không tìm thấy dữ liệu. Vui lòng kiểm tra đầu vào của bạn",
        "button": "Tải xuống hoạt động hôm nay",
        "button_loading": "Đang tải xuống"
      }
    },
    "actions": {
      "profile": "Hồ sơ",
      "security": "Bảo mật",
      "activity": "Hoạt động",
      "appearance": "Giao diện",
      "notifications": "Thông báo"
    },
    "tabs": {
      "summary": "Tóm tắt",
      "assigned": "Đã giao",
      "created": "Đã tạo",
      "subscribed": "Đã đăng ký",
      "activity": "Hoạt động"
    },
    "empty_state": {
      "activity": {
        "title": "Chưa có hoạt động",
        "description": "Bắt đầu bằng cách tạo mục công việc mới! Thêm chi tiết và thuộc tính cho nó. Khám phá thêm trong Plane để xem hoạt động của bạn."
      },
      "assigned": {
        "title": "Không có mục công việc nào được giao cho bạn",
        "description": "Có thể theo dõi mục công việc được giao cho bạn từ đây."
      },
      "created": {
        "title": "Chưa có mục công việc",
        "description": "Tất cả mục công việc bạn tạo sẽ xuất hiện ở đây, theo dõi chúng trực tiếp tại đây."
      },
      "subscribed": {
        "title": "Chưa có mục công việc",
        "description": "Đăng ký mục công việc bạn quan tâm, theo dõi tất cả chúng tại đây."
      }
    }
  },
  "project_settings": {
    "general": {
      "enter_project_id": "Nhập ID dự án",
      "please_select_a_timezone": "Vui lòng chọn múi giờ",
      "archive_project": {
        "title": "Lưu trữ dự án",
        "description": "Lưu trữ dự án sẽ hủy liệt kê dự án của bạn khỏi thanh điều hướng bên, nhưng bạn vẫn có thể truy cập nó từ trang dự án. Bạn có thể khôi phục hoặc xóa dự án bất cứ lúc nào.",
        "button": "Lưu trữ dự án"
      },
      "delete_project": {
        "title": "Xóa dự án",
        "description": "Khi xóa dự án, tất cả dữ liệu và tài nguyên trong dự án đó sẽ bị xóa vĩnh viễn và không thể khôi phục.",
        "button": "Xóa dự án của tôi"
      },
      "toast": {
        "success": "Dự án đã được cập nhật thành công",
        "error": "Không thể cập nhật dự án. Vui lòng thử lại."
      }
    },
    "members": {
      "label": "Thành viên",
      "project_lead": "Người phụ trách dự án",
      "default_assignee": "Người nhận mặc định",
      "guest_super_permissions": {
        "title": "Cấp quyền cho người dùng khách xem tất cả mục công việc:",
        "sub_heading": "Điều này sẽ cho phép khách xem tất cả mục công việc của dự án."
      },
      "invite_members": {
        "title": "Mời thành viên",
        "sub_heading": "Mời thành viên tham gia dự án của bạn.",
        "select_co_worker": "Chọn đồng nghiệp"
      }
    },
    "states": {
      "describe_this_state_for_your_members": "Mô tả trạng thái này cho thành viên của bạn.",
      "empty_state": {
        "title": "Không có trạng thái trong nhóm {groupKey}",
        "description": "Vui lòng tạo một trạng thái mới"
      }
    },
    "labels": {
      "label_title": "Tiêu đề nhãn",
      "label_title_is_required": "Tiêu đề nhãn là bắt buộc",
      "label_max_char": "Tên nhãn không nên vượt quá 255 ký tự",
      "toast": {
        "error": "Đã xảy ra lỗi khi cập nhật nhãn"
      }
    },
    "estimates": {
      "label": "Ước tính",
      "title": "Bật ước tính cho dự án của tôi",
      "description": "Chúng giúp bạn truyền đạt độ phức tạp và khối lượng công việc của nhóm.",
      "no_estimate": "Không có ước tính",
      "new": "Hệ thống ước tính mới",
      "create": {
        "custom": "Tùy chỉnh",
        "start_from_scratch": "Bắt đầu từ đầu",
        "choose_template": "Chọn mẫu",
        "choose_estimate_system": "Chọn hệ thống ước tính",
        "enter_estimate_point": "Nhập điểm ước tính",
        "step": "Bước {step} của {total}",
        "label": "Tạo ước tính"
      },
      "toasts": {
        "created": {
          "success": {
            "title": "Đã tạo điểm ước tính",
            "message": "Điểm ước tính đã được tạo thành công"
          },
          "error": {
            "title": "Không thể tạo điểm ước tính",
            "message": "Không thể tạo điểm ước tính mới, vui lòng thử lại"
          }
        },
        "updated": {
          "success": {
            "title": "Đã cập nhật ước tính",
            "message": "Điểm ước tính đã được cập nhật trong dự án của bạn"
          },
          "error": {
            "title": "Không thể cập nhật ước tính",
            "message": "Không thể cập nhật ước tính, vui lòng thử lại"
          }
        },
        "enabled": {
          "success": {
            "title": "Thành công!",
            "message": "Đã bật ước tính"
          }
        },
        "disabled": {
          "success": {
            "title": "Thành công!",
            "message": "Đã tắt ước tính"
          },
          "error": {
            "title": "Lỗi!",
            "message": "Không thể tắt ước tính. Vui lòng thử lại"
          }
        }
      },
      "validation": {
        "min_length": "Điểm ước tính phải lớn hơn 0",
        "unable_to_process": "Không thể xử lý yêu cầu của bạn, vui lòng thử lại",
        "numeric": "Điểm ước tính phải là số",
        "character": "Điểm ước tính phải là ký tự",
        "empty": "Giá trị ước tính không được để trống",
        "already_exists": "Giá trị ước tính này đã tồn tại",
        "unsaved_changes": "Bạn có thay đổi chưa lưu. Vui lòng lưu trước khi nhấn 'xong'"
      },
      "systems": {
        "points": {
          "label": "Điểm",
          "fibonacci": "Fibonacci",
          "linear": "Tuyến tính",
          "squares": "Bình phương",
          "custom": "Tùy chỉnh"
        },
        "categories": {
          "label": "Danh mục",
          "t_shirt_sizes": "Kích cỡ áo",
          "easy_to_hard": "Dễ đến khó",
          "custom": "Tùy chỉnh"
        },
        "time": {
          "label": "Thời gian",
          "hours": "Giờ"
        }
      }
    },
    "automations": {
      "label": "Tự động hóa",
      "auto-archive": {
        "title": "Tự động lưu trữ mục công việc đã đóng",
        "description": "Plane sẽ tự động lưu trữ các mục công việc đã hoàn thành hoặc đã hủy.",
        "duration": "Tự động lưu trữ đã đóng"
      },
      "auto-close": {
        "title": "Tự động đóng mục công việc",
        "description": "Plane sẽ tự động đóng các mục công việc chưa hoàn thành hoặc hủy.",
        "duration": "Tự động đóng không hoạt động",
        "auto_close_status": "Trạng thái tự động đóng"
      }
    },
    "empty_state": {
      "labels": {
        "title": "Chưa có nhãn",
        "description": "Tạo nhãn để giúp tổ chức và lọc mục công việc trong dự án của bạn."
      },
      "estimates": {
        "title": "Chưa có hệ thống ước tính",
        "description": "Tạo một tập hợp ước tính để truyền đạt khối lượng công việc cho mỗi mục công việc.",
        "primary_button": "Thêm hệ thống ước tính"
      }
    }
  },
  "project_cycles": {
    "add_cycle": "Thêm chu kỳ",
    "more_details": "Thêm chi tiết",
    "cycle": "Chu kỳ",
    "update_cycle": "Cập nhật chu kỳ",
    "create_cycle": "Tạo chu kỳ",
    "no_matching_cycles": "Không có chu kỳ phù hợp",
    "remove_filters_to_see_all_cycles": "Xóa bộ lọc để xem tất cả chu kỳ",
    "remove_search_criteria_to_see_all_cycles": "Xóa tiêu chí tìm kiếm để xem tất cả chu kỳ",
    "only_completed_cycles_can_be_archived": "Chỉ có thể lưu trữ chu kỳ đã hoàn thành",
    "start_date": "Ngày bắt đầu",
    "end_date": "Ngày kết thúc",
    "in_your_timezone": "Trong múi giờ của bạn",
    "transfer_work_items": "Chuyển {count} mục công việc",
    "date_range": "Khoảng thời gian",
    "add_date": "Thêm ngày",
    "active_cycle": {
      "label": "Chu kỳ hoạt động",
      "progress": "Tiến độ",
      "chart": "Biểu đồ burndown",
      "priority_issue": "Mục công việc ưu tiên",
      "assignees": "Người được giao",
      "issue_burndown": "Burndown mục công việc",
      "ideal": "Lý tưởng",
      "current": "Hiện tại",
      "labels": "Nhãn"
    },
    "upcoming_cycle": {
      "label": "Chu kỳ sắp tới"
    },
    "completed_cycle": {
      "label": "Chu kỳ đã hoàn thành"
    },
    "status": {
      "days_left": "Số ngày còn lại",
      "completed": "Đã hoàn thành",
      "yet_to_start": "Chưa bắt đầu",
      "in_progress": "Đang tiến hành",
      "draft": "Bản nháp"
    },
    "action": {
      "restore": {
        "title": "Khôi phục chu kỳ",
        "success": {
          "title": "Đã khôi phục chu kỳ",
          "description": "Chu kỳ đã được khôi phục."
        },
        "failed": {
          "title": "Khôi phục chu kỳ thất bại",
          "description": "Không thể khôi phục chu kỳ. Vui lòng thử lại."
        }
      },
      "favorite": {
        "loading": "Đang thêm chu kỳ vào mục yêu thích",
        "success": {
          "description": "Chu kỳ đã được thêm vào mục yêu thích.",
          "title": "Thành công!"
        },
        "failed": {
          "description": "Không thể thêm chu kỳ vào mục yêu thích. Vui lòng thử lại.",
          "title": "Lỗi!"
        }
      },
      "unfavorite": {
        "loading": "Đang xóa chu kỳ khỏi mục yêu thích",
        "success": {
          "description": "Chu kỳ đã được xóa khỏi mục yêu thích.",
          "title": "Thành công!"
        },
        "failed": {
          "description": "Không thể xóa chu kỳ khỏi mục yêu thích. Vui lòng thử lại.",
          "title": "Lỗi!"
        }
      },
      "update": {
        "loading": "Đang cập nhật chu kỳ",
        "success": {
          "description": "Chu kỳ đã được cập nhật thành công.",
          "title": "Thành công!"
        },
        "failed": {
          "description": "Đã xảy ra lỗi khi cập nhật chu kỳ. Vui lòng thử lại.",
          "title": "Lỗi!"
        },
        "error": {
          "already_exists": "Đã tồn tại chu kỳ trong khoảng thời gian đã cho, nếu bạn muốn tạo chu kỳ nháp, bạn có thể làm vậy bằng cách xóa cả hai ngày."
        }
      }
    },
    "empty_state": {
      "general": {
        "title": "Nhóm và đặt khung thời gian cho công việc của bạn trong chu kỳ.",
        "description": "Chia nhỏ công việc theo khung thời gian, đặt ngày từ thời hạn dự án và đạt được tiến độ cụ thể với tư cách là một nhóm.",
        "primary_button": {
          "text": "Thiết lập chu kỳ đầu tiên của bạn",
          "comic": {
            "title": "Chu kỳ là khung thời gian lặp lại.",
            "description": "Sprint, iteration hoặc bất kỳ thuật ngữ nào khác bạn sử dụng để theo dõi công việc hàng tuần hoặc hai tuần một lần đều là một chu kỳ."
          }
        }
      },
      "no_issues": {
        "title": "Chưa thêm mục công việc vào chu kỳ",
        "description": "Thêm hoặc tạo mục công việc bạn muốn đặt khung thời gian và giao trong chu kỳ này",
        "primary_button": {
          "text": "Tạo mục công việc mới"
        },
        "secondary_button": {
          "text": "Thêm mục công việc hiện có"
        }
      },
      "completed_no_issues": {
        "title": "Không có mục công việc trong chu kỳ",
        "description": "Không có mục công việc trong chu kỳ. Mục công việc đã được chuyển hoặc ẩn. Để xem mục công việc đã ẩn (nếu có), vui lòng cập nhật thuộc tính hiển thị của bạn tương ứng."
      },
      "active": {
        "title": "Không có chu kỳ hoạt động",
        "description": "Chu kỳ hoạt động bao gồm bất kỳ khoảng thời gian nào có ngày hôm nay trong phạm vi của nó. Tìm tiến độ và chi tiết về chu kỳ hoạt động ở đây."
      },
      "archived": {
        "title": "Chưa có chu kỳ đã lưu trữ",
        "description": "Để tổ chức dự án của bạn, hãy lưu trữ chu kỳ đã hoàn thành. Bạn có thể tìm thấy chúng ở đây sau khi lưu trữ."
      }
    }
  },
  "project_issues": {
    "empty_state": {
      "no_issues": {
        "title": "Tạo mục công việc và giao nó cho ai đó, thậm chí là chính bạn",
        "description": "Xem mục công việc như công việc, nhiệm vụ hoặc công việc cần hoàn thành. Mục công việc và các mục công việc con của chúng thường dựa trên thời gian, được giao cho thành viên nhóm để thực hiện. Nhóm của bạn thúc đẩy dự án đạt được mục tiêu bằng cách tạo, giao và hoàn thành mục công việc.",
        "primary_button": {
          "text": "Tạo mục công việc đầu tiên của bạn",
          "comic": {
            "title": "Mục công việc là khối xây dựng cơ bản trong Plane.",
            "description": "Thiết kế lại giao diện Plane, định vị lại thương hiệu công ty hoặc ra mắt hệ thống phun nhiên liệu mới đều là ví dụ về mục công việc có thể chứa các mục công việc con."
          }
        }
      },
      "no_archived_issues": {
        "title": "Chưa có mục công việc đã lưu trữ",
        "description": "Thông qua phương thức thủ công hoặc tự động, bạn có thể lưu trữ mục công việc đã hoàn thành hoặc đã hủy. Bạn có thể tìm thấy chúng ở đây sau khi lưu trữ.",
        "primary_button": {
          "text": "Thiết lập tự động hóa"
        }
      },
      "issues_empty_filter": {
        "title": "Không tìm thấy mục công việc phù hợp với bộ lọc",
        "secondary_button": {
          "text": "Xóa tất cả bộ lọc"
        }
      }
    }
  },
  "project_module": {
    "add_module": "Thêm mô-đun",
    "update_module": "Cập nhật mô-đun",
    "create_module": "Tạo mô-đun",
    "archive_module": "Lưu trữ mô-đun",
    "restore_module": "Khôi phục mô-đun",
    "delete_module": "Xóa mô-đun",
    "empty_state": {
      "general": {
        "title": "Ánh xạ cột mốc dự án vào mô-đun, dễ dàng theo dõi công việc tổng hợp.",
        "description": "Một nhóm mục công việc thuộc cấp cha trong cấu trúc logic tạo thành một mô-đun. Xem nó như một cách theo dõi công việc theo cột mốc dự án. Chúng có chu kỳ riêng và thời hạn cùng với các tính năng phân tích giúp bạn hiểu bạn đang ở đâu so với cột mốc.",
        "primary_button": {
          "text": "Xây dựng mô-đun đầu tiên của bạn",
          "comic": {
            "title": "Mô-đun giúp nhóm công việc theo cấu trúc phân cấp.",
            "description": "Mô-đun giỏ hàng, mô-đun khung gầm và mô-đun kho đều là ví dụ tốt về nhóm như vậy."
          }
        }
      },
      "no_issues": {
        "title": "Không có mục công việc trong mô-đun",
        "description": "Tạo hoặc thêm mục công việc bạn muốn hoàn thành như một phần của mô-đun này",
        "primary_button": {
          "text": "Tạo mục công việc mới"
        },
        "secondary_button": {
          "text": "Thêm mục công việc hiện có"
        }
      },
      "archived": {
        "title": "Chưa có mô-đun đã lưu trữ",
        "description": "Để tổ chức dự án của bạn, hãy lưu trữ mô-đun đã hoàn thành hoặc đã hủy. Bạn có thể tìm thấy chúng ở đây sau khi lưu trữ."
      },
      "sidebar": {
        "in_active": "Mô-đun này chưa được kích hoạt.",
        "invalid_date": "Ngày không hợp lệ. Vui lòng nhập ngày hợp lệ."
      }
    },
    "quick_actions": {
      "archive_module": "Lưu trữ mô-đun",
      "archive_module_description": "Chỉ mô-đun đã hoàn thành hoặc đã hủy\ncó thể được lưu trữ.",
      "delete_module": "Xóa mô-đun"
    },
    "toast": {
      "copy": {
        "success": "Đã sao chép liên kết mô-đun vào bảng tạm"
      },
      "delete": {
        "success": "Đã xóa mô-đun thành công",
        "error": "Xóa mô-đun thất bại"
      }
    }
  },
  "project_views": {
    "empty_state": {
      "general": {
        "title": "Lưu chế độ xem đã lọc cho dự án của bạn. Tạo bao nhiêu tùy ý",
        "description": "Chế độ xem là bộ bộ lọc đã lưu mà bạn thường xuyên sử dụng hoặc muốn truy cập dễ dàng. Tất cả đồng nghiệp trong dự án có thể thấy chế độ xem của mọi người và chọn cái phù hợp nhất với nhu cầu của họ.",
        "primary_button": {
          "text": "Tạo chế độ xem đầu tiên của bạn",
          "comic": {
            "title": "Chế độ xem hoạt động dựa trên thuộc tính mục công việc.",
            "description": "Bạn có thể tạo chế độ xem ở đây sử dụng bất kỳ số lượng thuộc tính nào làm bộ lọc theo nhu cầu của bạn."
          }
        }
      },
      "filter": {
        "title": "Không có chế độ xem phù hợp",
        "description": "Không có chế độ xem phù hợp với tiêu chí tìm kiếm.\nTạo chế độ xem mới."
      }
    }
  },
  "project_page": {
    "empty_state": {
      "general": {
        "title": "Viết ghi chú, tài liệu hoặc cơ sở kiến thức đầy đủ. Để trợ lý AI Galileo của Plane giúp bạn bắt đầu",
        "description": "Trang là không gian ghi lại suy nghĩ trong Plane. Ghi lại các ghi chú cuộc họp, định dạng dễ dàng, nhúng mục công việc, sử dụng thư viện thành phần để bố cục và lưu tất cả trong ngữ cảnh dự án. Để hoàn thành nhanh bất kỳ tài liệu nào, bạn có thể gọi AI Galileo của Plane thông qua phím tắt hoặc nhấp nút.",
        "primary_button": {
          "text": "Tạo trang đầu tiên của bạn"
        }
      },
      "private": {
        "title": "Chưa có trang riêng tư",
        "description": "Lưu ý riêng tư của bạn ở đây. Khi sẵn sàng chia sẻ, nhóm của bạn chỉ cách một cú nhấp chuột.",
        "primary_button": {
          "text": "Tạo trang đầu tiên của bạn"
        }
      },
      "public": {
        "title": "Chưa có trang công khai",
        "description": "Xem các trang được chia sẻ với mọi người trong dự án tại đây.",
        "primary_button": {
          "text": "Tạo trang đầu tiên của bạn"
        }
      },
      "archived": {
        "title": "Chưa có trang đã lưu trữ",
        "description": "Lưu trữ các trang không còn trong tầm nhìn của bạn. Truy cập chúng ở đây khi cần."
      }
    }
  },
  "command_k": {
    "empty_state": {
      "search": {
        "title": "Không tìm thấy kết quả"
      }
    }
  },
  "issue_relation": {
    "empty_state": {
      "search": {
        "title": "Không tìm thấy mục công việc phù hợp"
      },
      "no_issues": {
        "title": "Không tìm thấy mục công việc"
      }
    }
  },
  "issue_comment": {
    "empty_state": {
      "general": {
        "title": "Chưa có bình luận",
        "description": "Bình luận có thể được sử dụng như không gian thảo luận và theo dõi cho mục công việc"
      }
    }
  },
  "notification": {
    "label": "Hộp thư đến",
    "page_label": "{workspace} - Hộp thư đến",
    "options": {
      "mark_all_as_read": "Đánh dấu tất cả là đã đọc",
      "mark_read": "Đánh dấu đã đọc",
      "mark_unread": "Đánh dấu chưa đọc",
      "refresh": "Làm mới",
      "filters": "Bộ lọc hộp thư đến",
      "show_unread": "Hiển thị chưa đọc",
      "show_snoozed": "Hiển thị đã tạm hoãn",
      "show_archived": "Hiển thị đã lưu trữ",
      "mark_archive": "Lưu trữ",
      "mark_unarchive": "Hủy lưu trữ",
      "mark_snooze": "Tạm hoãn",
      "mark_unsnooze": "Hủy tạm hoãn"
    },
    "toasts": {
      "read": "Thông báo đã được đánh dấu là đã đọc",
      "unread": "Thông báo đã được đánh dấu là chưa đọc",
      "archived": "Thông báo đã được đánh dấu là đã lưu trữ",
      "unarchived": "Thông báo đã được đánh dấu là đã hủy lưu trữ",
      "snoozed": "Thông báo đã được tạm hoãn",
      "unsnoozed": "Thông báo đã được hủy tạm hoãn"
    },
    "empty_state": {
      "detail": {
        "title": "Chọn để xem chi tiết."
      },
      "all": {
        "title": "Không có mục công việc được giao",
        "description": "Xem cập nhật về mục công việc được giao cho bạn tại đây"
      },
      "mentions": {
        "title": "Không có mục công việc được giao",
        "description": "Xem cập nhật về mục công việc được giao cho bạn tại đây"
      }
    },
    "tabs": {
      "all": "Tất cả",
      "mentions": "Đề cập"
    },
    "filter": {
      "assigned": "Được giao cho tôi",
      "created": "Được tạo bởi tôi",
      "subscribed": "Được đăng ký bởi tôi"
    },
    "snooze": {
      "1_day": "1 ngày",
      "3_days": "3 ngày",
      "5_days": "5 ngày",
      "1_week": "1 tuần",
      "2_weeks": "2 tuần",
      "custom": "Tùy chỉnh"
    }
  },
  "active_cycle": {
    "empty_state": {
      "progress": {
        "title": "Thêm mục công việc vào chu kỳ để xem tiến độ của nó"
      },
      "chart": {
        "title": "Thêm mục công việc vào chu kỳ để xem biểu đồ burndown."
      },
      "priority_issue": {
        "title": "Xem nhanh các mục công việc ưu tiên cao đang được xử lý trong chu kỳ."
      },
      "assignee": {
        "title": "Thêm người phụ trách cho mục công việc để xem phân tích công việc theo người phụ trách."
      },
      "label": {
        "title": "Thêm nhãn cho mục công việc để xem phân tích công việc theo nhãn."
      }
    }
  },
  "disabled_project": {
    "empty_state": {
      "inbox": {
        "title": "Dự án chưa bật tính năng thu thập.",
        "description": "Tính năng thu thập giúp bạn quản lý các yêu cầu đến của dự án và thêm chúng như mục công việc trong quy trình làm việc. Bật tính năng thu thập từ cài đặt dự án để quản lý yêu cầu.",
        "primary_button": {
          "text": "Quản lý tính năng"
        }
      },
      "cycle": {
        "title": "Dự án này chưa bật tính năng chu kỳ.",
        "description": "Chia nhỏ công việc theo khung thời gian, đặt ngày từ thời hạn dự án, và đạt được tiến độ cụ thể với tư cách là một nhóm. Bật tính năng chu kỳ cho dự án của bạn để bắt đầu sử dụng.",
        "primary_button": {
          "text": "Quản lý tính năng"
        }
      },
      "module": {
        "title": "Dự án chưa bật tính năng mô-đun.",
        "description": "Mô-đun là khối xây dựng cơ bản của dự án. Bật mô-đun từ cài đặt dự án để bắt đầu sử dụng chúng.",
        "primary_button": {
          "text": "Quản lý tính năng"
        }
      },
      "page": {
        "title": "Dự án chưa bật tính năng trang.",
        "description": "Trang là khối xây dựng cơ bản của dự án. Bật trang từ cài đặt dự án để bắt đầu sử dụng chúng.",
        "primary_button": {
          "text": "Quản lý tính năng"
        }
      },
      "view": {
        "title": "Dự án chưa bật tính năng chế độ xem.",
        "description": "Chế độ xem là khối xây dựng cơ bản của dự án. Bật chế độ xem từ cài đặt dự án để bắt đầu sử dụng chúng.",
        "primary_button": {
          "text": "Quản lý tính năng"
        }
      }
    }
  },
  "workspace_draft_issues": {
    "draft_an_issue": "Nháp một mục công việc",
    "empty_state": {
      "title": "Mục công việc viết dở và bình luận sắp ra mắt sẽ hiển thị ở đây.",
      "description": "Để thử tính năng này, hãy bắt đầu thêm mục công việc và rời đi giữa chừng, hoặc tạo bản nháp đầu tiên của bạn bên dưới. 😉",
      "primary_button": {
        "text": "Tạo bản nháp đầu tiên của bạn"
      }
    },
    "delete_modal": {
      "title": "Xóa bản nháp",
      "description": "Bạn có chắc chắn muốn xóa bản nháp này không? Hành động này không thể hoàn tác."
    },
    "toasts": {
      "created": {
        "success": "Đã tạo bản nháp",
        "error": "Không thể tạo mục công việc. Vui lòng thử lại."
      },
      "deleted": {
        "success": "Đã xóa bản nháp"
      }
    }
  },
  "stickies": {
    "title": "Ghi chú của bạn",
    "placeholder": "Nhấp vào đây để nhập",
    "all": "Tất cả ghi chú",
    "no-data": "Ghi lại một ý tưởng, nắm bắt một cảm hứng, hoặc ghi lại một suy nghĩ chợt nảy ra. Thêm ghi chú để bắt đầu.",
    "add": "Thêm ghi chú",
    "search_placeholder": "Tìm kiếm theo tiêu đề",
    "delete": "Xóa ghi chú",
    "delete_confirmation": "Bạn có chắc chắn muốn xóa ghi chú này không?",
    "empty_state": {
      "simple": "Ghi lại một ý tưởng, nắm bắt một cảm hứng, hoặc ghi lại một suy nghĩ chợt nảy ra. Thêm ghi chú để bắt đầu.",
      "general": {
        "title": "Ghi chú là ghi chú nhanh và việc cần làm mà bạn ghi lại ngay lập tức.",
        "description": "Dễ dàng nắm bắt ý tưởng và sáng tạo của bạn bằng cách tạo ghi chú có thể truy cập từ mọi nơi, mọi lúc.",
        "primary_button": {
          "text": "Thêm ghi chú"
        }
      },
      "search": {
        "title": "Điều này không khớp với bất kỳ ghi chú nào của bạn.",
        "description": "Thử sử dụng các thuật ngữ khác, hoặc nếu bạn chắc chắn\ntìm kiếm là chính xác, hãy cho chúng tôi biết.",
        "primary_button": {
          "text": "Thêm ghi chú"
        }
      }
    },
    "toasts": {
      "errors": {
        "wrong_name": "Tên ghi chú không thể vượt quá 100 ký tự.",
        "already_exists": "Đã tồn tại một ghi chú không có mô tả"
      },
      "created": {
        "title": "Đã tạo ghi chú",
        "message": "Ghi chú đã được tạo thành công"
      },
      "not_created": {
        "title": "Chưa tạo ghi chú",
        "message": "Không thể tạo ghi chú"
      },
      "updated": {
        "title": "Đã cập nhật ghi chú",
        "message": "Ghi chú đã được cập nhật thành công"
      },
      "not_updated": {
        "title": "Chưa cập nhật ghi chú",
        "message": "Không thể cập nhật ghi chú"
      },
      "removed": {
        "title": "Đã xóa ghi chú",
        "message": "Ghi chú đã được xóa thành công"
      },
      "not_removed": {
        "title": "Chưa xóa ghi chú",
        "message": "Không thể xóa ghi chú"
      }
    }
  },
  "role_details": {
    "guest": {
      "title": "Khách",
      "description": "Thành viên bên ngoài của tổ chức có thể được mời với tư cách khách."
    },
    "member": {
      "title": "Thành viên",
      "description": "Có thể đọc, viết, chỉnh sửa và xóa thực thể trong dự án, chu kỳ và mô-đun"
    },
    "admin": {
      "title": "Quản trị viên",
      "description": "Tất cả quyền trong không gian làm việc đều được đặt là cho phép."
    }
  },
  "user_roles": {
    "product_or_project_manager": "Quản lý sản phẩm/dự án",
    "development_or_engineering": "Phát triển/Kỹ thuật",
    "founder_or_executive": "Nhà sáng lập/Giám đốc điều hành",
    "freelancer_or_consultant": "Freelancer/Tư vấn viên",
    "marketing_or_growth": "Marketing/Tăng trưởng",
    "sales_or_business_development": "Bán hàng/Phát triển kinh doanh",
    "support_or_operations": "Hỗ trợ/Vận hành",
    "student_or_professor": "Sinh viên/Giáo sư",
    "human_resources": "Nhân sự",
    "other": "Khác"
  },
  "importer": {
    "github": {
      "title": "GitHub",
      "description": "Nhập và đồng bộ mục công việc từ kho lưu trữ GitHub."
    },
    "jira": {
      "title": "Jira",
      "description": "Nhập mục công việc và sử thi từ dự án và sử thi Jira."
    }
  },
  "exporter": {
    "csv": {
      "title": "CSV",
      "description": "Xuất mục công việc thành tệp CSV.",
      "short_description": "Xuất sang CSV"
    },
    "excel": {
      "title": "Excel",
      "description": "Xuất mục công việc thành tệp Excel.",
      "short_description": "Xuất sang Excel"
    },
    "xlsx": {
      "title": "Excel",
      "description": "Xuất mục công việc thành tệp Excel.",
      "short_description": "Xuất sang Excel"
    },
    "json": {
      "title": "JSON",
      "description": "Xuất mục công việc thành tệp JSON.",
      "short_description": "Xuất sang JSON"
    }
  },
  "default_global_view": {
    "all_issues": "Tất cả mục công việc",
    "assigned": "Đã giao",
    "created": "Đã tạo",
    "subscribed": "Đã đăng ký"
  },
  "themes": {
    "theme_options": {
      "system_preference": {
        "label": "Tùy chọn hệ thống"
      },
      "light": {
        "label": "Sáng"
      },
      "dark": {
        "label": "Tối"
      },
      "light_contrast": {
        "label": "Sáng tương phản cao"
      },
      "dark_contrast": {
        "label": "Tối tương phản cao"
      },
      "custom": {
        "label": "Chủ đề tùy chỉnh"
      }
    }
  },
  "project_modules": {
    "status": {
      "backlog": "Tồn đọng",
      "planned": "Đã lên kế hoạch",
      "in_progress": "Đang tiến hành",
      "paused": "Đã tạm dừng",
      "completed": "Đã hoàn thành",
      "cancelled": "Đã hủy"
    },
    "layout": {
      "list": "Bố cục danh sách",
      "board": "Bố cục bảng",
      "timeline": "Bố cục dòng thời gian"
    },
    "order_by": {
      "name": "Tên",
      "progress": "Tiến độ",
      "issues": "Số lượng mục công việc",
      "due_date": "Ngày hết hạn",
      "created_at": "Ngày tạo",
      "manual": "Thủ công"
    }
  },
  "cycle": {
    "label": "{count, plural, one {chu kỳ} other {chu kỳ}}",
    "no_cycle": "Không có chu kỳ"
  },
  "module": {
    "label": "{count, plural, one {mô-đun} other {mô-đun}}",
    "no_module": "Không có mô-đun"
  },
  "description_versions": {
    "last_edited_by": "Chỉnh sửa lần cuối bởi",
    "previously_edited_by": "Trước đây được chỉnh sửa bởi",
    "edited_by": "Được chỉnh sửa bởi"
  }
}<|MERGE_RESOLUTION|>--- conflicted
+++ resolved
@@ -502,7 +502,6 @@
   "new_password_must_be_different_from_old_password": "Mật khẩu mới phải khác mật khẩu cũ",
   "edited": "đã chỉnh sửa",
   "bot": "bot",
-<<<<<<< HEAD
   "choose_workspace_for_integration": "Chọn không gian làm việc để kết nối ứng dụng này",
   "integrations_description": "Ứng dụng làm việc với Plane phải kết nối với không gian làm việc mà bạn là quản trị viên.",
   "create_a_new_workspace": "Tạo không gian làm việc mới",
@@ -510,8 +509,6 @@
   "no_workspaces_to_connect": "Không có không gian làm việc để kết nối",
   "no_workspaces_to_connect_description": "Bạn cần tạo không gian làm việc để kết nối ứng dụng này",
 
-=======
->>>>>>> ac5b974d
   "project_view": {
     "sort_by": {
       "created_at": "Thời gian tạo",
