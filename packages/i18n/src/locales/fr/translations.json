{
  "sidebar": {
    "projects": "Projets",
    "pages": "Pages",
    "new_work_item": "Nouvel élément de travail",
    "home": "Accueil",
    "your_work": "Votre travail",
    "inbox": "Boîte de réception",
    "workspace": "Espace de travail",
    "views": "Vues",
    "analytics": "Analyses",
    "work_items": "Éléments de travail",
    "cycles": "Cycles",
    "modules": "Modules",
    "intake": "Intake",
    "drafts": "Brouillons",
    "favorites": "Favoris",
    "pro": "Pro",
    "upgrade": "Mettre à niveau"
  },
  "auth": {
    "common": {
      "email": {
        "label": "E-mail",
        "placeholder": "nom@entreprise.com",
        "errors": {
          "required": "L'e-mail est requis",
          "invalid": "L'e-mail est invalide"
        }
      },
      "password": {
        "label": "Mot de passe",
        "set_password": "Définir un mot de passe",
        "placeholder": "Entrer le mot de passe",
        "confirm_password": {
          "label": "Confirmer le mot de passe",
          "placeholder": "Confirmer le mot de passe"
        },
        "current_password": {
          "label": "Mot de passe actuel"
        },
        "new_password": {
          "label": "Nouveau mot de passe",
          "placeholder": "Entrer le nouveau mot de passe"
        },
        "change_password": {
          "label": {
            "default": "Changer le mot de passe",
            "submitting": "Changement du mot de passe"
          }
        },
        "errors": {
          "match": "Les mots de passe ne correspondent pas",
          "empty": "Veuillez entrer votre mot de passe",
          "length": "Le mot de passe doit contenir plus de 8 caractères",
          "strength": {
            "weak": "Le mot de passe est faible",
            "strong": "Le mot de passe est fort"
          }
        },
        "submit": "Définir le mot de passe",
        "toast": {
          "change_password": {
            "success": {
              "title": "Succès !",
              "message": "Mot de passe changé avec succès."
            },
            "error": {
              "title": "Erreur !",
              "message": "Une erreur s'est produite. Veuillez réessayer."
            }
          }
        }
      },
      "unique_code": {
        "label": "Code unique",
        "placeholder": "obtient-définit-vole",
        "paste_code": "Collez le code envoyé à votre e-mail",
        "requesting_new_code": "Demande d'un nouveau code",
        "sending_code": "Envoi du code"
      },
      "already_have_an_account": "Vous avez déjà un compte ?",
      "login": "Se connecter",
      "create_account": "Créer un compte",
      "new_to_plane": "Nouveau sur Plane ?",
      "back_to_sign_in": "Retour à la connexion",
      "resend_in": "Renvoyer dans {seconds} secondes",
      "sign_in_with_unique_code": "Se connecter avec un code unique",
      "forgot_password": "Mot de passe oublié ?"
    },
    "sign_up": {
      "header": {
        "label": "Créez un compte pour commencer à gérer le travail avec votre équipe.",
        "step": {
          "email": {
            "header": "S'inscrire",
            "sub_header": ""
          },
          "password": {
            "header": "S'inscrire",
            "sub_header": "Inscrivez-vous en utilisant une combinaison e-mail-mot de passe."
          },
          "unique_code": {
            "header": "S'inscrire",
            "sub_header": "Inscrivez-vous en utilisant un code unique envoyé à l'adresse e-mail ci-dessus."
          }
        }
      },
      "errors": {
        "password": {
          "strength": "Essayez de définir un mot de passe fort pour continuer"
        }
      }
    },
    "sign_in": {
      "header": {
        "label": "Connectez-vous pour commencer à gérer le travail avec votre équipe.",
        "step": {
          "email": {
            "header": "Se connecter ou s'inscrire",
            "sub_header": ""
          },
          "password": {
            "header": "Se connecter ou s'inscrire",
            "sub_header": "Utilisez votre combinaison e-mail-mot de passe pour vous connecter."
          },
          "unique_code": {
            "header": "Se connecter ou s'inscrire",
            "sub_header": "Connectez-vous en utilisant un code unique envoyé à l'adresse e-mail ci-dessus."
          }
        }
      }
    },
    "forgot_password": {
      "title": "Réinitialiser votre mot de passe",
      "description": "Entrez l'adresse e-mail vérifiée de votre compte utilisateur et nous vous enverrons un lien de réinitialisation du mot de passe.",
      "email_sent": "Nous avons envoyé le lien de réinitialisation à votre adresse e-mail",
      "send_reset_link": "Envoyer le lien de réinitialisation",
      "errors": {
        "smtp_not_enabled": "Nous constatons que votre administrateur n'a pas activé SMTP, nous ne pourrons pas envoyer de lien de réinitialisation du mot de passe"
      },
      "toast": {
        "success": {
          "title": "E-mail envoyé",
          "message": "Vérifiez votre boîte de réception pour un lien de réinitialisation de votre mot de passe. S'il n'apparaît pas dans quelques minutes, vérifiez votre dossier spam."
        },
        "error": {
          "title": "Erreur !",
          "message": "Une erreur s'est produite. Veuillez réessayer."
        }
      }
    },
    "reset_password": {
      "title": "Définir un nouveau mot de passe",
      "description": "Sécurisez votre compte avec un mot de passe fort"
    },
    "set_password": {
      "title": "Sécurisez votre compte",
      "description": "La définition d'un mot de passe vous permet de vous connecter en toute sécurité"
    },
    "sign_out": {
      "toast": {
        "error": {
          "title": "Erreur !",
          "message": "Échec de la déconnexion. Veuillez réessayer."
        }
      }
    }
  },
  "submit": "Soumettre",
  "cancel": "Annuler",
  "loading": "Chargement",
  "error": "Erreur",
  "success": "Succès",
  "warning": "Avertissement",
  "info": "Info",
  "close": "Fermer",
  "yes": "Oui",
  "no": "Non",
  "ok": "OK",
  "name": "Nom",
  "description": "Description",
  "search": "Rechercher",
  "add_member": "Ajouter un membre",
  "adding_members": "Ajout de membres",
  "remove_member": "Supprimer le membre",
  "add_members": "Ajouter des membres",
  "adding_member": "Ajout de membres",
  "remove_members": "Supprimer des membres",
  "add": "Ajouter",
  "adding": "Ajout",
  "remove": "Supprimer",
  "add_new": "Ajouter nouveau",
  "remove_selected": "Supprimer la sélection",
  "first_name": "Prénom",
  "last_name": "Nom",
  "email": "E-mail",
  "display_name": "Nom d'affichage",
  "role": "Rôle",
  "timezone": "Fuseau horaire",
  "avatar": "Avatar",
  "cover_image": "Image de couverture",
  "password": "Mot de passe",
  "change_cover": "Changer la couverture",
  "language": "Langue",
  "saving": "Enregistrement",
  "save_changes": "Enregistrer les modifications",
  "deactivate_account": "Désactiver le compte",
  "deactivate_account_description": "Lors de la désactivation d'un compte, toutes les données et ressources de ce compte seront définitivement supprimées et ne pourront pas être récupérées.",
  "profile_settings": "Paramètres du profil",
  "your_account": "Votre compte",
  "security": "Sécurité",
  "activity": "Activité",
  "appearance": "Apparence",
  "notifications": "Notifications",
  "workspaces": "Espaces de travail",
  "create_workspace": "Créer un espace de travail",
  "invitations": "Invitations",
  "summary": "Résumé",
  "assigned": "Assigné",
  "created": "Créé",
  "subscribed": "Abonné",
  "you_do_not_have_the_permission_to_access_this_page": "Vous n'avez pas la permission d'accéder à cette page.",
  "something_went_wrong_please_try_again": "Une erreur s'est produite. Veuillez réessayer.",
  "load_more": "Charger plus",
  "select_or_customize_your_interface_color_scheme": "Sélectionnez ou personnalisez votre schéma de couleurs d'interface.",
  "theme": "Thème",
  "system_preference": "Préférence système",
  "light": "Clair",
  "dark": "Sombre",
  "light_contrast": "Contraste élevé clair",
  "dark_contrast": "Contraste élevé sombre",
  "custom": "Thème personnalisé",
  "select_your_theme": "Sélectionnez votre thème",
  "customize_your_theme": "Personnalisez votre thème",
  "background_color": "Couleur de fond",
  "text_color": "Couleur du texte",
  "primary_color": "Couleur principale (Thème)",
  "sidebar_background_color": "Couleur de fond de la barre latérale",
  "sidebar_text_color": "Couleur du texte de la barre latérale",
  "set_theme": "Définir le thème",
  "enter_a_valid_hex_code_of_6_characters": "Entrez un code hexadécimal valide de 6 caractères",
  "background_color_is_required": "La couleur de fond est requise",
  "text_color_is_required": "La couleur du texte est requise",
  "primary_color_is_required": "La couleur principale est requise",
  "sidebar_background_color_is_required": "La couleur de fond de la barre latérale est requise",
  "sidebar_text_color_is_required": "La couleur du texte de la barre latérale est requise",
  "updating_theme": "Mise à jour du thème",
  "theme_updated_successfully": "Thème mis à jour avec succès",
  "failed_to_update_the_theme": "Échec de la mise à jour du thème",
  "email_notifications": "Notifications par e-mail",
  "stay_in_the_loop_on_issues_you_are_subscribed_to_enable_this_to_get_notified": "Restez informé des éléments de travail auxquels vous êtes abonné. Activez ceci pour être notifié.",
  "email_notification_setting_updated_successfully": "Paramètre de notification par e-mail mis à jour avec succès",
  "failed_to_update_email_notification_setting": "Échec de la mise à jour du paramètre de notification par e-mail",
  "notify_me_when": "Me notifier quand",
  "property_changes": "Modifications des propriétés",
  "property_changes_description": "Me notifier lorsque les propriétés des éléments de travail comme les assignés, la priorité, les estimations ou autre changent.",
  "state_change": "Changement d'état",
  "state_change_description": "Me notifier lorsque les éléments de travail passent à un état différent",
  "issue_completed": "Élément de travail terminé",
  "issue_completed_description": "Me notifier uniquement lorsqu'un élément de travail est terminé",
  "comments": "Commentaires",
  "comments_description": "Me notifier lorsque quelqu'un laisse un commentaire sur l'élément de travail",
  "mentions": "Mentions",
  "mentions_description": "Me notifier uniquement lorsque quelqu'un me mentionne dans les commentaires ou la description",
  "old_password": "Ancien mot de passe",
  "general_settings": "Paramètres généraux",
  "sign_out": "Se déconnecter",
  "signing_out": "Déconnexion",
  "active_cycles": "Cycles actifs",
  "active_cycles_description": "Surveillez les cycles à travers les projets, suivez les éléments de travail prioritaires et zoomez sur les cycles qui nécessitent de l'attention.",
  "on_demand_snapshots_of_all_your_cycles": "Instantanés à la demande de tous vos cycles",
  "upgrade": "Mettre à niveau",
  "10000_feet_view": "Vue à 10 000 pieds de tous les cycles actifs.",
  "10000_feet_view_description": "Dézoomez pour voir les cycles en cours dans tous vos projets en même temps au lieu de passer d'un cycle à l'autre dans chaque projet.",
  "get_snapshot_of_each_active_cycle": "Obtenez un aperçu de chaque cycle actif.",
  "get_snapshot_of_each_active_cycle_description": "Suivez les métriques de haut niveau pour tous les cycles actifs, voyez leur état d'avancement et obtenez une idée de la portée par rapport aux échéances.",
  "compare_burndowns": "Comparez les burndowns.",
  "compare_burndowns_description": "Surveillez les performances de chacune de vos équipes en jetant un coup d'œil au rapport burndown de chaque cycle.",
  "quickly_see_make_or_break_issues": "Voyez rapidement les éléments de travail critiques.",
  "quickly_see_make_or_break_issues_description": "Prévisualisez les éléments de travail hautement prioritaires pour chaque cycle par rapport aux dates d'échéance. Voyez-les tous par cycle en un clic.",
  "zoom_into_cycles_that_need_attention": "Zoomez sur les cycles qui nécessitent de l'attention.",
  "zoom_into_cycles_that_need_attention_description": "Examinez l'état de tout cycle qui ne correspond pas aux attentes en un clic.",
  "stay_ahead_of_blockers": "Anticipez les blocages.",
  "stay_ahead_of_blockers_description": "Repérez les défis d'un projet à l'autre et voyez les dépendances inter-cycles qui ne sont pas évidentes depuis une autre vue.",
  "analytics": "Analyses",
  "workspace_invites": "Invitations à l'espace de travail",
  "enter_god_mode": "Entrer en mode dieu",
  "workspace_logo": "Logo de l'espace de travail",
  "new_issue": "Nouvel élément de travail",
  "your_work": "Votre travail",
  "drafts": "Brouillons",
  "projects": "Projets",
  "views": "Vues",
  "workspace": "Espace de travail",
  "archives": "Archives",
  "settings": "Paramètres",
  "failed_to_move_favorite": "Échec du déplacement du favori",
  "favorites": "Favoris",
  "no_favorites_yet": "Pas encore de favoris",
  "create_folder": "Créer un dossier",
  "new_folder": "Nouveau dossier",
  "favorite_updated_successfully": "Favori mis à jour avec succès",
  "favorite_created_successfully": "Favori créé avec succès",
  "folder_already_exists": "Le dossier existe déjà",
  "folder_name_cannot_be_empty": "Le nom du dossier ne peut pas être vide",
  "something_went_wrong": "Une erreur s'est produite",
  "failed_to_reorder_favorite": "Échec de la réorganisation du favori",
  "favorite_removed_successfully": "Favori supprimé avec succès",
  "failed_to_create_favorite": "Échec de la création du favori",
  "failed_to_rename_favorite": "Échec du renommage du favori",
  "project_link_copied_to_clipboard": "Lien du projet copié dans le presse-papiers",
  "link_copied": "Lien copié",
  "add_project": "Ajouter un projet",
  "create_project": "Créer un projet",
  "failed_to_remove_project_from_favorites": "Impossible de supprimer le projet des favoris. Veuillez réessayer.",
  "project_created_successfully": "Projet créé avec succès",
  "project_created_successfully_description": "Projet créé avec succès. Vous pouvez maintenant commencer à ajouter des éléments de travail.",
  "project_cover_image_alt": "Image de couverture du projet",
  "name_is_required": "Le nom est requis",
  "title_should_be_less_than_255_characters": "Le titre doit faire moins de 255 caractères",
  "project_name": "Nom du projet",
  "project_id_must_be_at_least_1_character": "L'ID du projet doit comporter au moins 1 caractère",
  "project_id_must_be_at_most_5_characters": "L'ID du projet doit comporter au plus 5 caractères",
  "project_id": "ID du projet",
  "project_id_tooltip_content": "Vous aide à identifier uniquement les éléments de travail dans le projet. Maximum 5 caractères.",
  "description_placeholder": "Description",
  "only_alphanumeric_non_latin_characters_allowed": "Seuls les caractères alphanumériques et non latins sont autorisés.",
  "project_id_is_required": "L'ID du projet est requis",
  "project_id_allowed_char": "Seuls les caractères alphanumériques et non latins sont autorisés.",
  "project_id_min_char": "L'ID du projet doit comporter au moins 1 caractère",
  "project_id_max_char": "L'ID du projet doit comporter au plus 5 caractères",
  "project_description_placeholder": "Entrez la description du projet",
  "select_network": "Sélectionner le réseau",
  "lead": "Responsable",
  "date_range": "Plage de dates",
  "private": "Privé",
  "public": "Public",
  "accessible_only_by_invite": "Accessible uniquement sur invitation",
  "anyone_in_the_workspace_except_guests_can_join": "Tout le monde dans l'espace de travail sauf les invités peut rejoindre",
  "creating": "Création",
  "creating_project": "Création du projet",
  "adding_project_to_favorites": "Ajout du projet aux favoris",
  "project_added_to_favorites": "Projet ajouté aux favoris",
  "couldnt_add_the_project_to_favorites": "Impossible d'ajouter le projet aux favoris. Veuillez réessayer.",
  "removing_project_from_favorites": "Suppression du projet des favoris",
  "project_removed_from_favorites": "Projet supprimé des favoris",
  "couldnt_remove_the_project_from_favorites": "Impossible de supprimer le projet des favoris. Veuillez réessayer.",
  "add_to_favorites": "Ajouter aux favoris",
  "remove_from_favorites": "Supprimer des favoris",
  "publish_project": "Publier le projet",
  "publish": "Publier",
  "copy_link": "Copier le lien",
  "leave_project": "Quitter le projet",
  "join_the_project_to_rearrange": "Rejoignez le projet pour réorganiser",
  "drag_to_rearrange": "Glisser pour réorganiser",
  "congrats": "Félicitations !",
  "open_project": "Ouvrir le projet",
  "issues": "Éléments de travail",
  "cycles": "Cycles",
  "modules": "Modules",
  "pages": "Pages",
  "intake": "Intake",
  "time_tracking": "Suivi du temps",
  "work_management": "Gestion du travail",
  "projects_and_issues": "Projets et éléments de travail",
  "projects_and_issues_description": "Activez ou désactivez ces éléments pour ce projet.",
  "cycles_description": "Planifiez le travail par projet dans un cadre temporel et ajustez la période au besoin. Un cycle peut durer 2 semaines, le suivant 1 semaine.",
  "modules_description": "Organisez le travail en sous-projets avec des responsables et des personnes assignées dédiés.",
  "views_description": "Enregistrez des tris, filtres et options d'affichage personnalisés ou partagez-les avec votre équipe.",
  "pages_description": "Créez et modifiez du contenu libre : notes, documents, tout ce que vous voulez.",
  "intake_description": "Permettez aux non-membres de partager des bugs, des retours et des suggestions, sans perturber votre flux de travail.",
  "time_tracking_description": "Enregistrez le temps passé sur les éléments de travail et les projets.",
  "work_management_description": "Gérez votre travail et vos projets facilement.",
  "documentation": "Documentation",
  "message_support": "Contacter le support",
  "contact_sales": "Contacter les ventes",
  "hyper_mode": "Mode Hyper",
  "keyboard_shortcuts": "Raccourcis clavier",
  "whats_new": "Quoi de neuf ?",
  "version": "Version",
  "we_are_having_trouble_fetching_the_updates": "Nous avons des difficultés à récupérer les mises à jour.",
  "our_changelogs": "nos journaux des modifications",
  "for_the_latest_updates": "pour les dernières mises à jour.",
  "please_visit": "Veuillez visiter",
  "docs": "Documentation",
  "full_changelog": "Journal des modifications complet",
  "support": "Support",
  "discord": "Discord",
  "powered_by_plane_pages": "Propulsé par Plane Pages",
  "please_select_at_least_one_invitation": "Veuillez sélectionner au moins une invitation.",
  "please_select_at_least_one_invitation_description": "Veuillez sélectionner au moins une invitation pour rejoindre l'espace de travail.",
  "we_see_that_someone_has_invited_you_to_join_a_workspace": "Nous voyons que quelqu'un vous a invité à rejoindre un espace de travail",
  "join_a_workspace": "Rejoindre un espace de travail",
  "we_see_that_someone_has_invited_you_to_join_a_workspace_description": "Nous voyons que quelqu'un vous a invité à rejoindre un espace de travail",
  "join_a_workspace_description": "Rejoindre un espace de travail",
  "accept_and_join": "Accepter et rejoindre",
  "go_home": "Aller à l'accueil",
  "no_pending_invites": "Aucune invitation en attente",
  "you_can_see_here_if_someone_invites_you_to_a_workspace": "Vous pouvez voir ici si quelqu'un vous invite à un espace de travail",
  "back_to_home": "Retour à l'accueil",
  "workspace_name": "nom-espace-de-travail",
  "deactivate_your_account": "Désactiver votre compte",
  "deactivate_your_account_description": "Une fois désactivé, vous ne pourrez plus être assigné à des éléments de travail ni être facturé pour votre espace de travail. Pour réactiver votre compte, vous aurez besoin d'une invitation à un espace de travail avec cette adresse e-mail.",
  "deactivating": "Désactivation",
  "confirm": "Confirmer",
  "confirming": "Confirmation",
  "draft_created": "Brouillon créé",
  "issue_created_successfully": "Élément de travail créé avec succès",
  "draft_creation_failed": "Échec de la création du brouillon",
  "issue_creation_failed": "Échec de la création de l'élément de travail",
  "draft_issue": "Élément de travail en brouillon",
  "issue_updated_successfully": "Élément de travail mis à jour avec succès",
  "issue_could_not_be_updated": "L'élément de travail n'a pas pu être mis à jour",
  "create_a_draft": "Créer un brouillon",
  "save_to_drafts": "Enregistrer dans les brouillons",
  "save": "Enregistrer",
  "update": "Mettre à jour",
  "updating": "Mise à jour",
  "create_new_issue": "Créer un nouvel élément de travail",
  "editor_is_not_ready_to_discard_changes": "L'éditeur n'est pas prêt à annuler les modifications",
  "failed_to_move_issue_to_project": "Échec du déplacement de l'élément de travail vers le projet",
  "create_more": "Créer plus",
  "add_to_project": "Ajouter au projet",
  "discard": "Annuler",
  "duplicate_issue_found": "Élément de travail en double trouvé",
  "duplicate_issues_found": "Éléments de travail en double trouvés",
  "no_matching_results": "Aucun résultat correspondant",
  "title_is_required": "Le titre est requis",
  "title": "Titre",
  "state": "État",
  "priority": "Priorité",
  "none": "Aucun",
  "urgent": "Urgent",
  "high": "Élevé",
  "medium": "Moyen",
  "low": "Faible",
  "members": "Membres",
  "assignee": "Assigné",
  "assignees": "Assignés",
  "you": "Vous",
  "labels": "Étiquettes",
  "create_new_label": "Créer une nouvelle étiquette",
  "start_date": "Date de début",
  "end_date": "Date de fin",
  "due_date": "Date d'échéance",
  "estimate": "Estimation",
  "change_parent_issue": "Changer l'élément de travail parent",
  "remove_parent_issue": "Supprimer l'élément de travail parent",
  "add_parent": "Ajouter un parent",
  "loading_members": "Chargement des membres",
  "view_link_copied_to_clipboard": "Lien de la vue copié dans le presse-papiers.",
  "required": "Requis",
  "optional": "Optionnel",
  "Cancel": "Annuler",
  "edit": "Modifier",
  "archive": "Archiver",
  "restore": "Restaurer",
  "open_in_new_tab": "Ouvrir dans un nouvel onglet",
  "delete": "Supprimer",
  "deleting": "Suppression",
  "make_a_copy": "Faire une copie",
  "move_to_project": "Déplacer vers le projet",
  "good": "Bonjour",
  "morning": "matin",
  "afternoon": "après-midi",
  "evening": "soir",
  "show_all": "Tout afficher",
  "show_less": "Afficher moins",
  "no_data_yet": "Pas encore de données",
  "syncing": "Synchronisation",
  "add_work_item": "Ajouter un élément de travail",
  "advanced_description_placeholder": "Appuyez sur '/' pour les commandes",
  "create_work_item": "Créer un élément de travail",
  "attachments": "Pièces jointes",
  "declining": "Refus",
  "declined": "Refusé",
  "decline": "Refuser",
  "unassigned": "Non assigné",
  "work_items": "Éléments de travail",
  "add_link": "Ajouter un lien",
  "points": "Points",
  "no_assignee": "Pas d'assigné",
  "no_assignees_yet": "Pas encore d'assignés",
  "no_labels_yet": "Pas encore d'étiquettes",
  "ideal": "Idéal",
  "current": "Actuel",
  "no_matching_members": "Aucun membre correspondant",
  "leaving": "Départ",
  "removing": "Suppression",
  "leave": "Quitter",
  "refresh": "Actualiser",
  "refreshing": "Actualisation",
  "refresh_status": "Actualiser l'état",
  "prev": "Précédent",
  "next": "Suivant",
  "re_generating": "Régénération",
  "re_generate": "Régénérer",
  "re_generate_key": "Régénérer la clé",
  "export": "Exporter",
  "member": "{count, plural, one{# membre} other{# membres}}",
  "new_password_must_be_different_from_old_password": "Le nouveau mot de passe doit être différent du mot de passe précédent",
  "edited": "Modifié",
  "bot": "Bot",
<<<<<<< HEAD
  "choose_workspace_for_integration": "Choisissez un espace de travail pour connecter cette application",
  "integrations_description": "Les applications qui fonctionnent avec Plane doivent se connecter à un espace de travail où vous êtes administrateur.",
  "create_a_new_workspace": "Créer un nouvel espace de travail",
  "learn_more_about_workspaces": "En savoir plus sur les espaces de travail",
  "no_workspaces_to_connect": "Aucun espace de travail à connecter",
  "no_workspaces_to_connect_description": "Vous devez créer un espace de travail pour pouvoir connecter des intégrations et des modèles",

=======
>>>>>>> ac5b974d
  "project_view": {
    "sort_by": {
      "created_at": "Créé le",
      "updated_at": "Mis à jour le",
      "name": "Nom"
    }
  },
  "toast": {
    "success": "Succès !",
    "error": "Erreur !"
  },
  "links": {
    "toasts": {
      "created": {
        "title": "Lien créé",
        "message": "Le lien a été créé avec succès"
      },
      "not_created": {
        "title": "Lien non créé",
        "message": "Le lien n'a pas pu être créé"
      },
      "updated": {
        "title": "Lien mis à jour",
        "message": "Le lien a été mis à jour avec succès"
      },
      "not_updated": {
        "title": "Lien non mis à jour",
        "message": "Le lien n'a pas pu être mis à jour"
      },
      "removed": {
        "title": "Lien supprimé",
        "message": "Le lien a été supprimé avec succès"
      },
      "not_removed": {
        "title": "Lien non supprimé",
        "message": "Le lien n'a pas pu être supprimé"
      }
    }
  },
  "home": {
    "empty": {
      "quickstart_guide": "Guide de démarrage rapide",
      "not_right_now": "Pas maintenant",
      "create_project": {
        "title": "Créer un projet",
        "description": "La plupart des choses commencent par un projet dans Plane.",
        "cta": "Commencer"
      },
      "invite_team": {
        "title": "Inviter votre équipe",
        "description": "Construisez, déployez et gérez avec vos collègues.",
        "cta": "Les faire entrer"
      },
      "configure_workspace": {
        "title": "Configurez votre espace de travail.",
        "description": "Activez ou désactivez des fonctionnalités ou allez plus loin.",
        "cta": "Configurer cet espace de travail"
      },
      "personalize_account": {
        "title": "Faites de Plane le vôtre.",
        "description": "Choisissez votre photo, vos couleurs et plus encore.",
        "cta": "Personnaliser maintenant"
      },
      "widgets": {
        "title": "C'est calme sans widgets, activez-les",
        "description": "Il semble que tous vos widgets soient désactivés. Activez-les\nmaintenant pour améliorer votre expérience !",
        "primary_button": {
          "text": "Gérer les widgets"
        }
      }
    },
    "quick_links": {
      "empty": "Enregistrez des liens vers des éléments de travail que vous souhaitez avoir à portée de main.",
      "add": "Ajouter un lien rapide",
      "title": "Lien rapide",
      "title_plural": "Liens rapides"
    },
    "recents": {
      "title": "Récents",
      "empty": {
        "project": "Vos projets récents apparaîtront ici une fois que vous en aurez visité un.",
        "page": "Vos pages récentes apparaîtront ici une fois que vous en aurez visité une.",
        "issue": "Vos éléments de travail récents apparaîtront ici une fois que vous en aurez visité un.",
        "default": "Vous n'avez pas encore d'éléments récents."
      },
      "filters": {
        "all": "Tous",
        "projects": "Projets",
        "pages": "Pages",
        "issues": "Éléments de travail"
      }
    },
    "new_at_plane": {
      "title": "Nouveau sur Plane"
    },
    "quick_tutorial": {
      "title": "Tutoriel rapide"
    },
    "widget": {
      "reordered_successfully": "Widget réorganisé avec succès.",
      "reordering_failed": "Une erreur s'est produite lors de la réorganisation du widget."
    },
    "manage_widgets": "Gérer les widgets",
    "title": "Accueil",
    "star_us_on_github": "Donnez-nous une étoile sur GitHub"
  },
  "link": {
    "modal": {
      "url": {
        "text": "URL",
        "required": "L'URL n'est pas valide",
        "placeholder": "Tapez ou collez une URL"
      },
      "title": {
        "text": "Titre d'affichage",
        "placeholder": "Comment souhaitez-vous voir ce lien"
      }
    }
  },
  "common": {
    "all": "Tout",
    "states": "États",
    "state": "État",
    "state_groups": "Groupes d'états",
    "state_group": "Groupe d'état",
    "priorities": "Priorités",
    "priority": "Priorité",
    "team_project": "Projet d'équipe",
    "project": "Projet",
    "cycle": "Cycle",
    "cycles": "Cycles",
    "module": "Module",
    "modules": "Modules",
    "labels": "Étiquettes",
    "label": "Étiquette",
    "assignees": "Assignés",
    "assignee": "Assigné",
    "created_by": "Créé par",
    "none": "Aucun",
    "link": "Lien",
    "estimates": "Estimations",
    "estimate": "Estimation",
    "created_at": "Créé le",
    "completed_at": "Terminé le",
    "layout": "Disposition",
    "filters": "Filtres",
    "display": "Affichage",
    "load_more": "Charger plus",
    "activity": "Activité",
    "analytics": "Analyses",
    "dates": "Dates",
    "success": "Succès !",
    "something_went_wrong": "Quelque chose s'est mal passé",
    "error": {
      "label": "Erreur !",
      "message": "Une erreur s'est produite. Veuillez réessayer."
    },
    "group_by": "Grouper par",
    "epic": "Epic",
    "epics": "Epics",
    "work_item": "Élément de travail",
    "work_items": "Éléments de travail",
    "sub_work_item": "Sous-élément de travail",
    "add": "Ajouter",
    "warning": "Avertissement",
    "updating": "Mise à jour",
    "adding": "Ajout",
    "update": "Mettre à jour",
    "creating": "Création",
    "create": "Créer",
    "cancel": "Annuler",
    "description": "Description",
    "title": "Titre",
    "attachment": "Pièce jointe",
    "general": "Général",
    "features": "Fonctionnalités",
    "automation": "Automatisation",
    "project_name": "Nom du projet",
    "project_id": "ID du projet",
    "project_timezone": "Fuseau horaire du projet",
    "created_on": "Créé le",
    "update_project": "Mettre à jour le projet",
    "identifier_already_exists": "L'identifiant existe déjà",
    "add_more": "Ajouter plus",
    "defaults": "Par défaut",
    "add_label": "Ajouter une étiquette",
    "customize_time_range": "Personnaliser la plage de temps",
    "loading": "Chargement",
    "attachments": "Pièces jointes",
    "property": "Propriété",
    "properties": "Propriétés",
    "parent": "Parent",
    "page": "Pâge",
    "remove": "Supprimer",
    "archiving": "Archivage",
    "archive": "Archiver",
    "access": {
      "public": "Public",
      "private": "Privé"
    },
    "done": "Terminé",
    "sub_work_items": "Sous-éléments de travail",
    "comment": "Commentaire",
    "workspace_level": "Niveau espace de travail",
    "order_by": {
      "label": "Trier par",
      "manual": "Manuel",
      "last_created": "Dernier créé",
      "last_updated": "Dernière mise à jour",
      "start_date": "Date de début",
      "due_date": "Date d'échéance",
      "asc": "Croissant",
      "desc": "Décroissant",
      "updated_on": "Mis à jour le"
    },
    "sort": {
      "asc": "Croissant",
      "desc": "Décroissant",
      "created_on": "Créé le",
      "updated_on": "Mis à jour le"
    },
    "comments": "Commentaires",
    "updates": "Mises à jour",
    "clear_all": "Tout effacer",
    "copied": "Copié !",
    "link_copied": "Lien copié !",
    "link_copied_to_clipboard": "Lien copié dans le presse-papiers",
    "copied_to_clipboard": "Lien de l'élément de travail copié dans le presse-papiers",
    "is_copied_to_clipboard": "L'élément de travail est copié dans le presse-papiers",
    "no_links_added_yet": "Aucun lien ajouté pour l'instant",
    "add_link": "Ajouter un lien",
    "links": "Liens",
    "go_to_workspace": "Aller à l'espace de travail",
    "progress": "Progression",
    "optional": "Optionnel",
    "join": "Rejoindre",
    "go_back": "Retour",
    "continue": "Continuer",
    "resend": "Renvoyer",
    "relations": "Relations",
    "errors": {
      "default": {
        "title": "Erreur !",
        "message": "Quelque chose s'est mal passé. Veuillez réessayer."
      },
      "required": "Ce champ est obligatoire",
      "entity_required": "{entity} est requis"
    },
    "update_link": "Mettre à jour le lien",
    "attach": "Joindre",
    "create_new": "Créer nouveau",
    "add_existing": "Ajouter existant",
    "type_or_paste_a_url": "Tapez ou collez une URL",
    "url_is_invalid": "L'URL n'est pas valide",
    "display_title": "Titre d'affichage",
    "link_title_placeholder": "Comment souhaitez-vous voir ce lien",
    "url": "URL",
    "side_peek": "Aperçu latéral",
    "modal": "Modal",
    "full_screen": "Plein écran",
    "close_peek_view": "Fermer l'aperçu",
    "toggle_peek_view_layout": "Basculer la disposition de l'aperçu",
    "options": "Options",
    "duration": "Durée",
    "today": "Aujourd'hui",
    "week": "Semaine",
    "month": "Mois",
    "quarter": "Trimestre",
    "press_for_commands": "Appuyez sur '/' pour les commandes",
    "click_to_add_description": "Cliquez pour ajouter une description",
    "search": {
      "label": "Rechercher",
      "placeholder": "Tapez pour rechercher",
      "no_matches_found": "Aucune correspondance trouvée",
      "no_matching_results": "Aucun résultat correspondant"
    },
    "actions": {
      "edit": "Modifier",
      "make_a_copy": "Faire une copie",
      "open_in_new_tab": "Ouvrir dans un nouvel onglet",
      "copy_link": "Copier le lien",
      "archive": "Archiver",
      "delete": "Supprimer",
      "remove_relation": "Supprimer la relation",
      "subscribe": "S'abonner",
      "unsubscribe": "Se désabonner",
      "clear_sorting": "Effacer le tri",
      "show_weekends": "Afficher les week-ends",
      "enable": "Activer",
      "disable": "Désactiver"
    },
    "name": "Nom",
    "discard": "Abandonner",
    "confirm": "Confirmer",
    "confirming": "Confirmation",
    "read_the_docs": "Lire la documentation",
    "default": "Par défaut",
    "active": "Actif",
    "enabled": "Activé",
    "disabled": "Désactivé",
    "mandate": "Mandat",
    "mandatory": "Obligatoire",
    "yes": "Oui",
    "no": "Non",
    "please_wait": "Veuillez patienter",
    "enabling": "Activation",
    "disabling": "Désactivation",
    "beta": "Bêta",
    "or": "ou",
    "next": "Suivant",
    "back": "Retour",
    "cancelling": "Annulation",
    "configuring": "Configuration",
    "clear": "Effacer",
    "import": "Importer",
    "connect": "Connecter",
    "authorizing": "Autorisation",
    "processing": "Traitement",
    "no_data_available": "Aucune donnée disponible",
    "from": "de {name}",
    "authenticated": "Authentifié",
    "select": "Sélectionner",
    "upgrade": "Mettre à niveau",
    "add_seats": "Ajouter des sièges",
    "projects": "Projets",
    "workspace": "Espace de travail",
    "workspaces": "Espaces de travail",
    "team": "Équipe",
    "teams": "Équipes",
    "entity": "Entité",
    "entities": "Entités",
    "task": "Tâche",
    "tasks": "Tâches",
    "section": "Section",
    "sections": "Sections",
    "edit": "Modifier",
    "connecting": "Connexion",
    "connected": "Connecté",
    "disconnect": "Déconnecter",
    "disconnecting": "Déconnexion",
    "installing": "Installation",
    "install": "Installer",
    "reset": "Réinitialiser",
    "live": "En direct",
    "change_history": "Historique des modifications",
    "coming_soon": "À venir",
    "members": "Membres",
    "you": "Vous",
    "upgrade_cta": {
      "higher_subscription": "Passer à une abonnement plus élevé",
      "talk_to_sales": "Parler aux ventes"
    },
    "category": "Catégorie",
    "categories": "Catégories",
    "saving": "Enregistrement",
    "save_changes": "Enregistrer les modifications",
    "delete": "Supprimer",
    "deleting": "Suppression",
    "pending": "En attente",
    "invite": "Inviter",
    "view": "Afficher",
    "deactivated_user": "Utilisateur désactivé",
    "apply": "Appliquer",
    "applying": "Application"
  },
  "chart": {
    "x_axis": "Axe X",
    "y_axis": "Axe Y",
    "metric": "Métrique"
  },
  "form": {
    "title": {
      "required": "Le titre est requis",
      "max_length": "Le titre doit contenir moins de {length} caractères"
    }
  },
  "entity": {
    "grouping_title": "Regroupement {entity}",
    "priority": "Priorité {entity}",
    "all": "Tous les {entity}",
    "drop_here_to_move": "Déposez ici pour déplacer le {entity}",
    "delete": {
      "label": "Supprimer {entity}",
      "success": "{entity} supprimé avec succès",
      "failed": "Échec de la suppression de {entity}"
    },
    "update": {
      "failed": "Échec de la mise à jour de {entity}",
      "success": "{entity} mis à jour avec succès"
    },
    "link_copied_to_clipboard": "Lien {entity} copié dans le presse-papiers",
    "fetch": {
      "failed": "Erreur lors de la récupération de {entity}"
    },
    "add": {
      "success": "{entity} ajouté avec succès",
      "failed": "Erreur lors de l'ajout de {entity}"
    }
  },
  "epic": {
    "all": "Tous les Epics",
    "label": "{count, plural, one {Epic} other {Epics}}",
    "new": "Nouvel Epic",
    "adding": "Ajout d'un epic",
    "create": {
      "success": "Epic créé avec succès"
    },
    "add": {
      "press_enter": "Appuyez sur 'Entrée' pour ajouter un autre epic",
      "label": "Ajouter un Epic"
    },
    "title": {
      "label": "Titre de l'Epic",
      "required": "Le titre de l'Epic est requis."
    }
  },
  "issue": {
    "label": "{count, plural, one {Élément de travail} other {Éléments de travail}}",
    "all": "Tous les éléments de travail",
    "edit": "Modifier l'élément de travail",
    "title": {
      "label": "Titre de l'élément de travail",
      "required": "Le titre de l'élément de travail est requis."
    },
    "add": {
      "press_enter": "Appuyez sur 'Entrée' pour ajouter un autre élément de travail",
      "label": "Ajouter un élément de travail",
      "cycle": {
        "failed": "L'élément de travail n'a pas pu être ajouté au cycle. Veuillez réessayer.",
        "success": "{count, plural, one {Élément de travail} other {Éléments de travail}} ajouté(s) au cycle avec succès.",
        "loading": "Ajout de {count, plural, one {l'élément de travail} other {éléments de travail}} au cycle"
      },
      "assignee": "Ajouter des assignés",
      "start_date": "Ajouter une date de début",
      "due_date": "Ajouter une date d'échéance",
      "parent": "Ajouter un élément de travail parent",
      "sub_issue": "Ajouter un sous-élément de travail",
      "relation": "Ajouter une relation",
      "link": "Ajouter un lien",
      "existing": "Ajouter un élément de travail existant"
    },
    "remove": {
      "label": "Supprimer l'élément de travail",
      "cycle": {
        "loading": "Suppression de l'élément de travail du cycle",
        "success": "Élément de travail supprimé du cycle avec succès.",
        "failed": "L'élément de travail n'a pas pu être supprimé du cycle. Veuillez réessayer."
      },
      "module": {
        "loading": "Suppression de l'élément de travail du module",
        "success": "Élément de travail supprimé du module avec succès.",
        "failed": "L'élément de travail n'a pas pu être supprimé du module. Veuillez réessayer."
      },
      "parent": {
        "label": "Supprimer l'élément de travail parent"
      }
    },
    "new": "Nouvel élément de travail",
    "adding": "Ajout d'un élément de travail",
    "create": {
      "success": "Élément de travail créé avec succès"
    },
    "priority": {
      "urgent": "Urgent",
      "high": "Haute",
      "medium": "Moyenne",
      "low": "Basse"
    },
    "display": {
      "properties": {
        "label": "Propriétés d'affichage",
        "id": "ID",
        "issue_type": "Type d'élément de travail",
        "sub_issue_count": "Nombre de sous-éléments",
        "attachment_count": "Nombre de pièces jointes",
        "created_on": "Créé le",
        "sub_issue": "Sous-élément de travail",
        "work_item_count": "Nombre d'éléments de travail"
      },
      "extra": {
        "show_sub_issues": "Afficher les sous-éléments",
        "show_empty_groups": "Afficher les groupes vides"
      }
    },
    "layouts": {
      "ordered_by_label": "Cette disposition est triée par",
      "list": "Liste",
      "kanban": "Tableau",
      "calendar": "Calendrier",
      "spreadsheet": "Tableau",
      "gantt": "Chronologie",
      "title": {
        "list": "Disposition en liste",
        "kanban": "Disposition en tableau",
        "calendar": "Disposition en calendrier",
        "spreadsheet": "Disposition en tableau",
        "gantt": "Disposition en chronologie"
      }
    },
    "states": {
      "active": "Actif",
      "backlog": "Backlog"
    },
    "comments": {
      "placeholder": "Ajouter un commentaire",
      "switch": {
        "private": "Passer en commentaire privé",
        "public": "Passer en commentaire public"
      },
      "create": {
        "success": "Commentaire créé avec succès",
        "error": "Échec de la création du commentaire. Veuillez réessayer plus tard."
      },
      "update": {
        "success": "Commentaire mis à jour avec succès",
        "error": "Échec de la mise à jour du commentaire. Veuillez réessayer plus tard."
      },
      "remove": {
        "success": "Commentaire supprimé avec succès",
        "error": "Échec de la suppression du commentaire. Veuillez réessayer plus tard."
      },
      "upload": {
        "error": "Échec du téléchargement du fichier. Veuillez réessayer plus tard."
      }
    },
    "empty_state": {
      "issue_detail": {
        "title": "L'élément de travail n'existe pas",
        "description": "L'élément de travail que vous recherchez n'existe pas, a été archivé ou a été supprimé.",
        "primary_button": {
          "text": "Voir les autres éléments de travail"
        }
      }
    },
    "sibling": {
      "label": "Éléments de travail frères"
    },
    "archive": {
      "description": "Seuls les éléments de travail\nterminés ou annulés peuvent être archivés",
      "label": "Archiver l'élément de travail",
      "confirm_message": "Êtes-vous sûr de vouloir archiver l'élément de travail ? Tous vos éléments archivés peuvent être restaurés ultérieurement.",
      "success": {
        "label": "Archivage réussi",
        "message": "Vos archives se trouvent dans les archives du projet."
      },
      "failed": {
        "message": "L'élément de travail n'a pas pu être archivé. Veuillez réessayer."
      }
    },
    "restore": {
      "success": {
        "title": "Restauration réussie",
        "message": "Votre élément de travail se trouve dans les éléments de travail du projet."
      },
      "failed": {
        "message": "L'élément de travail n'a pas pu être restauré. Veuillez réessayer."
      }
    },
    "relation": {
      "relates_to": "En relation avec",
      "duplicate": "Doublon de",
      "blocked_by": "Bloqué par",
      "blocking": "Bloque"
    },
    "copy_link": "Copier le lien de l'élément de travail",
    "delete": {
      "label": "Supprimer l'élément de travail",
      "error": "Erreur lors de la suppression de l'élément de travail"
    },
    "subscription": {
      "actions": {
        "subscribed": "Abonnement à l'élément de travail réussi",
        "unsubscribed": "Désabonnement de l'élément de travail réussi"
      }
    },
    "select": {
      "error": "Veuillez sélectionner au moins un élément de travail",
      "empty": "Aucun élément de travail sélectionné",
      "add_selected": "Ajouter les éléments de travail sélectionnés"
    },
    "open_in_full_screen": "Ouvrir l'élément de travail en plein écran"
  },
  "attachment": {
    "error": "Le fichier n'a pas pu être joint. Essayez de le télécharger à nouveau.",
    "only_one_file_allowed": "Un seul fichier peut être téléchargé à la fois.",
    "file_size_limit": "Le fichier doit faire {size}MB ou moins.",
    "drag_and_drop": "Glissez-déposez n'importe où pour télécharger",
    "delete": "Supprimer la pièce jointe"
  },
  "label": {
    "select": "Sélectionner une étiquette",
    "create": {
      "success": "Étiquette créée avec succès",
      "failed": "Échec de la création de l'étiquette",
      "already_exists": "L'étiquette existe déjà",
      "type": "Tapez pour ajouter une nouvelle étiquette"
    }
  },
  "sub_work_item": {
    "update": {
      "success": "Sous-élément de travail mis à jour avec succès",
      "error": "Erreur lors de la mise à jour du sous-élément de travail"
    },
    "remove": {
      "success": "Sous-élément de travail supprimé avec succès",
      "error": "Erreur lors de la suppression du sous-élément de travail"
    }
  },
  "view": {
    "label": "{count, plural, one {Vue} other {Vues}}",
    "create": {
      "label": "Créer une vue"
    },
    "update": {
      "label": "Mettre à jour la vue"
    }
  },
  "inbox_issue": {
    "status": {
      "pending": {
        "title": "En attente",
        "description": "En attente"
      },
      "declined": {
        "title": "Refusé",
        "description": "Refusé"
      },
      "snoozed": {
        "title": "Reporté",
        "description": "{days, plural, one{# jour} other{# jours}} restant(s)"
      },
      "accepted": {
        "title": "Accepté",
        "description": "Accepté"
      },
      "duplicate": {
        "title": "Doublon",
        "description": "Doublon"
      }
    },
    "modals": {
      "decline": {
        "title": "Refuser l'élément de travail",
        "content": "Êtes-vous sûr de vouloir refuser l'élément de travail {value} ?"
      },
      "delete": {
        "title": "Supprimer l'élément de travail",
        "content": "Êtes-vous sûr de vouloir supprimer l'élément de travail {value} ?",
        "success": "Élément de travail supprimé avec succès"
      }
    },
    "errors": {
      "snooze_permission": "Seuls les administrateurs du projet peuvent reporter/annuler le report des éléments de travail",
      "accept_permission": "Seuls les administrateurs du projet peuvent accepter les éléments de travail",
      "decline_permission": "Seuls les administrateurs du projet peuvent refuser les éléments de travail"
    },
    "actions": {
      "accept": "Accepter",
      "decline": "Refuser",
      "snooze": "Reporter",
      "unsnooze": "Annuler le report",
      "copy": "Copier le lien de l'élément de travail",
      "delete": "Supprimer",
      "open": "Ouvrir l'élément de travail",
      "mark_as_duplicate": "Marquer comme doublon",
      "move": "Déplacer {value} vers les éléments de travail du projet"
    },
    "source": {
      "in-app": "in-app"
    },
    "order_by": {
      "created_at": "Créé le",
      "updated_at": "Mis à jour le",
      "id": "ID"
    },
    "label": "Intake",
    "page_label": "{workspace} - Intake",
    "modal": {
      "title": "Créer un élément de travail Intake"
    },
    "tabs": {
      "open": "Ouvert",
      "closed": "Fermé"
    },
    "empty_state": {
      "sidebar_open_tab": {
        "title": "Aucun élément de travail ouvert",
        "description": "Trouvez les éléments de travail ouverts ici. Créez un nouvel élément de travail."
      },
      "sidebar_closed_tab": {
        "title": "Aucun élément de travail fermé",
        "description": "Tous les éléments de travail, qu'ils soient acceptés ou refusés, peuvent être trouvés ici."
      },
      "sidebar_filter": {
        "title": "Aucun élément de travail correspondant",
        "description": "Aucun élément de travail ne correspond au filtre appliqué dans Intake. Créez un nouvel élément de travail."
      },
      "detail": {
        "title": "Sélectionnez un élément de travail pour voir ses détails."
      }
    }
  },
  "workspace_creation": {
    "heading": "Créez votre espace de travail",
    "subheading": "Pour commencer à utiliser Plane, vous devez créer ou rejoindre un espace de travail.",
    "form": {
      "name": {
        "label": "Nommez votre espace de travail",
        "placeholder": "Quelque chose de familier et reconnaissable est toujours préférable."
      },
      "url": {
        "label": "Définissez l'URL de votre espace de travail",
        "placeholder": "Tapez ou collez une URL",
        "edit_slug": "Vous ne pouvez modifier que le slug de l'URL"
      },
      "organization_size": {
        "label": "Combien de personnes utiliseront cet espace de travail ?",
        "placeholder": "Sélectionnez une plage"
      }
    },
    "errors": {
      "creation_disabled": {
        "title": "Seul l'administrateur de votre instance peut créer des espaces de travail",
        "description": "Si vous connaissez l'adresse e-mail de votre administrateur d'instance, cliquez sur le bouton ci-dessous pour le contacter.",
        "request_button": "Contacter l'administrateur d'instance"
      },
      "validation": {
        "name_alphanumeric": "Les noms d'espaces de travail ne peuvent contenir que (' '), ('-'), ('_') et des caractères alphanumériques.",
        "name_length": "Limitez votre nom à 80 caractères.",
        "url_alphanumeric": "Les URL ne peuvent contenir que ('-') et des caractères alphanumériques.",
        "url_length": "Limitez votre URL à 48 caractères.",
        "url_already_taken": "L'URL de l'espace de travail est déjà prise !"
      }
    },
    "request_email": {
      "subject": "Demande d'un nouvel espace de travail",
      "body": "Bonjour administrateur(s) d'instance,\n\nVeuillez créer un nouvel espace de travail avec l'URL [/workspace-name] pour [objectif de création de l'espace de travail].\n\nMerci,\n{firstName} {lastName}\n{email}"
    },
    "button": {
      "default": "Créer l'espace de travail",
      "loading": "Création de l'espace de travail"
    },
    "toast": {
      "success": {
        "title": "Succès",
        "message": "Espace de travail créé avec succès"
      },
      "error": {
        "title": "Erreur",
        "message": "L'espace de travail n'a pas pu être créé. Veuillez réessayer."
      }
    }
  },
  "workspace_dashboard": {
    "empty_state": {
      "general": {
        "title": "Aperçu de vos projets, activités et métriques",
        "description": "Bienvenue sur Plane, nous sommes ravis de vous avoir parmi nous. Créez votre premier projet et suivez vos éléments de travail, et cette page se transformera en un espace qui vous aide à progresser. Les administrateurs verront également les éléments qui aident leur équipe à progresser.",
        "primary_button": {
          "text": "Construisez votre premier projet",
          "comic": {
            "title": "Tout commence par un projet dans Plane",
            "description": "Un projet peut être la feuille de route d'un produit, une campagne marketing ou le lancement d'une nouvelle voiture."
          }
        }
      }
    }
  },
  "workspace_analytics": {
    "label": "Analytique",
    "page_label": "{workspace} - Analytique",
    "open_tasks": "Total des tâches ouvertes",
    "error": "Une erreur s'est produite lors de la récupération des données.",
    "work_items_closed_in": "Éléments de travail fermés dans",
    "selected_projects": "Projets sélectionnés",
    "total_members": "Total des membres",
    "total_cycles": "Total des Cycles",
    "total_modules": "Total des Modules",
    "pending_work_items": {
      "title": "Éléments de travail en attente",
      "empty_state": "L'analyse des éléments de travail en attente par collègues apparaît ici."
    },
    "work_items_closed_in_a_year": {
      "title": "Éléments de travail fermés dans l'année",
      "empty_state": "Fermez des éléments de travail pour voir leur analyse sous forme de graphique."
    },
    "most_work_items_created": {
      "title": "Plus d'éléments de travail créés",
      "empty_state": "Les collègues et le nombre d'éléments de travail créés par eux apparaissent ici."
    },
    "most_work_items_closed": {
      "title": "Plus d'éléments de travail fermés",
      "empty_state": "Les collègues et le nombre d'éléments de travail fermés par eux apparaissent ici."
    },
    "tabs": {
      "scope_and_demand": "Portée et Demande",
      "custom": "Analytique Personnalisée"
    },
    "empty_state": {
      "general": {
        "title": "Suivez les progrès, les charges de travail et les allocations. Repérez les tendances, supprimez les blocages et accélérez le travail",
        "description": "Visualisez la portée par rapport à la demande, les estimations et l'augmentation de la portée. Obtenez les performances par membres de l'équipe et équipes, et assurez-vous que votre projet se déroule dans les délais.",
        "primary_button": {
          "text": "Commencez votre premier projet",
          "comic": {
            "title": "L'analytique fonctionne mieux avec les Cycles + Modules",
            "description": "D'abord, planifiez vos éléments de travail dans des Cycles et, si possible, regroupez les éléments de travail qui s'étendent sur plus d'un cycle dans des Modules. Consultez les deux dans la navigation de gauche."
          }
        }
      }
    }
  },
  "workspace_projects": {
    "label": "{count, plural, one {Projet} other {Projets}}",
    "create": {
      "label": "Ajouter un Projet"
    },
    "network": {
      "private": {
        "title": "Privé",
        "description": "Accessible uniquement sur invitation"
      },
      "public": {
        "title": "Public",
        "description": "Accessible à tous dans l'espace de travail sauf les invités"
      }
    },
    "error": {
      "permission": "Vous n'avez pas la permission d'effectuer cette action.",
      "cycle_delete": "Échec de la suppression du cycle",
      "module_delete": "Échec de la suppression du module",
      "issue_delete": "Échec de la suppression de l'élément de travail"
    },
    "state": {
      "backlog": "Backlog",
      "unstarted": "Non commencé",
      "started": "Commencé",
      "completed": "Terminé",
      "cancelled": "Annulé"
    },
    "sort": {
      "manual": "Manuel",
      "name": "Nom",
      "created_at": "Date de création",
      "members_length": "Nombre de membres"
    },
    "scope": {
      "my_projects": "Mes projets",
      "archived_projects": "Archivés"
    },
    "common": {
      "months_count": "{months, plural, one{# mois} other{# mois}}"
    },
    "empty_state": {
      "general": {
        "title": "Aucun projet actif",
        "description": "Considérez chaque projet comme le parent d'un travail orienté objectif. Les projets sont l'endroit où vivent les Tâches, les Cycles et les Modules et, avec vos collègues, vous aident à atteindre cet objectif. Créez un nouveau projet ou filtrez les projets archivés.",
        "primary_button": {
          "text": "Commencez votre premier projet",
          "comic": {
            "title": "Tout commence par un projet dans Plane",
            "description": "Un projet peut être la feuille de route d'un produit, une campagne marketing ou le lancement d'une nouvelle voiture."
          }
        }
      },
      "no_projects": {
        "title": "Aucun projet",
        "description": "Pour créer des éléments de travail ou gérer votre travail, vous devez créer un projet ou faire partie d'un projet.",
        "primary_button": {
          "text": "Commencez votre premier projet",
          "comic": {
            "title": "Tout commence par un projet dans Plane",
            "description": "Un projet peut être la feuille de route d'un produit, une campagne marketing ou le lancement d'une nouvelle voiture."
          }
        }
      },
      "filter": {
        "title": "Aucun projet correspondant",
        "description": "Aucun projet détecté avec les critères correspondants. \n Créez plutôt un nouveau projet."
      },
      "search": {
        "description": "Aucun projet détecté avec les critères correspondants.\nCréez plutôt un nouveau projet"
      }
    }
  },
  "workspace_views": {
    "add_view": "Ajouter une vue",
    "empty_state": {
      "all-issues": {
        "title": "Aucun élément de travail dans le projet",
        "description": "Premier projet terminé ! Maintenant, découpez votre travail en morceaux traçables avec des éléments de travail. Allons-y !",
        "primary_button": {
          "text": "Créer un nouvel élément de travail"
        }
      },
      "assigned": {
        "title": "Aucun élément de travail pour le moment",
        "description": "Les éléments de travail qui vous sont assignés peuvent être suivis ici.",
        "primary_button": {
          "text": "Créer un nouvel élément de travail"
        }
      },
      "created": {
        "title": "Aucun élément de travail pour le moment",
        "description": "Tous les éléments de travail que vous créez arrivent ici, suivez-les directement ici.",
        "primary_button": {
          "text": "Créer un nouvel élément de travail"
        }
      },
      "subscribed": {
        "title": "Aucun élément de travail pour le moment",
        "description": "Abonnez-vous aux éléments de travail qui vous intéressent, suivez-les tous ici."
      },
      "custom-view": {
        "title": "Aucun élément de travail pour le moment",
        "description": "Les éléments de travail qui correspondent aux filtres, suivez-les tous ici."
      }
    }
  },
  "workspace_settings": {
    "label": "Paramètres de l'espace de travail",
    "page_label": "{workspace} - Paramètres généraux",
    "key_created": "Clé créée",
    "copy_key": "Copiez et sauvegardez cette clé secrète dans Plane Pages. Vous ne pourrez plus voir cette clé après avoir cliqué sur Fermer. Un fichier CSV contenant la clé a été téléchargé.",
    "token_copied": "Jeton copié dans le presse-papiers.",
    "settings": {
      "general": {
        "title": "Général",
        "upload_logo": "Télécharger le logo",
        "edit_logo": "Modifier le logo",
        "name": "Nom de l'espace de travail",
        "company_size": "Taille de l'entreprise",
        "url": "URL de l'espace de travail",
        "update_workspace": "Mettre à jour l'espace de travail",
        "delete_workspace": "Supprimer cet espace de travail",
        "delete_workspace_description": "Lors de la suppression d'un espace de travail, toutes les données et ressources au sein de cet espace seront définitivement supprimées et ne pourront pas être récupérées.",
        "delete_btn": "Supprimer cet espace de travail",
        "delete_modal": {
          "title": "Êtes-vous sûr de vouloir supprimer cet espace de travail ?",
          "description": "Vous avez un essai actif sur l'un de nos forfaits payants. Veuillez d'abord l'annuler pour continuer.",
          "dismiss": "Fermer",
          "cancel": "Annuler l'essai",
          "success_title": "Espace de travail supprimé.",
          "success_message": "Vous serez bientôt redirigé vers votre page de profil.",
          "error_title": "Cela n'a pas fonctionné.",
          "error_message": "Veuillez réessayer."
        },
        "errors": {
          "name": {
            "required": "Le nom est requis",
            "max_length": "Le nom de l'espace de travail ne doit pas dépasser 80 caractères"
          },
          "company_size": {
            "required": "La taille de l'entreprise est requise",
            "select_a_range": "Sélectionner la taille de l'organisation"
          }
        }
      },
      "members": {
        "title": "Membres",
        "add_member": "Ajouter un membre",
        "pending_invites": "Invitations en attente",
        "invitations_sent_successfully": "Invitations envoyées avec succès",
        "leave_confirmation": "Êtes-vous sûr de vouloir quitter l'espace de travail ? Vous n'aurez plus accès à cet espace de travail. Cette action ne peut pas être annulée.",
        "details": {
          "full_name": "Nom complet",
          "display_name": "Nom d'affichage",
          "email_address": "Adresse e-mail",
          "account_type": "Type de compte",
          "authentication": "Authentification",
          "joining_date": "Date d'adhésion"
        },
        "modal": {
          "title": "Inviter des personnes à collaborer",
          "description": "Invitez des personnes à collaborer sur votre espace de travail.",
          "button": "Envoyer les invitations",
          "button_loading": "Envoi des invitations",
          "placeholder": "nom@entreprise.com",
          "errors": {
            "required": "Nous avons besoin d'une adresse e-mail pour les inviter.",
            "invalid": "L'e-mail est invalide"
          }
        }
      },
      "billing_and_plans": {
        "title": "Facturation & Plans",
        "current_plan": "Plan actuel",
        "free_plan": "Vous utilisez actuellement le plan gratuit",
        "view_plans": "Voir les plans"
      },
      "exports": {
        "title": "Exportations",
        "exporting": "Exportation",
        "previous_exports": "Exportations précédentes",
        "export_separate_files": "Exporter les données dans des fichiers séparés",
        "modal": {
          "title": "Exporter vers",
          "toasts": {
            "success": {
              "title": "Exportation réussie",
              "message": "Vous pourrez télécharger les {entity} exportés depuis l'exportation précédente."
            },
            "error": {
              "title": "Échec de l'exportation",
              "message": "L'exportation a échoué. Veuillez réessayer."
            }
          }
        }
      },
      "webhooks": {
        "title": "Webhooks",
        "add_webhook": "Ajouter un webhook",
        "modal": {
          "title": "Créer un webhook",
          "details": "Détails du webhook",
          "payload": "URL de la charge utile",
          "question": "Quels événements souhaitez-vous déclencher avec ce webhook ?",
          "error": "L'URL est requise"
        },
        "secret_key": {
          "title": "Clé secrète",
          "message": "Générer un jeton pour signer la charge utile du webhook"
        },
        "options": {
          "all": "Envoyez-moi tout",
          "individual": "Sélectionner des événements individuels"
        },
        "toasts": {
          "created": {
            "title": "Webhook créé",
            "message": "Le webhook a été créé avec succès"
          },
          "not_created": {
            "title": "Webhook non créé",
            "message": "Le webhook n'a pas pu être créé"
          },
          "updated": {
            "title": "Webhook mis à jour",
            "message": "Le webhook a été mis à jour avec succès"
          },
          "not_updated": {
            "title": "Webhook non mis à jour",
            "message": "Le webhook n'a pas pu être mis à jour"
          },
          "removed": {
            "title": "Webhook supprimé",
            "message": "Le webhook a été supprimé avec succès"
          },
          "not_removed": {
            "title": "Webhook non supprimé",
            "message": "Le webhook n'a pas pu être supprimé"
          },
          "secret_key_copied": {
            "message": "Clé secrète copiée dans le presse-papiers."
          },
          "secret_key_not_copied": {
            "message": "Une erreur s'est produite lors de la copie de la clé secrète."
          }
        }
      },
      "api_tokens": {
        "title": "Jetons API",
        "add_token": "Ajouter un jeton API",
        "create_token": "Créer un jeton",
        "never_expires": "N'expire jamais",
        "generate_token": "Générer un jeton",
        "generating": "Génération",
        "delete": {
          "title": "Supprimer le jeton API",
          "description": "Toute application utilisant ce jeton n'aura plus accès aux données de Plane. Cette action ne peut pas être annulée.",
          "success": {
            "title": "Succès !",
            "message": "Le jeton API a été supprimé avec succès"
          },
          "error": {
            "title": "Erreur !",
            "message": "Le jeton API n'a pas pu être supprimé"
          }
        }
      }
    },
    "empty_state": {
      "api_tokens": {
        "title": "Aucun jeton API créé",
        "description": "Les API Plane peuvent être utilisées pour intégrer vos données dans Plane avec n'importe quel système externe. Créez un jeton pour commencer."
      },
      "webhooks": {
        "title": "Aucun webhook ajouté",
        "description": "Créez des webhooks pour recevoir des mises à jour en temps réel et automatiser des actions."
      },
      "exports": {
        "title": "Aucune exportation pour le moment",
        "description": "Chaque fois que vous exportez, vous aurez également une copie ici pour référence."
      },
      "imports": {
        "title": "Aucune importation pour le moment",
        "description": "Trouvez toutes vos importations précédentes ici et téléchargez-les."
      }
    }
  },
  "profile": {
    "label": "Profil",
    "page_label": "Votre travail",
    "work": "Travail",
    "details": {
      "joined_on": "Inscrit le",
      "time_zone": "Fuseau horaire"
    },
    "stats": {
      "workload": "Charge de travail",
      "overview": "Vue d'ensemble",
      "created": "Éléments de travail créés",
      "assigned": "Éléments de travail assignés",
      "subscribed": "Éléments de travail suivis",
      "state_distribution": {
        "title": "Éléments de travail par état",
        "empty": "Créez des éléments de travail pour les visualiser par état dans le graphique pour une meilleure analyse."
      },
      "priority_distribution": {
        "title": "Éléments de travail par priorité",
        "empty": "Créez des éléments de travail pour les visualiser par priorité dans le graphique pour une meilleure analyse."
      },
      "recent_activity": {
        "title": "Activité récente",
        "empty": "Nous n'avons pas trouvé de données. Veuillez consulter vos contributions",
        "button": "Télécharger l'activité du jour",
        "button_loading": "Téléchargement"
      }
    },
    "actions": {
      "profile": "Profil",
      "security": "Sécurité",
      "activity": "Activité",
      "appearance": "Apparence",
      "notifications": "Notifications"
    },
    "tabs": {
      "summary": "Résumé",
      "assigned": "Assigné",
      "created": "Créé",
      "subscribed": "Suivi",
      "activity": "Activité"
    },
    "empty_state": {
      "activity": {
        "title": "Aucune activité pour le moment",
        "description": "Commencez par créer un nouvel élément de travail ! Ajoutez-y des détails et des propriétés. Explorez davantage Plane pour voir votre activité."
      },
      "assigned": {
        "title": "Aucun élément de travail ne vous est assigné",
        "description": "Les éléments de travail qui vous sont assignés peuvent être suivis ici."
      },
      "created": {
        "title": "Aucun élément de travail pour le moment",
        "description": "Tous les éléments de travail que vous créez apparaissent ici, suivez-les directement ici."
      },
      "subscribed": {
        "title": "Aucun élément de travail pour le moment",
        "description": "Abonnez-vous aux éléments de travail qui vous intéressent, suivez-les tous ici."
      }
    }
  },
  "project_settings": {
    "general": {
      "enter_project_id": "Saisissez l'ID du projet",
      "please_select_a_timezone": "Veuillez sélectionner un fuseau horaire",
      "archive_project": {
        "title": "Archiver le projet",
        "description": "L'archivage d'un projet le retirera de votre navigation latérale, bien que vous pourrez toujours y accéder depuis votre page de projets. Vous pouvez restaurer le projet ou le supprimer quand vous le souhaitez.",
        "button": "Archiver le projet"
      },
      "delete_project": {
        "title": "Supprimer le projet",
        "description": "Lors de la suppression d'un projet, toutes les données et ressources de ce projet seront définitivement supprimées et ne pourront pas être récupérées.",
        "button": "Supprimer mon projet"
      },
      "toast": {
        "success": "Projet mis à jour avec succès",
        "error": "Le projet n'a pas pu être mis à jour. Veuillez réessayer."
      }
    },
    "members": {
      "label": "Membres",
      "project_lead": "Chef de projet",
      "default_assignee": "Assigné par défaut",
      "guest_super_permissions": {
        "title": "Accorder l'accès en lecture à tous les éléments de travail pour les utilisateurs invités :",
        "sub_heading": "Cela permettra aux invités d'avoir un accès en lecture à tous les éléments de travail du projet."
      },
      "invite_members": {
        "title": "Inviter des membres",
        "sub_heading": "Invitez des membres à travailler sur votre projet.",
        "select_co_worker": "Sélectionner un collaborateur"
      }
    },
    "states": {
      "describe_this_state_for_your_members": "Décrivez cet état pour vos membres.",
      "empty_state": {
        "title": "Aucun état disponible pour le groupe {groupKey}",
        "description": "Veuillez créer un nouvel état"
      }
    },
    "labels": {
      "label_title": "Titre de l'étiquette",
      "label_title_is_required": "Le titre de l'étiquette est requis",
      "label_max_char": "Le nom de l'étiquette ne doit pas dépasser 255 caractères",
      "toast": {
        "error": "Erreur lors de la mise à jour de l'étiquette"
      }
    },
    "estimates": {
      "label": "Estimations",
      "title": "Activer les estimations pour mon projet",
      "description": "Elles vous aident à communiquer la complexité et la charge de travail de l'équipe.",
      "no_estimate": "Sans estimation",
      "new": "Nouveau système d'estimation",
      "create": {
        "custom": "Personnalisé",
        "start_from_scratch": "Commencer depuis zéro",
        "choose_template": "Choisir un modèle",
        "choose_estimate_system": "Choisir un système d'estimation",
        "enter_estimate_point": "Saisir une estimation",
        "step": "Étape {step} de {total}",
        "label": "Créer une estimation"
      },
      "toasts": {
        "created": {
          "success": {
            "title": "Estimation créée",
            "message": "L'estimation a été créée avec succès"
          },
          "error": {
            "title": "Échec de la création de l'estimation",
            "message": "Nous n'avons pas pu créer la nouvelle estimation, veuillez réessayer."
          }
        },
        "updated": {
          "success": {
            "title": "Estimation modifiée",
            "message": "L'estimation a été mise à jour dans votre projet."
          },
          "error": {
            "title": "Échec de la modification de l'estimation",
            "message": "Nous n'avons pas pu modifier l'estimation, veuillez réessayer"
          }
        },
        "enabled": {
          "success": {
            "title": "Succès !",
            "message": "Les estimations ont été activées."
          }
        },
        "disabled": {
          "success": {
            "title": "Succès !",
            "message": "Les estimations ont été désactivées."
          },
          "error": {
            "title": "Erreur !",
            "message": "L'estimation n'a pas pu être désactivée. Veuillez réessayer"
          }
        }
      },
      "validation": {
        "min_length": "L'estimation doit être supérieure à 0.",
        "unable_to_process": "Nous ne pouvons pas traiter votre demande, veuillez réessayer.",
        "numeric": "L'estimation doit être une valeur numérique.",
        "character": "L'estimation doit être une valeur de caractère.",
        "empty": "La valeur de l'estimation ne peut pas être vide.",
        "already_exists": "La valeur de l'estimation existe déjà.",
        "unsaved_changes": "Vous avez des modifications non enregistrées. Veuillez les enregistrer avant de cliquer sur Terminé",
        "remove_empty": "L'estimation ne peut pas être vide. Saisissez une valeur dans chaque champ ou supprimez ceux pour lesquels vous n'avez pas de valeurs."
      },
      "systems": {
        "points": {
          "label": "Points",
          "fibonacci": "Fibonacci",
          "linear": "Linéaire",
          "squares": "Carrés",
          "custom": "Personnalisé"
        },
        "categories": {
          "label": "Catégories",
          "t_shirt_sizes": "Tailles de T-Shirt",
          "easy_to_hard": "Facile à difficile",
          "custom": "Personnalisé"
        },
        "time": {
          "label": "Temps",
          "hours": "Heures"
        }
      }
    },
    "automations": {
      "label": "Automatisations",
      "auto-archive": {
        "title": "Archiver automatiquement les éléments de travail fermés",
        "description": "Plane archivera automatiquement les éléments de travail qui ont été complétés ou annulés.",
        "duration": "Archiver automatiquement les éléments de travail fermés depuis"
      },
      "auto-close": {
        "title": "Fermer automatiquement les éléments de travail",
        "description": "Plane fermera automatiquement les éléments de travail qui n'ont pas été complétés ou annulés.",
        "duration": "Fermer automatiquement les éléments de travail inactifs depuis",
        "auto_close_status": "Statut de fermeture automatique"
      }
    },
    "empty_state": {
      "labels": {
        "title": "Pas encore d'étiquettes",
        "description": "Créez des étiquettes pour organiser et filtrer les éléments de travail dans votre projet."
      },
      "estimates": {
        "title": "Pas encore de systèmes d'estimation",
        "description": "Créez un ensemble d'estimations pour communiquer le volume de travail par élément de travail.",
        "primary_button": "Ajouter un système d'estimation"
      }
    }
  },
  "project_cycles": {
    "add_cycle": "Ajouter un cycle",
    "more_details": "Plus de détails",
    "cycle": "Cycle",
    "update_cycle": "Mettre à jour le cycle",
    "create_cycle": "Créer un cycle",
    "no_matching_cycles": "Aucun cycle correspondant",
    "remove_filters_to_see_all_cycles": "Supprimez les filtres pour voir tous les cycles",
    "remove_search_criteria_to_see_all_cycles": "Supprimez les critères de recherche pour voir tous les cycles",
    "only_completed_cycles_can_be_archived": "Seuls les cycles terminés peuvent être archivés",
    "start_date": "Date de début",
    "end_date": "Date de fin",
    "in_your_timezone": "Dans votre fuseau horaire",
    "transfer_work_items": "Transférer {count} éléments de travail",
    "date_range": "Plage de dates",
    "add_date": "Ajouter une date",
    "active_cycle": {
      "label": "Cycle actif",
      "progress": "Progression",
      "chart": "Graphique d'avancement",
      "priority_issue": "Éléments de travail prioritaires",
      "assignees": "Assignés",
      "issue_burndown": "Graphique d'avancement des éléments",
      "ideal": "Idéal",
      "current": "Actuel",
      "labels": "Étiquettes"
    },
    "upcoming_cycle": {
      "label": "Cycle à venir"
    },
    "completed_cycle": {
      "label": "Cycle terminé"
    },
    "status": {
      "days_left": "Jours restants",
      "completed": "Terminé",
      "yet_to_start": "Pas encore commencé",
      "in_progress": "En cours",
      "draft": "Brouillon"
    },
    "action": {
      "restore": {
        "title": "Restaurer le cycle",
        "success": {
          "title": "Cycle restauré",
          "description": "Le cycle a été restauré."
        },
        "failed": {
          "title": "Échec de la restauration du cycle",
          "description": "Le cycle n'a pas pu être restauré. Veuillez réessayer."
        }
      },
      "favorite": {
        "loading": "Ajout du cycle aux favoris",
        "success": {
          "description": "Cycle ajouté aux favoris.",
          "title": "Succès !"
        },
        "failed": {
          "description": "Impossible d'ajouter le cycle aux favoris. Veuillez réessayer.",
          "title": "Erreur !"
        }
      },
      "unfavorite": {
        "loading": "Suppression du cycle des favoris",
        "success": {
          "description": "Cycle retiré des favoris.",
          "title": "Succès !"
        },
        "failed": {
          "description": "Impossible de retirer le cycle des favoris. Veuillez réessayer.",
          "title": "Erreur !"
        }
      },
      "update": {
        "loading": "Mise à jour du cycle",
        "success": {
          "description": "Cycle mis à jour avec succès.",
          "title": "Succès !"
        },
        "failed": {
          "description": "Erreur lors de la mise à jour du cycle. Veuillez réessayer.",
          "title": "Erreur !"
        },
        "error": {
          "already_exists": "Vous avez déjà un cycle aux dates indiquées. Si vous souhaitez créer un cycle en brouillon, vous pouvez le faire en supprimant les deux dates."
        }
      }
    },
    "empty_state": {
      "general": {
        "title": "Regroupez et planifiez votre travail en Cycles.",
        "description": "Découpez le travail en périodes définies, planifiez à rebours depuis la date limite de votre projet pour fixer les dates, et progressez concrètement en équipe.",
        "primary_button": {
          "text": "Définissez votre premier cycle",
          "comic": {
            "title": "Les cycles sont des périodes répétitives.",
            "description": "Un sprint, une itération, ou tout autre terme que vous utilisez pour le suivi hebdomadaire ou bimensuel du travail est un cycle."
          }
        }
      },
      "no_issues": {
        "title": "Aucun élément de travail ajouté au cycle",
        "description": "Ajoutez ou créez des éléments de travail que vous souhaitez planifier et livrer dans ce cycle",
        "primary_button": {
          "text": "Créer un nouvel élément de travail"
        },
        "secondary_button": {
          "text": "Ajouter un élément existant"
        }
      },
      "completed_no_issues": {
        "title": "Aucun élément de travail dans le cycle",
        "description": "Aucun élément de travail dans le cycle. Les éléments sont soit transférés soit masqués. Pour voir les éléments masqués s'il y en a, mettez à jour vos propriétés d'affichage en conséquence."
      },
      "active": {
        "title": "Aucun cycle actif",
        "description": "Un cycle actif inclut toute période qui englobe la date d'aujourd'hui dans sa plage. Trouvez ici la progression et les détails du cycle actif."
      },
      "archived": {
        "title": "Aucun cycle archivé pour le moment",
        "description": "Pour organiser votre projet, archivez les cycles terminés. Retrouvez-les ici une fois archivés."
      }
    }
  },
  "project_issues": {
    "empty_state": {
      "no_issues": {
        "title": "Créez un élément de travail et assignez-le à quelqu'un, même à vous-même",
        "description": "Pensez aux éléments de travail comme des tâches, du travail, ou des JTBD (Jobs To Be Done). Un élément de travail et ses sous-éléments sont généralement des actions temporelles assignées aux membres de votre équipe. Votre équipe crée, assigne et complète des éléments de travail pour faire progresser votre projet vers son objectif.",
        "primary_button": {
          "text": "Créez votre premier élément de travail",
          "comic": {
            "title": "Les éléments de travail sont les blocs de construction dans Plane.",
            "description": "Refondre l'interface de Plane, Renouveler l'image de marque de l'entreprise, ou Lancer le nouveau système d'injection de carburant sont des exemples d'éléments de travail qui ont probablement des sous-éléments."
          }
        }
      },
      "no_archived_issues": {
        "title": "Aucun élément de travail archivé pour le moment",
        "description": "Manuellement ou par automatisation, vous pouvez archiver les éléments de travail terminés ou annulés. Retrouvez-les ici une fois archivés.",
        "primary_button": {
          "text": "Configurer l'automatisation"
        }
      },
      "issues_empty_filter": {
        "title": "Aucun élément de travail trouvé correspondant aux filtres appliqués",
        "secondary_button": {
          "text": "Effacer tous les filtres"
        }
      }
    }
  },
  "project_module": {
    "add_module": "Ajouter un module",
    "update_module": "Mettre à jour le module",
    "create_module": "Créer un module",
    "archive_module": "Archiver le module",
    "restore_module": "Restaurer le module",
    "delete_module": "Supprimer le module",
    "empty_state": {
      "general": {
        "title": "Associez vos jalons de projet aux Modules et suivez facilement le travail agrégé.",
        "description": "Un groupe d'éléments de travail qui appartiennent à un parent logique et hiérarchique forme un module. Considérez-les comme un moyen de suivre le travail par jalons de projet. Ils ont leurs propres périodes et délais ainsi que des analyses pour vous aider à voir à quel point vous êtes proche ou loin d'un jalon.",
        "primary_button": {
          "text": "Construisez votre premier module",
          "comic": {
            "title": "Les modules aident à regrouper le travail par hiérarchie.",
            "description": "Un module panier, un module châssis et un module entrepôt sont tous de bons exemples de ce regroupement."
          }
        }
      },
      "no_issues": {
        "title": "Aucun élément de travail dans le module",
        "description": "Créez ou ajoutez des éléments de travail que vous souhaitez accomplir dans le cadre de ce module",
        "primary_button": {
          "text": "Créer de nouveaux éléments de travail"
        },
        "secondary_button": {
          "text": "Ajouter un élément existant"
        }
      },
      "archived": {
        "title": "Aucun module archivé pour le moment",
        "description": "Pour organiser votre projet, archivez les modules terminés ou annulés. Retrouvez-les ici une fois archivés."
      },
      "sidebar": {
        "in_active": "Ce module n'est pas encore actif.",
        "invalid_date": "Date invalide. Veuillez entrer une date valide."
      }
    },
    "quick_actions": {
      "archive_module": "Archiver le module",
      "archive_module_description": "Seuls les modules terminés ou\nannulés peuvent être archivés.",
      "delete_module": "Supprimer le module"
    },
    "toast": {
      "copy": {
        "success": "Lien du module copié dans le presse-papiers"
      },
      "delete": {
        "success": "Module supprimé avec succès",
        "error": "Échec de la suppression du module"
      }
    }
  },
  "project_views": {
    "empty_state": {
      "general": {
        "title": "Enregistrez des vues filtrées pour votre projet. Créez-en autant que nécessaire",
        "description": "Les vues sont un ensemble de filtres enregistrés que vous utilisez fréquemment ou auxquels vous souhaitez avoir un accès facile. Tous vos collègues dans un projet peuvent voir les vues de chacun et choisir celle qui convient le mieux à leurs besoins.",
        "primary_button": {
          "text": "Créez votre première vue",
          "comic": {
            "title": "Les vues fonctionnent sur les propriétés des éléments de travail.",
            "description": "Vous pouvez créer une vue ici avec autant de propriétés comme filtres que vous le jugez approprié."
          }
        }
      },
      "filter": {
        "title": "Aucune vue correspondante",
        "description": "Aucune vue ne correspond aux critères de recherche. \n Créez plutôt une nouvelle vue."
      }
    }
  },
  "project_page": {
    "empty_state": {
      "general": {
        "title": "Rédigez une note, un document ou une base de connaissances complète. Obtenez l'aide de Galileo, l'assistant IA de Plane, pour commencer",
        "description": "Les Pages sont un espace de réflexion dans Plane. Prenez des notes de réunion, formatez-les facilement, intégrez des éléments de travail, disposez-les à l'aide d'une bibliothèque de composants, et gardez-les tous dans le contexte de votre projet. Pour faciliter la rédaction de tout document, faites appel à Galileo, l'IA de Plane, avec un raccourci ou un clic sur un bouton.",
        "primary_button": {
          "text": "Créez votre première page"
        }
      },
      "private": {
        "title": "Pas encore de pages privées",
        "description": "Gardez vos pensées privées ici. Quand vous serez prêt à partager, l'équipe n'est qu'à un clic.",
        "primary_button": {
          "text": "Créez votre première page"
        }
      },
      "public": {
        "title": "Pas encore de pages publiques",
        "description": "Consultez ici les pages partagées avec tout le monde dans votre projet.",
        "primary_button": {
          "text": "Créez votre première page"
        }
      },
      "archived": {
        "title": "Pas encore de pages archivées",
        "description": "Archivez les pages qui ne sont pas dans votre radar. Accédez-y ici quand nécessaire."
      }
    }
  },
  "command_k": {
    "empty_state": {
      "search": {
        "title": "Aucun résultat trouvé"
      }
    }
  },
  "issue_relation": {
    "empty_state": {
      "search": {
        "title": "Aucun élément de travail correspondant trouvé"
      },
      "no_issues": {
        "title": "Aucun élément de travail trouvé"
      }
    }
  },
  "issue_comment": {
    "empty_state": {
      "general": {
        "title": "Pas encore de commentaires",
        "description": "Les commentaires peuvent être utilisés comme espace de discussion et de suivi pour les éléments de travail"
      }
    }
  },
  "notification": {
    "label": "Boîte de réception",
    "page_label": "{workspace} - Boîte de réception",
    "options": {
      "mark_all_as_read": "Tout marquer comme lu",
      "mark_read": "Marquer comme lu",
      "mark_unread": "Marquer comme non lu",
      "refresh": "Actualiser",
      "filters": "Filtres de la boîte de réception",
      "show_unread": "Afficher les non lus",
      "show_snoozed": "Afficher les reportés",
      "show_archived": "Afficher les archivés",
      "mark_archive": "Archiver",
      "mark_unarchive": "Désarchiver",
      "mark_snooze": "Reporter",
      "mark_unsnooze": "Annuler le report"
    },
    "toasts": {
      "read": "Notification marquée comme lue",
      "unread": "Notification marquée comme non lue",
      "archived": "Notification marquée comme archivée",
      "unarchived": "Notification marquée comme non archivée",
      "snoozed": "Notification reportée",
      "unsnoozed": "Report de la notification annulé"
    },
    "empty_state": {
      "detail": {
        "title": "Sélectionnez pour voir les détails."
      },
      "all": {
        "title": "Aucun élément de travail assigné",
        "description": "Les mises à jour des éléments de travail qui vous sont assignés peuvent être \n vues ici"
      },
      "mentions": {
        "title": "Aucun élément de travail assigné",
        "description": "Les mises à jour des éléments de travail qui vous sont assignés peuvent être \n vues ici"
      }
    },
    "tabs": {
      "all": "Tout",
      "mentions": "Mentions"
    },
    "filter": {
      "assigned": "Assigné à moi",
      "created": "Créé par moi",
      "subscribed": "Suivi par moi"
    },
    "snooze": {
      "1_day": "1 jour",
      "3_days": "3 jours",
      "5_days": "5 jours",
      "1_week": "1 semaine",
      "2_weeks": "2 semaines",
      "custom": "Personnalisé"
    }
  },
  "active_cycle": {
    "empty_state": {
      "progress": {
        "title": "Ajoutez des éléments de travail au cycle pour voir sa progression"
      },
      "chart": {
        "title": "Ajoutez des éléments de travail au cycle pour voir le graphique d'avancement."
      },
      "priority_issue": {
        "title": "Observez en un coup d'œil les éléments de travail prioritaires traités dans le cycle."
      },
      "assignee": {
        "title": "Ajoutez des assignés aux éléments de travail pour voir une répartition du travail par assigné."
      },
      "label": {
        "title": "Ajoutez des étiquettes aux éléments de travail pour voir la répartition du travail par étiquette."
      }
    }
  },
  "disabled_project": {
    "empty_state": {
      "inbox": {
        "title": "L'Intake n'est pas activé pour le projet.",
        "description": "L'Intake vous aide à gérer les demandes entrantes dans votre projet et à les ajouter comme éléments de travail dans votre flux. Activez l'Intake depuis les paramètres du projet pour gérer les demandes.",
        "primary_button": {
          "text": "Gérer les fonctionnalités"
        }
      },
      "cycle": {
        "title": "Les Cycles ne sont pas activés pour ce projet.",
        "description": "Découpez le travail en segments temporels, planifiez à rebours depuis la date limite de votre projet pour définir les dates, et progressez concrètement en équipe. Activez la fonctionnalité Cycles pour votre projet pour commencer à les utiliser.",
        "primary_button": {
          "text": "Gérer les fonctionnalités"
        }
      },
      "module": {
        "title": "Les Modules ne sont pas activés pour le projet.",
        "description": "Les Modules sont les éléments constitutifs de votre projet. Activez les modules depuis les paramètres du projet pour commencer à les utiliser.",
        "primary_button": {
          "text": "Gérer les fonctionnalités"
        }
      },
      "page": {
        "title": "Les Pages ne sont pas activées pour le projet.",
        "description": "Les Pages sont les éléments constitutifs de votre projet. Activez les pages depuis les paramètres du projet pour commencer à les utiliser.",
        "primary_button": {
          "text": "Gérer les fonctionnalités"
        }
      },
      "view": {
        "title": "Les Vues ne sont pas activées pour le projet.",
        "description": "Les Vues sont les éléments constitutifs de votre projet. Activez les vues depuis les paramètres du projet pour commencer à les utiliser.",
        "primary_button": {
          "text": "Gérer les fonctionnalités"
        }
      }
    }
  },
  "workspace_draft_issues": {
    "draft_an_issue": "Créer un brouillon d'élément de travail",
    "empty_state": {
      "title": "Les éléments de travail partiellement rédigés, et bientôt les commentaires, apparaîtront ici.",
      "description": "Pour essayer cela, commencez à ajouter un élément de travail et laissez-le à mi-chemin ou créez votre premier brouillon ci-dessous. 😉",
      "primary_button": {
        "text": "Créez votre premier brouillon"
      }
    },
    "delete_modal": {
      "title": "Supprimer le brouillon",
      "description": "Êtes-vous sûr de vouloir supprimer ce brouillon ? Cette action ne peut pas être annulée."
    },
    "toasts": {
      "created": {
        "success": "Brouillon créé",
        "error": "L'élément de travail n'a pas pu être créé. Veuillez réessayer."
      },
      "deleted": {
        "success": "Brouillon supprimé"
      }
    }
  },
  "stickies": {
    "title": "Vos notes adhésives",
    "placeholder": "cliquez pour écrire ici",
    "all": "Toutes les notes adhésives",
    "no-data": "Notez une idée, capturez une révélation ou enregistrez une inspiration. Ajoutez une note adhésive pour commencer.",
    "add": "Ajouter une note adhésive",
    "search_placeholder": "Rechercher par titre",
    "delete": "Supprimer la note adhésive",
    "delete_confirmation": "Êtes-vous sûr de vouloir supprimer cette note adhésive ?",
    "empty_state": {
      "simple": "Notez une idée, capturez une révélation ou enregistrez une inspiration. Ajoutez une note adhésive pour commencer.",
      "general": {
        "title": "Les notes adhésives sont des notes rapides et des tâches que vous prenez à la volée.",
        "description": "Capturez vos pensées et idées facilement en créant des notes adhésives que vous pouvez consulter à tout moment et de n'importe où.",
        "primary_button": {
          "text": "Ajouter une note adhésive"
        }
      },
      "search": {
        "title": "Cela ne correspond à aucune de vos notes adhésives.",
        "description": "Essayez un terme différent ou faites-nous savoir\nsi vous êtes sûr que votre recherche est correcte.",
        "primary_button": {
          "text": "Ajouter une note adhésive"
        }
      }
    },
    "toasts": {
      "errors": {
        "wrong_name": "Le nom de la note adhésive ne peut pas dépasser 100 caractères.",
        "already_exists": "Il existe déjà une note adhésive sans description"
      },
      "created": {
        "title": "Note adhésive créée",
        "message": "La note adhésive a été créée avec succès"
      },
      "not_created": {
        "title": "Note adhésive non créée",
        "message": "La note adhésive n'a pas pu être créée"
      },
      "updated": {
        "title": "Note adhésive mise à jour",
        "message": "La note adhésive a été mise à jour avec succès"
      },
      "not_updated": {
        "title": "Note adhésive non mise à jour",
        "message": "La note adhésive n'a pas pu être mise à jour"
      },
      "removed": {
        "title": "Note adhésive supprimée",
        "message": "La note adhésive a été supprimée avec succès"
      },
      "not_removed": {
        "title": "Note adhésive non supprimée",
        "message": "La note adhésive n'a pas pu être supprimée"
      }
    }
  },
  "role_details": {
    "guest": {
      "title": "Invité",
      "description": "Les membres externes des organisations peuvent être invités en tant qu'invités."
    },
    "member": {
      "title": "Membre",
      "description": "Capacité à lire, écrire, modifier et supprimer des entités dans les projets, cycles et modules"
    },
    "admin": {
      "title": "Administrateur",
      "description": "Toutes les permissions sont activées dans l'espace de travail."
    }
  },
  "user_roles": {
    "product_or_project_manager": "Chef de produit / Chef de projet",
    "development_or_engineering": "Développement / Ingénierie",
    "founder_or_executive": "Fondateur / Dirigeant",
    "freelancer_or_consultant": "Freelance / Consultant",
    "marketing_or_growth": "Marketing / Croissance",
    "sales_or_business_development": "Ventes / Développement commercial",
    "support_or_operations": "Support / Opérations",
    "student_or_professor": "Étudiant / Professeur",
    "human_resources": "Ressources Humaines",
    "other": "Autre"
  },
  "importer": {
    "github": {
      "title": "GitHub",
      "description": "Importez des éléments de travail depuis les dépôts GitHub et synchronisez-les."
    },
    "jira": {
      "title": "Jira",
      "description": "Importez des éléments de travail et des epics depuis les projets et epics Jira."
    }
  },
  "exporter": {
    "csv": {
      "title": "CSV",
      "description": "Exportez les éléments de travail vers un fichier CSV.",
      "short_description": "Exporter en csv"
    },
    "excel": {
      "title": "Excel",
      "description": "Exportez les éléments de travail vers un fichier Excel.",
      "short_description": "Exporter en excel"
    },
    "xlsx": {
      "title": "Excel",
      "description": "Exportez les éléments de travail vers un fichier Excel.",
      "short_description": "Exporter en excel"
    },
    "json": {
      "title": "JSON",
      "description": "Exportez les éléments de travail vers un fichier JSON.",
      "short_description": "Exporter en json"
    }
  },
  "default_global_view": {
    "all_issues": "Tous les éléments de travail",
    "assigned": "Assignés",
    "created": "Créés",
    "subscribed": "Suivis"
  },
  "themes": {
    "theme_options": {
      "system_preference": {
        "label": "Préférence système"
      },
      "light": {
        "label": "Clair"
      },
      "dark": {
        "label": "Sombre"
      },
      "light_contrast": {
        "label": "Contraste clair élevé"
      },
      "dark_contrast": {
        "label": "Contraste sombre élevé"
      },
      "custom": {
        "label": "Thème personnalisé"
      }
    }
  },
  "project_modules": {
    "status": {
      "backlog": "Backlog",
      "planned": "Planifié",
      "in_progress": "En cours",
      "paused": "En pause",
      "completed": "Terminé",
      "cancelled": "Annulé"
    },
    "layout": {
      "list": "Vue liste",
      "board": "Vue galerie",
      "timeline": "Vue chronologique"
    },
    "order_by": {
      "name": "Nom",
      "progress": "Progression",
      "issues": "Nombre d'éléments de travail",
      "due_date": "Date d'échéance",
      "created_at": "Date de création",
      "manual": "Manuel"
    }
  },
  "cycle": {
    "label": "{count, plural, one {Cycle} other {Cycles}}",
    "no_cycle": "Pas de cycle"
  },
  "module": {
    "label": "{count, plural, one {Module} other {Modules}}",
    "no_module": "Pas de module"
  },
  "description_versions": {
    "last_edited_by": "Dernière modification par",
    "previously_edited_by": "Précédemment modifié par",
    "edited_by": "Modifié par"
  }
}<|MERGE_RESOLUTION|>--- conflicted
+++ resolved
@@ -502,7 +502,6 @@
   "new_password_must_be_different_from_old_password": "Le nouveau mot de passe doit être différent du mot de passe précédent",
   "edited": "Modifié",
   "bot": "Bot",
-<<<<<<< HEAD
   "choose_workspace_for_integration": "Choisissez un espace de travail pour connecter cette application",
   "integrations_description": "Les applications qui fonctionnent avec Plane doivent se connecter à un espace de travail où vous êtes administrateur.",
   "create_a_new_workspace": "Créer un nouvel espace de travail",
@@ -510,8 +509,6 @@
   "no_workspaces_to_connect": "Aucun espace de travail à connecter",
   "no_workspaces_to_connect_description": "Vous devez créer un espace de travail pour pouvoir connecter des intégrations et des modèles",
 
-=======
->>>>>>> ac5b974d
   "project_view": {
     "sort_by": {
       "created_at": "Créé le",
