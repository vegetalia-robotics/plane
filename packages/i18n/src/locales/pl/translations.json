--- conflicted
+++ resolved
@@ -502,7 +502,6 @@
   "new_password_must_be_different_from_old_password": "Nowe hasło musi być innym niż stare hasło",
   "edited": "Edytowano",
   "bot": "Bot",
-<<<<<<< HEAD
   "choose_workspace_for_integration": "Wybierz przestrzeń roboczą do połączenia tej aplikacji",
   "integrations_description": "Aplikacje, które działają z Plane, muszą być połączone z przestrzenią roboczą, w której jesteś administratorem.",
   "create_a_new_workspace": "Utwórz nową przestrzeń roboczą",
@@ -510,8 +509,6 @@
   "no_workspaces_to_connect": "Brak przestrzeni roboczych do połączenia",
   "no_workspaces_to_connect_description": "Musisz utworzyć przestrzeń roboczą, aby móc połączyć integracje i szablony",
 
-=======
->>>>>>> ac5b974d
   "project_view": {
     "sort_by": {
       "created_at": "Utworzono dnia",
