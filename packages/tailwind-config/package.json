{
  "name": "@plane/tailwind-config",
  "version": "0.28.0",
  "license": "AGPL-3.0",
  "description": "common tailwind configuration across monorepo",
  "main": "tailwind.config.js",
  "private": true,
  "devDependencies": {
    "@tailwindcss/container-queries": "^0.1.1",
    "@tailwindcss/typography": "^0.5.9",
    "autoprefixer": "^10.4.14",
<<<<<<< HEAD
    "postcss": "^8.4.38",
=======
    "postcss": "^8.4.49",
    "prettier": "^2.8.8",
    "prettier-plugin-tailwindcss": "^0.3.0",
>>>>>>> 7115a7b8
    "tailwindcss": "^3.4.17",
    "tailwindcss-animate": "^1.0.7"
  }
}<|MERGE_RESOLUTION|>--- conflicted
+++ resolved
@@ -9,13 +9,7 @@
     "@tailwindcss/container-queries": "^0.1.1",
     "@tailwindcss/typography": "^0.5.9",
     "autoprefixer": "^10.4.14",
-<<<<<<< HEAD
     "postcss": "^8.4.38",
-=======
-    "postcss": "^8.4.49",
-    "prettier": "^2.8.8",
-    "prettier-plugin-tailwindcss": "^0.3.0",
->>>>>>> 7115a7b8
     "tailwindcss": "^3.4.17",
     "tailwindcss-animate": "^1.0.7"
   }
