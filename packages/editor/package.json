{
  "name": "@plane/editor",
  "version": "0.23.1",
  "description": "Core Editor that powers Plane",
  "private": true,
  "main": "./dist/index.mjs",
  "module": "./dist/index.mjs",
  "types": "./dist/index.d.mts",
  "files": [
    "dist/**/*"
  ],
  "exports": {
    ".": {
      "types": "./dist/index.d.mts",
      "import": "./dist/index.mjs",
      "module": "./dist/index.mjs"
    },
    "./lib": {
      "require": "./dist/lib.js",
      "types": "./dist/lib.d.mts",
      "import": "./dist/lib.mjs",
      "module": "./dist/lib.mjs"
    }
  },
  "scripts": {
    "build": "tsup --minify",
    "dev": "tsup --watch",
    "check-types": "tsc --noEmit",
    "lint": "eslint src --ext .ts,.tsx",
    "format": "prettier --write \"**/*.{ts,tsx,md}\""
  },
  "peerDependencies": {
    "react": "^18.3.1",
    "react-dom": "18.3.1"
  },
  "dependencies": {
    "@floating-ui/react": "^0.26.4",
<<<<<<< HEAD
    "@hocuspocus/provider": "^2.13.7",
=======
    "@hocuspocus/provider": "^2.13.5",
    "@plane/helpers": "*",
>>>>>>> 6d08cf27
    "@plane/ui": "*",
    "@tiptap/core": "^2.9.1",
    "@tiptap/extension-blockquote": "^2.9.1",
    "@tiptap/extension-character-count": "^2.9.1",
    "@tiptap/extension-collaboration": "^2.9.1",
    "@tiptap/extension-image": "^2.9.1",
    "@tiptap/extension-list-item": "^2.9.1",
    "@tiptap/extension-mention": "^2.9.1",
    "@tiptap/extension-placeholder": "^2.9.1",
    "@tiptap/extension-task-item": "^2.9.1",
    "@tiptap/extension-task-list": "^2.9.1",
    "@tiptap/extension-text-style": "^2.9.1",
    "@tiptap/extension-underline": "^2.9.1",
    "@tiptap/pm": "^2.9.1",
    "@tiptap/react": "^2.9.1",
    "@tiptap/starter-kit": "^2.9.1",
    "@tiptap/suggestion": "^2.9.1",
    "class-variance-authority": "^0.7.0",
    "clsx": "^1.2.1",
    "highlight.js": "^11.8.0",
    "jsx-dom-cjs": "^8.0.3",
    "linkifyjs": "^4.1.3",
    "lowlight": "^3.0.0",
    "lucide-react": "^0.378.0",
    "prosemirror-codemark": "^0.4.2",
<<<<<<< HEAD
    "prosemirror-flat-list": "^0.5.4",
=======
    "prosemirror-utils": "^1.2.2",
>>>>>>> 6d08cf27
    "react-moveable": "^0.54.2",
    "tailwind-merge": "^1.14.0",
    "tippy.js": "^6.3.7",
    "tiptap-markdown": "^0.8.10",
    "uuid": "^10.0.0",
    "y-indexeddb": "^9.0.12",
    "y-prosemirror": "^1.2.12",
    "y-protocols": "^1.0.6",
    "yjs": "^13.6.20"
  },
  "devDependencies": {
    "@plane/eslint-config": "*",
    "@plane/typescript-config": "*",
    "@types/node": "18.15.3",
    "@types/react": "^18.3.11",
    "@types/react-dom": "^18.2.18",
    "postcss": "^8.4.38",
    "tailwind-config-custom": "*",
    "tsup": "^7.2.0",
    "typescript": "5.3.3"
  },
  "keywords": [
    "editor",
    "rich-text",
    "markdown",
    "nextjs",
    "react"
  ]
}<|MERGE_RESOLUTION|>--- conflicted
+++ resolved
@@ -35,12 +35,8 @@
   },
   "dependencies": {
     "@floating-ui/react": "^0.26.4",
-<<<<<<< HEAD
-    "@hocuspocus/provider": "^2.13.7",
-=======
     "@hocuspocus/provider": "^2.13.5",
     "@plane/helpers": "*",
->>>>>>> 6d08cf27
     "@plane/ui": "*",
     "@tiptap/core": "^2.9.1",
     "@tiptap/extension-blockquote": "^2.9.1",
@@ -66,11 +62,8 @@
     "lowlight": "^3.0.0",
     "lucide-react": "^0.378.0",
     "prosemirror-codemark": "^0.4.2",
-<<<<<<< HEAD
     "prosemirror-flat-list": "^0.5.4",
-=======
     "prosemirror-utils": "^1.2.2",
->>>>>>> 6d08cf27
     "react-moveable": "^0.54.2",
     "tailwind-merge": "^1.14.0",
     "tippy.js": "^6.3.7",
