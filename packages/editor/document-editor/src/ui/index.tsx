--- conflicted
+++ resolved
@@ -32,12 +32,9 @@
     suggestions: () => Promise<IMentionSuggestion[]>;
   };
   tabIndex?: number;
-<<<<<<< HEAD
   // embed configuration
   embedConfig?: IEmbedConfig;
-=======
   placeholder?: string | ((isFocused: boolean) => string);
->>>>>>> 963d078a
 }
 
 const DocumentEditor = (props: IDocumentEditor) => {
@@ -52,11 +49,8 @@
     handleEditorReady,
     forwardedRef,
     tabIndex,
-<<<<<<< HEAD
     embedConfig,
-=======
     placeholder,
->>>>>>> 963d078a
   } = props;
   // states
   const [hideDragHandleOnMouseLeave, setHideDragHandleOnMouseLeave] = useState<() => void>(() => {});
@@ -81,15 +75,8 @@
     handleEditorReady,
     forwardedRef,
     mentionHandler,
-<<<<<<< HEAD
     extensions: DocumentEditorExtensions(fileHandler.upload, setHideDragHandleFunction, embedConfig?.issueEmbedConfig),
-=======
-    extensions: DocumentEditorExtensions({
-      uploadFile: fileHandler.upload,
-      setHideDragHandle: setHideDragHandleFunction,
-    }),
     placeholder,
->>>>>>> 963d078a
   });
 
   const editorContainerClassNames = getEditorClassNames({
