--- conflicted
+++ resolved
@@ -31,13 +31,9 @@
     suggestions: () => Promise<IMentionSuggestion[]>;
   };
   tabIndex?: number;
-<<<<<<< HEAD
   // embed configuration
   embedHandler?: TEmbedConfig;
-  placeholder?: string | ((isFocused: boolean) => string);
-=======
   placeholder?: string | ((isFocused: boolean, value: string) => string);
->>>>>>> d2717a22
 }
 
 const DocumentEditor = (props: IDocumentEditor) => {
