import * as React from "react";
import {
  EditorContainer,
  EditorContentWrapper,
  getEditorClassNames,
  IMentionHighlight,
  useReadOnlyEditor,
} from "@plane/editor-core";

interface ICoreReadOnlyEditor {
  value: string;
  editorContentCustomClassNames?: string;
  noBorder?: boolean;
  borderOnFocus?: boolean;
  customClassName?: string;
<<<<<<< HEAD
  mentionHighlights?: () => Promise<IMentionHighlight[]>;
=======
  mentionHighlights: string[];
  tabIndex?: number;
>>>>>>> ea728a38
}

interface EditorCoreProps extends ICoreReadOnlyEditor {
  forwardedRef?: React.Ref<EditorHandle>;
}

interface EditorHandle {
  clearEditor: () => void;
  setEditorValue: (content: string) => void;
}

const LiteReadOnlyEditor = ({
  editorContentCustomClassNames,
  noBorder,
  borderOnFocus,
  customClassName,
  value,
  forwardedRef,
  mentionHighlights,
  tabIndex,
}: EditorCoreProps) => {
  const editor = useReadOnlyEditor({
    value,
    forwardedRef,
    mentionHighlights,
  });

  const editorClassNames = getEditorClassNames({
    noBorder,
    borderOnFocus,
    customClassName,
  });

  if (!editor) return null;

  return (
    <EditorContainer editor={editor} editorClassNames={editorClassNames}>
      <div className="flex flex-col">
        <EditorContentWrapper
          tabIndex={tabIndex}
          editor={editor}
          editorContentCustomClassNames={editorContentCustomClassNames}
        />
      </div>
    </EditorContainer>
  );
};

const LiteReadOnlyEditorWithRef = React.forwardRef<EditorHandle, ICoreReadOnlyEditor>((props, ref) => (
  <LiteReadOnlyEditor {...props} forwardedRef={ref} />
));

LiteReadOnlyEditorWithRef.displayName = "LiteReadOnlyEditorWithRef";

export { LiteReadOnlyEditor, LiteReadOnlyEditorWithRef };<|MERGE_RESOLUTION|>--- conflicted
+++ resolved
@@ -13,12 +13,8 @@
   noBorder?: boolean;
   borderOnFocus?: boolean;
   customClassName?: string;
-<<<<<<< HEAD
   mentionHighlights?: () => Promise<IMentionHighlight[]>;
-=======
-  mentionHighlights: string[];
   tabIndex?: number;
->>>>>>> ea728a38
 }
 
 interface EditorCoreProps extends ICoreReadOnlyEditor {
