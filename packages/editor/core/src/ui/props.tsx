--- conflicted
+++ resolved
@@ -14,13 +14,7 @@
         // prevent default event listeners from firing when slash command is active
         if (["ArrowUp", "ArrowDown", "Enter"].includes(event.key)) {
           const slashCommand = document.querySelector("#slash-command");
-<<<<<<< HEAD
-          if (slashCommand) {
-            return true;
-          }
-=======
           if (slashCommand) return true;
->>>>>>> adb1b4d2
         }
       },
     },
