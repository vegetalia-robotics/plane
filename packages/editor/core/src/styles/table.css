--- conflicted
+++ resolved
@@ -98,13 +98,8 @@
   top: 0;
   bottom: -2px;
   width: 4px;
-<<<<<<< HEAD
   z-index: 5;
   background-color: rgba(var(--color-primary-400));
-=======
-  z-index: 99;
-  background-color: #d9e4ff;
->>>>>>> 894de80f
   pointer-events: none;
 }
 
