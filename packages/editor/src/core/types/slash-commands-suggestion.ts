import { CSSProperties } from "react";
import { Editor, Range } from "@tiptap/core";
<<<<<<< HEAD

export type TEditorCommands =
  | "text"
  | "h1"
  | "h2"
  | "h3"
  | "h4"
  | "h5"
  | "h6"
  | "bold"
  | "italic"
  | "underline"
  | "strikethrough"
  | "bulleted-list"
  | "numbered-list"
  | "to-do-list"
  | "quote"
  | "code"
  | "table"
  | "image"
  | "divider"
  | "issue-embed"
  | "text-color"
  | "background-color"
  | "flat-bulleted-list"
  | "flat-numbered-list"
  | "flat-check-list"
  | "flat-toggle-list"
  | "callout";

export type TColorEditorCommands = Extract<TEditorCommands, "text-color" | "background-color">;
export type TNonColorEditorCommands = Exclude<TEditorCommands, "text-color" | "background-color">;
=======
// types
import { TEditorCommands } from "@/types";
>>>>>>> 0cd36b85

export type CommandProps = {
  editor: Editor;
  range: Range;
};

export type ISlashCommandItem = {
  commandKey: TEditorCommands;
  key: string;
  title: string;
  description: string;
  searchTerms: string[];
  icon: React.ReactNode;
  iconContainerStyle?: CSSProperties;
  command: ({ editor, range }: CommandProps) => void;
};<|MERGE_RESOLUTION|>--- conflicted
+++ resolved
@@ -1,42 +1,7 @@
 import { CSSProperties } from "react";
 import { Editor, Range } from "@tiptap/core";
-<<<<<<< HEAD
-
-export type TEditorCommands =
-  | "text"
-  | "h1"
-  | "h2"
-  | "h3"
-  | "h4"
-  | "h5"
-  | "h6"
-  | "bold"
-  | "italic"
-  | "underline"
-  | "strikethrough"
-  | "bulleted-list"
-  | "numbered-list"
-  | "to-do-list"
-  | "quote"
-  | "code"
-  | "table"
-  | "image"
-  | "divider"
-  | "issue-embed"
-  | "text-color"
-  | "background-color"
-  | "flat-bulleted-list"
-  | "flat-numbered-list"
-  | "flat-check-list"
-  | "flat-toggle-list"
-  | "callout";
-
-export type TColorEditorCommands = Extract<TEditorCommands, "text-color" | "background-color">;
-export type TNonColorEditorCommands = Exclude<TEditorCommands, "text-color" | "background-color">;
-=======
 // types
 import { TEditorCommands } from "@/types";
->>>>>>> 0cd36b85
 
 export type CommandProps = {
   editor: Editor;
