import { Extensions, JSONContent } from "@tiptap/core";
import { Selection } from "@tiptap/pm/state";
// extension types
import type { TTextAlign } from "@/extensions";
// helpers
import type { IMarking } from "@/helpers/scroll-to-node";
// types
import type {
  EventToPayloadMap,
  TAIHandler,
  TDisplayConfig,
  TDocumentEventEmitter,
  TDocumentEventsServer,
  TEditorAsset,
  TEmbedConfig,
  TExtensions,
  TFileHandler,
  TMentionHandler,
  TReadOnlyFileHandler,
  TReadOnlyMentionHandler,
  TRealtimeConfig,
  TServerHandler,
  TUserDetails,
} from "@/types";

export type TEditorCommands =
  | "text"
  | "h1"
  | "h2"
  | "h3"
  | "h4"
  | "h5"
  | "h6"
  | "bold"
  | "italic"
  | "underline"
  | "strikethrough"
  | "bulleted-list"
  | "numbered-list"
  | "to-do-list"
  | "toggle-list"
  | "quote"
  | "code"
  | "table"
  | "image"
  | "divider"
  | "issue-embed"
  | "text-color"
  | "background-color"
  | "text-align"
  | "callout"
<<<<<<< HEAD
  | "page-embed"
  | "attachment";
=======
  | "attachment"
  | "emoji";
>>>>>>> 5874636b

export type TCommandExtraProps = {
  image: {
    savedSelection: Selection | null;
  };
  attachment: {
    savedSelection: Selection | null;
  };
  "text-color": {
    color: string | undefined;
  };
  "background-color": {
    color: string | undefined;
  };
  "text-align": {
    alignment: TTextAlign;
  };
};

// Create a utility type that maps a command to its extra props or an empty object if none are defined
export type TCommandWithProps<T extends TEditorCommands> = T extends keyof TCommandExtraProps
  ? TCommandExtraProps[T] // If the command has extra props, include them
  : object; // Otherwise, just return the command type with no extra props

type TCommandWithPropsWithItemKey<T extends TEditorCommands> = T extends keyof TCommandExtraProps
  ? { itemKey: T } & TCommandExtraProps[T]
  : { itemKey: T };

export type TDocumentInfo = {
  characters: number;
  paragraphs: number;
  words: number;
};

// editor refs
export type EditorReadOnlyRefApi = {
  clearEditor: (emitUpdate?: boolean) => void;
  getDocument: () => {
    binary: Uint8Array | null;
    html: string;
    json: JSONContent | null;
  };
  getDocumentInfo: () => TDocumentInfo;
  getHeadings: () => IMarking[];
  getMarkDown: () => string;
  scrollSummary: (marking: IMarking) => void;
  setEditorValue: (content: string, emitUpdate?: boolean) => void;
};

// title ref api
export interface EditorTitleRefApi extends EditorReadOnlyRefApi {
  setEditorValue: EditorReadOnlyRefApi["setEditorValue"];
}

export interface EditorRefApi extends EditorReadOnlyRefApi {
  blur: () => void;
  emitRealTimeUpdate: (action: TDocumentEventsServer) => void;
  executeMenuItemCommand: <T extends TEditorCommands>(props: TCommandWithPropsWithItemKey<T>) => void;
  getCurrentCursorPosition: () => number | undefined;
  getSelectedText: () => string | null;
  insertText: (contentHTML: string, insertOnNextLine?: boolean) => void;
  isEditorReadyToDiscard: () => boolean;
  isMenuItemActive: <T extends TEditorCommands>(props: TCommandWithPropsWithItemKey<T>) => boolean;
  listenToRealTimeUpdate: () => TDocumentEventEmitter | undefined;
  onDocumentInfoChange: (callback: (documentInfo: TDocumentInfo) => void) => () => void;
  onHeadingChange: (callback: (headings: IMarking[]) => void) => () => void;
  onStateChange: (callback: () => void) => () => void;
  scrollToNodeViaDOMCoordinates: (behavior?: ScrollBehavior, position?: number) => void;
  setEditorValueAtCursorPosition: (content: string) => void;
  setFocusAtPosition: (position: number) => void;
<<<<<<< HEAD
  isEditorReadyToDiscard: () => boolean;
  editorHasSynced: () => boolean;
  getSelectedText: () => string | null;
  insertText: (contentHTML: string, insertOnNextLine?: boolean) => void;
  setProviderDocument: (value: Uint8Array) => void;
  emitRealTimeUpdate: (action: TDocumentEventsServer) => void;
  listenToRealTimeUpdate: () => TDocumentEventEmitter | undefined;
  onHeadingChange: (callback: (headings: IMarking[]) => void) => () => void;
  getHeadings: () => IMarking[];
  findAndDeleteNode: (
    {
      attribute,
      value,
    }: {
      attribute: string;
      value: string | string[];
    },
    nodeName: string
  ) => void;
=======
  setProviderDocument: (value: Uint8Array) => void;
>>>>>>> 5874636b
}

// editor props
export interface IEditorProps {
  autofocus?: boolean;
  bubbleMenuEnabled?: boolean;
  containerClassName?: string;
  displayConfig?: TDisplayConfig;
  disabledExtensions: TExtensions[];
  editorClassName?: string;
  extensions?: Extensions;
  flaggedExtensions: TExtensions[];
  fileHandler: TFileHandler;
  forwardedRef?: React.MutableRefObject<EditorRefApi | null>;
  handleEditorReady?: (value: boolean) => void;
  id: string;
  initialValue: string;
  mentionHandler: TMentionHandler;
  onAssetChange?: (assets: TEditorAsset[]) => void;
  onChange?: (json: object, html: string) => void;
  isSmoothCursorEnabled: boolean;
  onEnterKeyPress?: (e?: any) => void;
  onTransaction?: () => void;
  placeholder?: string | ((isFocused: boolean, value: string) => string);
  tabIndex?: number;
  value?: string | null;
}

export type ILiteTextEditorProps = IEditorProps;
export interface IRichTextEditorProps extends IEditorProps {
  dragDropEnabled?: boolean;
}

export interface ICollaborativeDocumentEditorProps
  extends Omit<IEditorProps, "extensions" | "initialValue" | "onEnterKeyPress" | "value"> {
  aiHandler?: TAIHandler;
  editable: boolean;
  embedHandler: TEmbedConfig;
  realtimeConfig: TRealtimeConfig;
  serverHandler?: TServerHandler;
  user: TUserDetails;
  updatePageProperties?: <T extends keyof EventToPayloadMap>(
    pageIds: string | string[],
    actionType: T,
    data: EventToPayloadMap[T],
    performAction?: boolean
  ) => void;
  pageRestorationInProgress?: boolean;
  titleRef?: React.MutableRefObject<EditorTitleRefApi | null>;
}

export interface IDocumentEditor extends Omit<IEditorProps, "onEnterKeyPress" | "value"> {
  aiHandler?: TAIHandler;
  embedHandler: TEmbedConfig;
  user: TUserDetails;
}

// read only editor props
export interface IReadOnlyEditorProps
  extends Pick<
    IEditorProps,
    | "containerClassName"
    | "disabledExtensions"
    | "flaggedExtensions"
    | "displayConfig"
    | "editorClassName"
    | "extensions"
    | "handleEditorReady"
    | "id"
    | "initialValue"
  > {
  fileHandler: TReadOnlyFileHandler;
  forwardedRef?: React.MutableRefObject<EditorReadOnlyRefApi | null>;
  mentionHandler: TReadOnlyMentionHandler;
}

export type ILiteTextReadOnlyEditorProps = IReadOnlyEditorProps;

export type IRichTextReadOnlyEditorProps = IReadOnlyEditorProps;

export interface IDocumentReadOnlyEditorProps extends IReadOnlyEditorProps {
  embedHandler: TEmbedConfig;
}

export interface EditorEvents {
  beforeCreate: never;
  create: never;
  update: never;
  selectionUpdate: never;
  transaction: never;
  focus: never;
  blur: never;
  destroy: never;
  ready: { height: number };
}<|MERGE_RESOLUTION|>--- conflicted
+++ resolved
@@ -49,13 +49,9 @@
   | "background-color"
   | "text-align"
   | "callout"
-<<<<<<< HEAD
   | "page-embed"
-  | "attachment";
-=======
   | "attachment"
   | "emoji";
->>>>>>> 5874636b
 
 export type TCommandExtraProps = {
   image: {
@@ -112,8 +108,19 @@
 
 export interface EditorRefApi extends EditorReadOnlyRefApi {
   blur: () => void;
+  editorHasSynced: () => boolean;
   emitRealTimeUpdate: (action: TDocumentEventsServer) => void;
   executeMenuItemCommand: <T extends TEditorCommands>(props: TCommandWithPropsWithItemKey<T>) => void;
+  findAndDeleteNode: (
+    {
+      attribute,
+      value,
+    }: {
+      attribute: string;
+      value: string | string[];
+    },
+    nodeName: string
+  ) => void;
   getCurrentCursorPosition: () => number | undefined;
   getSelectedText: () => string | null;
   insertText: (contentHTML: string, insertOnNextLine?: boolean) => void;
@@ -126,29 +133,7 @@
   scrollToNodeViaDOMCoordinates: (behavior?: ScrollBehavior, position?: number) => void;
   setEditorValueAtCursorPosition: (content: string) => void;
   setFocusAtPosition: (position: number) => void;
-<<<<<<< HEAD
-  isEditorReadyToDiscard: () => boolean;
-  editorHasSynced: () => boolean;
-  getSelectedText: () => string | null;
-  insertText: (contentHTML: string, insertOnNextLine?: boolean) => void;
   setProviderDocument: (value: Uint8Array) => void;
-  emitRealTimeUpdate: (action: TDocumentEventsServer) => void;
-  listenToRealTimeUpdate: () => TDocumentEventEmitter | undefined;
-  onHeadingChange: (callback: (headings: IMarking[]) => void) => () => void;
-  getHeadings: () => IMarking[];
-  findAndDeleteNode: (
-    {
-      attribute,
-      value,
-    }: {
-      attribute: string;
-      value: string | string[];
-    },
-    nodeName: string
-  ) => void;
-=======
-  setProviderDocument: (value: Uint8Array) => void;
->>>>>>> 5874636b
 }
 
 // editor props
