import type { Content, Extensions, JSONContent, RawCommands } from "@tiptap/core";
import type { MarkType, NodeType } from "@tiptap/pm/model";
import type { Selection } from "@tiptap/pm/state";
import type { EditorProps, EditorView } from "@tiptap/pm/view";
// extension types
import type { TTextAlign } from "@/extensions";
// types
import type {
<<<<<<< HEAD
  IMarking,
=======
  EventToPayloadMap,
>>>>>>> bb09d064
  TAIHandler,
  TDisplayConfig,
  TDocumentEventEmitter,
  TDocumentEventsServer,
  TEditorAsset,
  TEmbedConfig,
  TExtensions,
  TFileHandler,
  TMentionHandler,
  TRealtimeConfig,
  TServerHandler,
  TUserDetails,
} from "@/types";

export type TEditorCommands =
  | "text"
  | "h1"
  | "h2"
  | "h3"
  | "h4"
  | "h5"
  | "h6"
  | "bold"
  | "italic"
  | "underline"
  | "strikethrough"
  | "bulleted-list"
  | "numbered-list"
  | "to-do-list"
  | "toggle-list"
  | "quote"
  | "code"
  | "table"
  | "image"
  | "divider"
  | "link"
  | "issue-embed"
  | "text-color"
  | "background-color"
  | "text-align"
  | "callout"
  | "page-embed"
  | "attachment"
  | "emoji";

export type TCommandExtraProps = {
  image: {
    savedSelection: Selection | null;
  };
  attachment: {
    savedSelection: Selection | null;
  };
  "text-color": {
    color: string | undefined;
  };
  link: {
    url: string;
    text?: string;
  };
  "background-color": {
    color: string | undefined;
  };
  "text-align": {
    alignment: TTextAlign;
  };
};

// Create a utility type that maps a command to its extra props or an empty object if none are defined
export type TCommandWithProps<T extends TEditorCommands> = T extends keyof TCommandExtraProps
  ? TCommandExtraProps[T] // If the command has extra props, include them
  : object; // Otherwise, just return the command type with no extra props

type TCommandWithPropsWithItemKey<T extends TEditorCommands> = T extends keyof TCommandExtraProps
  ? { itemKey: T } & TCommandExtraProps[T]
  : { itemKey: T };

export type TDocumentInfo = {
  characters: number;
  paragraphs: number;
  words: number;
};

export type EditorRefApi = {
  blur: () => void;
  clearEditor: (emitUpdate?: boolean) => void;
  createSelectionAtCursorPosition: () => void;
  emitRealTimeUpdate: (action: TDocumentEventsServer) => void;
  executeMenuItemCommand: <T extends TEditorCommands>(props: TCommandWithPropsWithItemKey<T>) => void;
  focus: (args: Parameters<RawCommands["focus"]>[0]) => void;
  getAttributesWithExtendedMark: (
    mark: string | MarkType,
    attribute: string | NodeType | MarkType
  ) => Record<string, any> | undefined;
  getCoordsFromPos: (pos?: number) => ReturnType<EditorView["coordsAtPos"]> | undefined;
  editorHasSynced: () => boolean;
  findAndDeleteNode: (
    {
      attribute,
      value,
    }: {
      attribute: string;
      value: string | string[];
    },
    nodeName: string
  ) => void;
  getCurrentCursorPosition: () => number | undefined;
  getDocument: () => {
    binary: Uint8Array | null;
    html: string;
    json: JSONContent | null;
  };
  getDocumentInfo: () => TDocumentInfo;
  getHeadings: () => IMarking[];
  getMarkDown: () => string;
  getSelectedText: () => string | null;
  insertText: (contentHTML: string, insertOnNextLine?: boolean) => void;
  isEditorReadyToDiscard: () => boolean;
  isMenuItemActive: <T extends TEditorCommands>(props: TCommandWithPropsWithItemKey<T>) => boolean;
  listenToRealTimeUpdate: () => TDocumentEventEmitter | undefined;
  onDocumentInfoChange: (callback: (documentInfo: TDocumentInfo) => void) => () => void;
  onHeadingChange: (callback: (headings: IMarking[]) => void) => () => void;
  onStateChange: (callback: () => void) => () => void;
  redo: () => void;
  scrollSummary: (marking: IMarking) => void;
  // eslint-disable-next-line no-undef
  scrollToNodeViaDOMCoordinates: ({ pos, behavior }: { pos?: number; behavior?: ScrollBehavior }) => void;
  setEditorValue: (content: string, emitUpdate?: boolean) => void;
  setEditorValueAtCursorPosition: (content: string) => void;
  setFocusAtPosition: (position: number) => void;
  setProviderDocument: (value: Uint8Array) => void;
  undo: () => void;
};

export type EditorTitleRefApi = EditorRefApi;

// editor props
export type IEditorProps = {
  autofocus?: boolean;
  bubbleMenuEnabled?: boolean;
  containerClassName?: string;
  displayConfig?: TDisplayConfig;
  disabledExtensions: TExtensions[];
  editable: boolean;
  editorClassName?: string;
  editorProps?: EditorProps;
  extensions?: Extensions;
  flaggedExtensions: TExtensions[];
  fileHandler: TFileHandler;
  forwardedRef?: React.MutableRefObject<EditorRefApi | null>;
  handleEditorReady?: (value: boolean) => void;
  id: string;
  initialValue: string;
  isTouchDevice?: boolean;
  mentionHandler: TMentionHandler;
  onAssetChange?: (assets: TEditorAsset[]) => void;
  onEditorFocus?: () => void;
  onChange?: (json: object, html: string) => void;
  isSmoothCursorEnabled: boolean;
  onEnterKeyPress?: (e?: any) => void;
  onTransaction?: () => void;
  placeholder?: string | ((isFocused: boolean, value: string) => string);
  tabIndex?: number;
  value?: string | null;
};

export type ILiteTextEditorProps = IEditorProps;

export type IRichTextEditorProps = IEditorProps & {
  dragDropEnabled?: boolean;
};

export type ICollaborativeDocumentEditorProps = Omit<IEditorProps, "initialValue" | "onEnterKeyPress" | "value"> & {
  aiHandler?: TAIHandler;
  documentLoaderClassName?: string;
  dragDropEnabled?: boolean;
  editable: boolean;
  embedHandler: TEmbedConfig;
  realtimeConfig: TRealtimeConfig;
  serverHandler?: TServerHandler;
  user: TUserDetails;
<<<<<<< HEAD
};
=======
  updatePageProperties?: <T extends keyof EventToPayloadMap>(
    pageIds: string | string[],
    actionType: T,
    data: EventToPayloadMap[T],
    performAction?: boolean
  ) => void;
  pageRestorationInProgress?: boolean;
  titleRef?: React.MutableRefObject<EditorTitleRefApi | null>;
}

export interface IDocumentEditorProps extends Omit<IEditorProps, "initialValue" | "onEnterKeyPress" | "value"> {
  aiHandler?: TAIHandler;
  editable: boolean;
  embedHandler: TEmbedConfig;
  user?: TUserDetails;
  value: Content;
}
>>>>>>> bb09d064

export type IDocumentEditorProps = Omit<IEditorProps, "initialValue" | "onEnterKeyPress" | "value"> & {
  aiHandler?: TAIHandler;
  embedHandler: TEmbedConfig;
  user?: TUserDetails;
  value: Content;
};

export type EditorEvents = {
  beforeCreate: never;
  create: never;
  update: never;
  selectionUpdate: never;
  transaction: never;
  focus: never;
  blur: never;
  destroy: never;
  ready: { height: number };
};<|MERGE_RESOLUTION|>--- conflicted
+++ resolved
@@ -6,11 +6,8 @@
 import type { TTextAlign } from "@/extensions";
 // types
 import type {
-<<<<<<< HEAD
   IMarking,
-=======
   EventToPayloadMap,
->>>>>>> bb09d064
   TAIHandler,
   TDisplayConfig,
   TDocumentEventEmitter,
@@ -191,9 +188,6 @@
   realtimeConfig: TRealtimeConfig;
   serverHandler?: TServerHandler;
   user: TUserDetails;
-<<<<<<< HEAD
-};
-=======
   updatePageProperties?: <T extends keyof EventToPayloadMap>(
     pageIds: string | string[],
     actionType: T,
@@ -202,16 +196,7 @@
   ) => void;
   pageRestorationInProgress?: boolean;
   titleRef?: React.MutableRefObject<EditorTitleRefApi | null>;
-}
-
-export interface IDocumentEditorProps extends Omit<IEditorProps, "initialValue" | "onEnterKeyPress" | "value"> {
-  aiHandler?: TAIHandler;
-  editable: boolean;
-  embedHandler: TEmbedConfig;
-  user?: TUserDetails;
-  value: Content;
-}
->>>>>>> bb09d064
+};
 
 export type IDocumentEditorProps = Omit<IEditorProps, "initialValue" | "onEnterKeyPress" | "value"> & {
   aiHandler?: TAIHandler;
