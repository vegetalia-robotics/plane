--- conflicted
+++ resolved
@@ -1,38 +1,4 @@
 export type TServerHandler = {
   onConnect?: () => void;
   onServerError?: () => void;
-<<<<<<< HEAD
-};
-
-type TCollaborativeEditorHookProps = {
-  disabledExtensions: TExtensions[];
-  editable: boolean;
-  editorClassName: string;
-  editorProps?: EditorProps;
-  extensions?: Extensions;
-  handleEditorReady?: (value: boolean) => void;
-  id: string;
-  realtimeConfig: TRealtimeConfig;
-  serverHandler?: TServerHandler;
-  user: TUserDetails;
-};
-
-export type TCollaborativeEditorProps = TCollaborativeEditorHookProps & {
-  onTransaction?: () => void;
-  embedHandler?: TEmbedConfig;
-  fileHandler: TFileHandler;
-  forwardedRef?: React.MutableRefObject<EditorRefApi | null>;
-  isDragDropEnabled: boolean;
-  isMobile: boolean;
-  mentionHandler: TMentionHandler;
-  placeholder?: string | ((isFocused: boolean, value: string) => string);
-  tabIndex?: number;
-};
-
-export type TReadOnlyCollaborativeEditorProps = TCollaborativeEditorHookProps & {
-  fileHandler: TReadOnlyFileHandler;
-  forwardedRef?: React.MutableRefObject<EditorReadOnlyRefApi | null>;
-  mentionHandler: TReadOnlyMentionHandler;
-=======
->>>>>>> a4273677
 };