import { forwardRef, useMemo } from "react";
// components
import { EditorWrapper } from "@/components/editors/editor-wrapper";
// extensions
import { EnterKeyExtension } from "@/extensions";
// types
import { EditorRefApi, ILiteTextEditorProps } from "@/types";

const LiteTextEditor: React.FC<ILiteTextEditorProps> = (props) => {
<<<<<<< HEAD
  const { onEnterKeyPress, disabledExtensions, extensions: externalExtensions = [] } = props;

  const extensions = useMemo(() => {
    const resolvedExtensions = [...externalExtensions];

    if (!disabledExtensions?.includes("enter-key")) {
      resolvedExtensions.push(EnterKeyExtension(onEnterKeyPress));
    }

    return resolvedExtensions;
  }, [externalExtensions, disabledExtensions, onEnterKeyPress]);
=======
  const { onEnterKeyPress, disabledExtensions, extensions: externalExtensions = [], isSmoothCursorEnabled } = props;

  const extensions = useMemo(() => {
    const resolvedExtensions = [...externalExtensions];
>>>>>>> 28edf03a

    if (!disabledExtensions?.includes("enter-key")) {
      resolvedExtensions.push(EnterKeyExtension(onEnterKeyPress));
    }

    return resolvedExtensions;
  }, [externalExtensions, disabledExtensions, onEnterKeyPress]);

  return <EditorWrapper {...props} extensions={extensions} isSmoothCursorEnabled={isSmoothCursorEnabled} />;
};

const LiteTextEditorWithRef = forwardRef<EditorRefApi, ILiteTextEditorProps>((props, ref) => (
  <LiteTextEditor {...props} forwardedRef={ref as React.MutableRefObject<EditorRefApi | null>} />
));

LiteTextEditorWithRef.displayName = "LiteTextEditorWithRef";

export { LiteTextEditorWithRef };<|MERGE_RESOLUTION|>--- conflicted
+++ resolved
@@ -7,24 +7,10 @@
 import { EditorRefApi, ILiteTextEditorProps } from "@/types";
 
 const LiteTextEditor: React.FC<ILiteTextEditorProps> = (props) => {
-<<<<<<< HEAD
-  const { onEnterKeyPress, disabledExtensions, extensions: externalExtensions = [] } = props;
-
-  const extensions = useMemo(() => {
-    const resolvedExtensions = [...externalExtensions];
-
-    if (!disabledExtensions?.includes("enter-key")) {
-      resolvedExtensions.push(EnterKeyExtension(onEnterKeyPress));
-    }
-
-    return resolvedExtensions;
-  }, [externalExtensions, disabledExtensions, onEnterKeyPress]);
-=======
   const { onEnterKeyPress, disabledExtensions, extensions: externalExtensions = [], isSmoothCursorEnabled } = props;
 
   const extensions = useMemo(() => {
     const resolvedExtensions = [...externalExtensions];
->>>>>>> 28edf03a
 
     if (!disabledExtensions?.includes("enter-key")) {
       resolvedExtensions.push(EnterKeyExtension(onEnterKeyPress));
