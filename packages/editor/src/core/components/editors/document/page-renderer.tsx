import { Editor } from "@tiptap/react";
// plane imports
import { cn } from "@plane/utils";
// components
import { DocumentContentLoader, EditorContainer, EditorContentWrapper } from "@/components/editors";
import { AIFeaturesMenu, BlockMenu, EditorBubbleMenu } from "@/components/menus";
// types
import { TAIHandler, TDisplayConfig } from "@/types";

type Props = {
  aiHandler?: TAIHandler;
  bubbleMenuEnabled: boolean;
  displayConfig: TDisplayConfig;
  editor: Editor;
  titleEditor?: Editor;
  editorContainerClassName: string;
  id: string;
  isLoading?: boolean;
  tabIndex?: number;
};

export const PageRenderer = (props: Props) => {
<<<<<<< HEAD
  const { aiHandler, bubbleMenuEnabled, displayConfig, editor, editorContainerClassName, id, tabIndex } = props;
=======
  const {
    aiHandler,
    bubbleMenuEnabled,
    displayConfig,
    editor,
    editorContainerClassName,
    id,
    tabIndex,
    titleEditor,
    isLoading = false,
  } = props;
>>>>>>> 28edf03a

  return (
    <div
      className={cn("frame-renderer flex-grow w-full", {
        "wide-layout": displayConfig.wideLayout,
      })}
    >
      {isLoading ? (
        <DocumentContentLoader />
      ) : (
        <>
          {titleEditor && (
            <div className="relative w-full py-3">
              <EditorContainer
                editor={titleEditor}
                id={id + "-title"}
                editorContainerClassName="page-title-editor bg-transparent py-3 border-none"
                displayConfig={displayConfig}
              >
                <EditorContentWrapper
                  editor={titleEditor}
                  id={id + "-title"}
                  tabIndex={tabIndex}
                  className="no-scrollbar placeholder-custom-text-400 bg-transparent tracking-[-2%] font-bold text-[2rem] leading-[2.375rem] w-full outline-none p-0 border-none resize-none rounded-none"
                />
              </EditorContainer>
            </div>
          )}
          <EditorContainer
            displayConfig={displayConfig}
            editor={editor}
            editorContainerClassName={editorContainerClassName}
            id={id}
          >
            <EditorContentWrapper editor={editor} id={id} tabIndex={tabIndex} />
            {editor.isEditable && (
              <div>
                {bubbleMenuEnabled && <EditorBubbleMenu editor={editor} />}
                <BlockMenu editor={editor} />
                <AIFeaturesMenu menu={aiHandler?.menu} />
              </div>
            )}
          </EditorContainer>
        </>
      )}
    </div>
  );
};<|MERGE_RESOLUTION|>--- conflicted
+++ resolved
@@ -20,9 +20,6 @@
 };
 
 export const PageRenderer = (props: Props) => {
-<<<<<<< HEAD
-  const { aiHandler, bubbleMenuEnabled, displayConfig, editor, editorContainerClassName, id, tabIndex } = props;
-=======
   const {
     aiHandler,
     bubbleMenuEnabled,
@@ -34,7 +31,6 @@
     titleEditor,
     isLoading = false,
   } = props;
->>>>>>> 28edf03a
 
   return (
     <div
