import { Extensions } from "@tiptap/core";
import React, { forwardRef, MutableRefObject } from "react";
<<<<<<< HEAD
// plane imports
import { cn } from "@plane/utils";
=======
>>>>>>> 28edf03a
// components
import { PageRenderer } from "@/components/editors";
// constants
import { DEFAULT_DISPLAY_CONFIG } from "@/constants/config";
// extensions
import { WorkItemEmbedExtension } from "@/extensions";
// helpers
import { getEditorClassNames } from "@/helpers/common";
// hooks
import { useReadOnlyEditor } from "@/hooks/use-read-only-editor";
// plane editor extensions
import { PageEmbedReadOnlyExtension } from "@/plane-editor/extensions";
import { CustomAttachmentExtension } from "@/plane-editor/extensions/attachments/extension";
// types
import { EditorReadOnlyRefApi, IDocumentReadOnlyEditorProps } from "@/types";

const DocumentReadOnlyEditor: React.FC<IDocumentReadOnlyEditorProps> = (props) => {
  const {
    containerClassName,
    disabledExtensions,
    displayConfig = DEFAULT_DISPLAY_CONFIG,
    editorClassName = "",
    embedHandler,
    fileHandler,
    flaggedExtensions,
    id,
    forwardedRef,
    handleEditorReady,
    initialValue,
    mentionHandler,
  } = props;
  const extensions: Extensions = [
    CustomAttachmentExtension({
      fileHandler,
      isFlagged: flaggedExtensions.includes("attachments"),
      isEditable: false,
    }),
  ];
  if (embedHandler?.issue) {
    extensions.push(
      WorkItemEmbedExtension({
        widgetCallback: embedHandler.issue.widgetCallback,
      })
    );
  }

  if (embedHandler?.page) {
    extensions.push(
      PageEmbedReadOnlyExtension({
        widgetCallback: embedHandler.page.widgetCallback,
      })
    );
  }

  const editor = useReadOnlyEditor({
    disabledExtensions,
    editorClassName,
    extensions,
    fileHandler,
    flaggedExtensions,
    forwardedRef,
    handleEditorReady,
    initialValue,
    mentionHandler,
  });

  const editorContainerClassName = getEditorClassNames({
    containerClassName,
  });

  if (!editor) return null;

  return (
    <PageRenderer
      bubbleMenuEnabled={false}
      displayConfig={displayConfig}
      editor={editor}
      editorContainerClassName={editorContainerClassName}
      id={id}
    />
  );
};

const DocumentReadOnlyEditorWithRef = forwardRef<EditorReadOnlyRefApi, IDocumentReadOnlyEditorProps>((props, ref) => (
  <DocumentReadOnlyEditor {...props} forwardedRef={ref as MutableRefObject<EditorReadOnlyRefApi | null>} />
));

DocumentReadOnlyEditorWithRef.displayName = "DocumentReadOnlyEditorWithRef";

export { DocumentReadOnlyEditorWithRef };<|MERGE_RESOLUTION|>--- conflicted
+++ resolved
@@ -1,10 +1,5 @@
 import { Extensions } from "@tiptap/core";
 import React, { forwardRef, MutableRefObject } from "react";
-<<<<<<< HEAD
-// plane imports
-import { cn } from "@plane/utils";
-=======
->>>>>>> 28edf03a
 // components
 import { PageRenderer } from "@/components/editors";
 // constants
