// tiptap
import { Extensions } from "@tiptap/core";
import { useEditorState } from "@tiptap/react";
import React, { useEffect, useMemo } from "react";
// components
import { PageRenderer } from "@/components/editors";
// constants
import { DEFAULT_DISPLAY_CONFIG } from "@/constants/config";
// extensions
import { WorkItemEmbedExtension } from "@/extensions";
// helpers
import { getEditorClassNames } from "@/helpers/common";
import { getExtensionStorage } from "@/helpers/get-extension-storage";
// hooks
import { useCollaborativeEditor } from "@/hooks/use-collaborative-editor";
// types
import { ADDITIONAL_EXTENSIONS } from "@/plane-editor/constants/extensions";
import { EditorRefApi, EventToPayloadMap, ICollaborativeDocumentEditorProps } from "@/types";

const CollaborativeDocumentEditor: React.FC<ICollaborativeDocumentEditorProps> = (props) => {
  const {
    aiHandler,
    bubbleMenuEnabled = true,
    containerClassName,
    disabledExtensions,
    displayConfig = DEFAULT_DISPLAY_CONFIG,
    editable,
    editorClassName = "",
    embedHandler,
    fileHandler,
    flaggedExtensions,
    forwardedRef,
    handleEditorReady,
    id,
    mentionHandler,
<<<<<<< HEAD
    pageRestorationInProgress,
=======
    onAssetChange,
    onChange,
    onTransaction,
>>>>>>> 5874636b
    placeholder,
    realtimeConfig,
    serverHandler,
    tabIndex,
    titleRef,
    user,
    updatePageProperties,
    isSmoothCursorEnabled = false,
  } = props;

  const extensions: Extensions = useMemo(() => {
    const ext: Extensions = [];
    if (embedHandler?.issue) {
      ext.push(
        WorkItemEmbedExtension({
          widgetCallback: embedHandler.issue.widgetCallback,
        })
      );
    }
    return ext;
  }, [embedHandler]);

  // use document editor
<<<<<<< HEAD
  const { editor, hasServerConnectionFailed, hasServerSynced, titleEditor, isContentInIndexedDb, isIndexedDbSynced } =
    useCollaborativeEditor({
      disabledExtensions,
      editable,
      editorClassName,
      embedHandler,
      extensions,
      fileHandler,
      flaggedExtensions,
      forwardedRef,
      handleEditorReady,
      id,
      isSmoothCursorEnabled,
      mentionHandler,
      onChange,
      onTransaction,
      placeholder,
      realtimeConfig,
      serverHandler,
      tabIndex,
      titleRef,
      updatePageProperties,
      user,
    });
=======
  const { editor, hasServerConnectionFailed, hasServerSynced } = useCollaborativeEditor({
    disabledExtensions,
    editable,
    editorClassName,
    embedHandler,
    extensions,
    fileHandler,
    flaggedExtensions,
    forwardedRef,
    handleEditorReady,
    id,
    mentionHandler,
    onAssetChange,
    onChange,
    onTransaction,
    placeholder,
    realtimeConfig,
    serverHandler,
    tabIndex,
    user,
  });
>>>>>>> 5874636b

  const editorContainerClassNames = getEditorClassNames({
    noBorder: true,
    borderOnFocus: false,
    containerClassName,
  });

  if (!editor || !titleEditor) return null;

  if (!isIndexedDbSynced) {
    return null;
  }

  return (
    <>
      <RealtimeEventsHandler editor={editor} id={id} updatePageProperties={updatePageProperties} />
      <PageRenderer
        aiHandler={aiHandler}
        bubbleMenuEnabled={bubbleMenuEnabled}
        displayConfig={displayConfig}
        editor={editor}
        titleEditor={titleEditor}
        editorContainerClassName={editorContainerClassNames}
        id={id}
        isLoading={
          (!hasServerSynced && !hasServerConnectionFailed && !isContentInIndexedDb) || pageRestorationInProgress
        }
        tabIndex={tabIndex}
      />
    </>
  );
};

const CollaborativeDocumentEditorWithRef = React.forwardRef<EditorRefApi, ICollaborativeDocumentEditorProps>(
  (props, ref) => (
    <CollaborativeDocumentEditor {...props} forwardedRef={ref as React.MutableRefObject<EditorRefApi | null>} />
  )
);

CollaborativeDocumentEditorWithRef.displayName = "CollaborativeDocumentEditorWithRef";

export { CollaborativeDocumentEditorWithRef };

const RealtimeEventsHandler = ({ editor, id, updatePageProperties }) => {
  const { users } = useEditorState({
    editor,
    selector: (ctx) => ({
      users: getExtensionStorage(ctx.editor, ADDITIONAL_EXTENSIONS.COLLABORATION_CURSOR)?.users || [],
    }),
  });

  // Update page properties when collaborators change
  useEffect(() => {
    if (!users || !updatePageProperties) return;

    const currentUsers = users;

    const collaboratorPayload: EventToPayloadMap["collaborators-updated"] = {
      users: currentUsers,
    };

    updatePageProperties(id, "collaborators-updated", collaboratorPayload, false);
  }, [users, updatePageProperties, id, editor]);

  return null;
};<|MERGE_RESOLUTION|>--- conflicted
+++ resolved
@@ -33,13 +33,10 @@
     handleEditorReady,
     id,
     mentionHandler,
-<<<<<<< HEAD
     pageRestorationInProgress,
-=======
     onAssetChange,
     onChange,
     onTransaction,
->>>>>>> 5874636b
     placeholder,
     realtimeConfig,
     serverHandler,
@@ -63,7 +60,6 @@
   }, [embedHandler]);
 
   // use document editor
-<<<<<<< HEAD
   const { editor, hasServerConnectionFailed, hasServerSynced, titleEditor, isContentInIndexedDb, isIndexedDbSynced } =
     useCollaborativeEditor({
       disabledExtensions,
@@ -78,6 +74,7 @@
       id,
       isSmoothCursorEnabled,
       mentionHandler,
+      onAssetChange,
       onChange,
       onTransaction,
       placeholder,
@@ -88,29 +85,6 @@
       updatePageProperties,
       user,
     });
-=======
-  const { editor, hasServerConnectionFailed, hasServerSynced } = useCollaborativeEditor({
-    disabledExtensions,
-    editable,
-    editorClassName,
-    embedHandler,
-    extensions,
-    fileHandler,
-    flaggedExtensions,
-    forwardedRef,
-    handleEditorReady,
-    id,
-    mentionHandler,
-    onAssetChange,
-    onChange,
-    onTransaction,
-    placeholder,
-    realtimeConfig,
-    serverHandler,
-    tabIndex,
-    user,
-  });
->>>>>>> 5874636b
 
   const editorContainerClassNames = getEditorClassNames({
     noBorder: true,
