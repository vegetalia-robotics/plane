import type { Extensions } from "@tiptap/core";
import { useEditorState } from "@tiptap/react";
import React, { useEffect, useMemo } from "react";
// plane imports
import { cn } from "@plane/utils";
// components
import { PageRenderer } from "@/components/editors";
// constants
import { DEFAULT_DISPLAY_CONFIG } from "@/constants/config";
// extensions
import { WorkItemEmbedExtension } from "@/extensions";
// helpers
import { getEditorClassNames } from "@/helpers/common";
import { getExtensionStorage } from "@/helpers/get-extension-storage";
// hooks
import { useCollaborativeEditor } from "@/hooks/use-collaborative-editor";
// types
import { ADDITIONAL_EXTENSIONS } from "@/plane-editor/constants/extensions";
import type { EditorRefApi, EventToPayloadMap, ICollaborativeDocumentEditorProps } from "@/types";

const CollaborativeDocumentEditor: React.FC<ICollaborativeDocumentEditorProps> = (props) => {
  const {
    aiHandler,
    bubbleMenuEnabled = true,
    containerClassName,
    documentLoaderClassName,
    extensions: externalExtensions = [],
    disabledExtensions,
    displayConfig = DEFAULT_DISPLAY_CONFIG,
    editable,
    editorClassName = "",
    editorProps,
    embedHandler,
    fileHandler,
    flaggedExtensions,
    forwardedRef,
    handleEditorReady,
    id,
    dragDropEnabled = true,
    isTouchDevice,
    mentionHandler,
    pageRestorationInProgress,
    onAssetChange,
    onChange,
    onEditorFocus,
    onTransaction,
    placeholder,
    realtimeConfig,
    serverHandler,
    tabIndex,
    titleRef,
    user,
    updatePageProperties,
    // additional props
    extensionOptions,
    isSmoothCursorEnabled = false,
  } = props;

  const extensions: Extensions = useMemo(() => {
    const allExtensions = [...externalExtensions];

    if (embedHandler?.issue) {
      allExtensions.push(
        WorkItemEmbedExtension({
          widgetCallback: embedHandler.issue.widgetCallback,
        })
      );
    }

    return allExtensions;
  }, [externalExtensions, embedHandler.issue]);

  // use document editor
  const { editor, hasServerConnectionFailed, hasServerSynced, titleEditor, isContentInIndexedDb, isIndexedDbSynced } =
    useCollaborativeEditor({
      disabledExtensions,
      editable,
      editorClassName,
      editorProps,
      embedHandler,
      extensions,
      fileHandler,
      flaggedExtensions,
      forwardedRef,
      handleEditorReady,
      id,
      dragDropEnabled,
      isTouchDevice,
      mentionHandler,
      onAssetChange,
      onChange,
      onEditorFocus,
      onTransaction,
      placeholder,
      realtimeConfig,
      serverHandler,
      tabIndex,
      titleRef,
      updatePageProperties,
      user,
      // additional props
      extensionOptions,
      isSmoothCursorEnabled,
    });

  const editorContainerClassNames = getEditorClassNames({
    noBorder: true,
    borderOnFocus: false,
    containerClassName,
  });

  if (!editor || !titleEditor) return null;

  if (!isIndexedDbSynced) {
    return null;
  }

  return (
<<<<<<< HEAD
    <PageRenderer
      aiHandler={aiHandler}
      bubbleMenuEnabled={bubbleMenuEnabled}
      displayConfig={displayConfig}
      documentLoaderClassName={documentLoaderClassName}
      editor={editor}
      editorContainerClassName={cn(editorContainerClassNames, "document-editor")}
      id={id}
      isTouchDevice={!!isTouchDevice}
      isLoading={!hasServerSynced && !hasServerConnectionFailed}
      tabIndex={tabIndex}
      flaggedExtensions={flaggedExtensions}
      disabledExtensions={disabledExtensions}
    />
=======
    <>
      <RealtimeEventsHandler editor={editor} id={id} updatePageProperties={updatePageProperties} />
      <PageRenderer
        aiHandler={aiHandler}
        bubbleMenuEnabled={bubbleMenuEnabled}
        displayConfig={displayConfig}
        documentLoaderClassName={documentLoaderClassName}
        editor={editor}
        titleEditor={titleEditor}
        editorContainerClassName={cn(editorContainerClassNames, "document-editor")}
        id={id}
        isLoading={
          (!hasServerSynced && !hasServerConnectionFailed && !isContentInIndexedDb) || pageRestorationInProgress
        }
        isTouchDevice={!!isTouchDevice}
        tabIndex={tabIndex}
        flaggedExtensions={flaggedExtensions}
        disabledExtensions={disabledExtensions}
      />
    </>
>>>>>>> 91eee8f0
  );
};

const CollaborativeDocumentEditorWithRef = React.forwardRef<EditorRefApi, ICollaborativeDocumentEditorProps>(
  (props, ref) => (
    <CollaborativeDocumentEditor {...props} forwardedRef={ref as React.MutableRefObject<EditorRefApi | null>} />
  )
);

CollaborativeDocumentEditorWithRef.displayName = "CollaborativeDocumentEditorWithRef";

export { CollaborativeDocumentEditorWithRef };

const RealtimeEventsHandler = ({ editor, id, updatePageProperties }) => {
  const { users } = useEditorState({
    editor,
    selector: (ctx) => ({
      users: getExtensionStorage(ctx.editor, ADDITIONAL_EXTENSIONS.COLLABORATION_CURSOR)?.users || [],
    }),
  });

  // Update page properties when collaborators change
  useEffect(() => {
    if (!users || !updatePageProperties) return;

    const currentUsers = users;

    const collaboratorPayload: EventToPayloadMap["collaborators-updated"] = {
      users: currentUsers,
    };

    updatePageProperties(id, "collaborators-updated", collaboratorPayload, false);
  }, [users, updatePageProperties, id, editor]);

  return null;
};<|MERGE_RESOLUTION|>--- conflicted
+++ resolved
@@ -116,22 +116,6 @@
   }
 
   return (
-<<<<<<< HEAD
-    <PageRenderer
-      aiHandler={aiHandler}
-      bubbleMenuEnabled={bubbleMenuEnabled}
-      displayConfig={displayConfig}
-      documentLoaderClassName={documentLoaderClassName}
-      editor={editor}
-      editorContainerClassName={cn(editorContainerClassNames, "document-editor")}
-      id={id}
-      isTouchDevice={!!isTouchDevice}
-      isLoading={!hasServerSynced && !hasServerConnectionFailed}
-      tabIndex={tabIndex}
-      flaggedExtensions={flaggedExtensions}
-      disabledExtensions={disabledExtensions}
-    />
-=======
     <>
       <RealtimeEventsHandler editor={editor} id={id} updatePageProperties={updatePageProperties} />
       <PageRenderer
@@ -152,7 +136,6 @@
         disabledExtensions={disabledExtensions}
       />
     </>
->>>>>>> 91eee8f0
   );
 };
 
