--- conflicted
+++ resolved
@@ -8,6 +8,7 @@
 import { getEditorMenuItems } from "@/components/menus";
 // constants
 import { CORE_EXTENSIONS } from "@/constants/extension";
+import { CORE_EDITOR_META } from "@/constants/meta";
 // extensions
 import { CoreEditorExtensions } from "@/extensions";
 // helpers
@@ -27,7 +28,6 @@
   TMentionHandler,
   TEmbedConfig,
 } from "@/types";
-import { CORE_EDITOR_META } from "@/constants/meta";
 
 export interface CustomEditorProps {
   editable?: boolean;
@@ -155,22 +155,18 @@
       },
       getCurrentCursorPosition: () => editor?.state.selection.from,
       clearEditor: (emitUpdate = false) => {
-<<<<<<< HEAD
-        editor?.chain().setMeta(CORE_EDITOR_META.SKIP_FILE_DELETION, true).clearContent(emitUpdate).run();
-=======
         editor
           ?.chain()
-          .setMeta("skipImageDeletion", true)
-          .setMeta("intentionalDeletion", true)
+          .setMeta(CORE_EDITOR_META.SKIP_FILE_DELETION, true)
+          .setMeta(CORE_EDITOR_META.INTENTIONAL_DELETION, true)
           .clearContent(emitUpdate)
           .run();
->>>>>>> beca128d
       },
       setEditorValue: (content: string, emitUpdate = false) => {
         editor
           ?.chain()
-          .setMeta("skipImageDeletion", true)
-          .setMeta("intentionalDeletion", true)
+          .setMeta(CORE_EDITOR_META.SKIP_FILE_DELETION, true)
+          .setMeta(CORE_EDITOR_META.INTENTIONAL_DELETION, true)
           .setContent(content, emitUpdate, { preserveWhitespace: "full" })
           .run();
       },
@@ -321,8 +317,9 @@
           ?.chain()
           .command(({ tr }) => {
             // Set the metadata directly on the transaction
-            tr.setMeta("intentionalDeletion", true);
-            tr.setMeta("addToHistory", false);
+            tr.setMeta(CORE_EDITOR_META.INTENTIONAL_DELETION, true);
+            tr.setMeta(CORE_EDITOR_META.SKIP_FILE_DELETION, true);
+            tr.setMeta(CORE_EDITOR_META.ADD_TO_HISTORY, false);
 
             let modified = false;
 
@@ -365,7 +362,7 @@
           .run();
       },
     }),
-    [editor]
+    [editor, provider]
   );
 
   if (!editor) {
