--- conflicted
+++ resolved
@@ -1,9 +1,5 @@
 import { DOMSerializer } from "@tiptap/pm/model";
-<<<<<<< HEAD
-import { useEditor as useTiptapEditor, findChildren } from "@tiptap/react";
-=======
-import { useEditorState, useEditor as useTiptapEditor } from "@tiptap/react";
->>>>>>> 5874636b
+import { useEditorState, useEditor as useTiptapEditor, findChildren } from "@tiptap/react";
 import { useImperativeHandle, useEffect } from "react";
 import * as Y from "yjs";
 // components
@@ -22,6 +18,7 @@
 import { CoreEditorProps } from "@/props";
 // types
 import type { TEditorCommands, TEditorHookProps } from "@/types";
+import { CORE_EDITOR_META } from "@/constants/meta";
 
 export const useEditor = (props: TEditorHookProps) => {
   const {
@@ -135,37 +132,7 @@
     () => ({
       ...getEditorRefHelpers({ editor, provider }),
       blur: () => editor?.commands.blur(),
-<<<<<<< HEAD
-      scrollToNodeViaDOMCoordinates(behavior?: ScrollBehavior, pos?: number) {
-        const resolvedPos = pos ?? editor?.state.selection.from;
-        if (!editor || !resolvedPos) return;
-        scrollToNodeViaDOMCoordinates(editor, resolvedPos, behavior);
-      },
-      getCurrentCursorPosition: () => editor?.state.selection.from,
-      clearEditor: (emitUpdate = false) => {
-        editor
-          ?.chain()
-          .setMeta(CORE_EDITOR_META.SKIP_FILE_DELETION, true)
-          .setMeta(CORE_EDITOR_META.INTENTIONAL_DELETION, true)
-          .clearContent(emitUpdate)
-          .run();
-      },
-      setEditorValue: (content: string, emitUpdate = false) => {
-        editor
-          ?.chain()
-          .setMeta(CORE_EDITOR_META.SKIP_FILE_DELETION, true)
-          .setMeta(CORE_EDITOR_META.INTENTIONAL_DELETION, true)
-          .setContent(content, emitUpdate, { preserveWhitespace: true })
-          .run();
-      },
-      setEditorValueAtCursorPosition: (content: string) => {
-        if (editor?.state.selection) {
-          insertContentAtSavedSelection(editor, content);
-        }
-      },
-=======
       emitRealTimeUpdate: (message) => provider?.sendStateless(message),
->>>>>>> 5874636b
       executeMenuItemCommand: (props) => {
         const { itemKey } = props;
         const editorItems = getEditorMenuItems(editor);
@@ -306,9 +273,6 @@
         if (!document) return;
         Y.applyUpdate(document, value);
       },
-<<<<<<< HEAD
-      emitRealTimeUpdate: (message: TDocumentEventsServer) => provider?.sendStateless(message),
-      listenToRealTimeUpdate: () => provider && { on: provider.on.bind(provider), off: provider.off.bind(provider) },
       editorHasSynced: () => (provider ? provider.isSynced : false),
       findAndDeleteNode: ({ attribute, value }: { attribute: string; value: string | string[] }, nodeName: string) => {
         // We use a single transaction for all deletions
@@ -360,8 +324,6 @@
           })
           .run();
       },
-=======
->>>>>>> 5874636b
     }),
     [editor, provider]
   );
