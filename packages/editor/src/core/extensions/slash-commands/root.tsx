import { computePosition, flip, shift } from "@floating-ui/dom";
import { Editor, Range, Extension } from "@tiptap/core";
import { ReactRenderer, posToDOMRect } from "@tiptap/react";
import Suggestion, { SuggestionOptions } from "@tiptap/suggestion";
import { FC } from "react";
// constants
import { CORE_EXTENSIONS } from "@/constants/extension";
// helpers
import { CommandListInstance } from "@/helpers/tippy";
// types
import { IEditorProps, ISlashCommandItem, TEditorCommands, TSlashCommandSectionKeys } from "@/types";
// components
import { getSlashCommandFilteredSections } from "./command-items-list";
import { SlashCommandsMenu, SlashCommandsMenuProps } from "./command-menu";

const updatePosition = (editor: Editor, element: HTMLElement) => {
  const virtualElement = {
    getBoundingClientRect: () => posToDOMRect(editor.view, editor.state.selection.from, editor.state.selection.to),
  };

  computePosition(virtualElement, element, {
    placement: "bottom-start",
    strategy: "absolute",
    middleware: [shift(), flip()],
  }).then(({ x, y, strategy }) => {
    Object.assign(element.style, {
      width: "max-content",
      position: strategy,
      left: `${x}px`,
      top: `${y}px`,
    });
  });
};

export type SlashCommandOptions = {
  suggestion: Omit<SuggestionOptions, "editor">;
};

export type TSlashCommandAdditionalOption = ISlashCommandItem & {
  section: TSlashCommandSectionKeys;
  pushAfter: TEditorCommands;
};

const Command = Extension.create<SlashCommandOptions>({
  name: CORE_EXTENSIONS.SLASH_COMMANDS,
  addOptions() {
    return {
      suggestion: {
        char: "/",
        command: ({ editor, range, props }: { editor: Editor; range: Range; props: any }) => {
          props.command({ editor, range });
        },
        allow({ editor }: { editor: Editor }) {
          const { selection } = editor.state;
          const parentNode = selection.$from.node(selection.$from.depth);
          const blockType = parentNode.type.name;

          if (blockType === CORE_EXTENSIONS.CODE_BLOCK) {
            return false;
          }

          return true;
        },
      },
    };
  },
  addProseMirrorPlugins() {
    return [
      Suggestion({
        editor: this.editor,
        render: () => {
          let component: ReactRenderer<CommandListInstance, SlashCommandsMenuProps> | null = null;

          return {
            onStart: (props) => {
              const MenuComponent = SlashCommandsMenu as unknown as FC<
                SlashCommandsMenuProps & { ref: React.Ref<CommandListInstance> }
              >;
              component = new ReactRenderer(MenuComponent, {
                props,
                editor: props.editor,
              });

              if (!props.clientRect) {
                return;
              }

              const element = component.element as HTMLElement;
              element.style.position = "absolute";
              element.style.zIndex = "100";
              (props.editor.options.element || document.body).appendChild(element);

              updatePosition(props.editor, element);
            },

            onUpdate: (props) => {
              if (!component || !component.element) return;

              component.updateProps(props);

              if (!props.clientRect) {
                return;
              }

              const element = component.element as HTMLElement;
              updatePosition(props.editor, element);
            },

            onKeyDown: (props) => {
              if (props.event.key === "Escape") {
                component?.destroy();
                component = null;
                return true;
              }

              return component?.ref?.onKeyDown(props) ?? false;
            },

            onExit: () => {
              component?.destroy();
              component = null;
            },
          };
        },
        ...this.options.suggestion,
      }),
    ];
  },
});

<<<<<<< HEAD
const renderItems: SuggestionOptions["render"] = () => {
  let component: ReactRenderer<CommandListInstance, SlashCommandsMenuProps> | null = null;
  let popup: Instance | null = null;
  return {
    onStart: (props) => {
      // Track active dropdown
      props.editor.commands.addActiveDropbarExtension(CORE_EXTENSIONS.SLASH_COMMANDS);

      component = new ReactRenderer<CommandListInstance, SlashCommandsMenuProps>(SlashCommandsMenu, {
        props,
        editor: props.editor,
      });

      const tippyContainer =
        document.querySelector(".active-editor") ?? document.querySelector('[id^="editor-container"]');
      // @ts-expect-error - Tippy types are incorrect
      popup = tippy("body", {
        getReferenceClientRect: props.clientRect,
        appendTo: tippyContainer,
        content: component.element,
        showOnCreate: true,
        interactive: true,
        trigger: "manual",
        placement: "bottom-start",
      });
    },
    onUpdate: (props) => {
      component?.updateProps(props);

      popup?.[0]?.setProps({
        getReferenceClientRect: props.clientRect,
      });
    },
    onKeyDown: (props) => {
      if (props.event.key === "Escape") {
        popup?.[0].hide();
        return true;
      }
      if (component?.ref?.onKeyDown(props)) {
        return true;
      }
      return false;
    },
    onExit: ({ editor }) => {
      // Remove from active dropdowns
      editor?.commands.removeActiveDropbarExtension(CORE_EXTENSIONS.SLASH_COMMANDS);
      popup?.[0].destroy();
      component?.destroy();
    },
  };
};

=======
>>>>>>> f812ee2f
export type TExtensionProps = Pick<IEditorProps, "disabledExtensions" | "flaggedExtensions"> & {
  additionalOptions?: TSlashCommandAdditionalOption[];
};

export const SlashCommands = (props: TExtensionProps) =>
  Command.configure({
    suggestion: {
      items: getSlashCommandFilteredSections(props),
    },
  });<|MERGE_RESOLUTION|>--- conflicted
+++ resolved
@@ -73,6 +73,9 @@
 
           return {
             onStart: (props) => {
+              // Track active dropdown
+              props.editor.commands.addActiveDropbarExtension(CORE_EXTENSIONS.SLASH_COMMANDS);
+
               const MenuComponent = SlashCommandsMenu as unknown as FC<
                 SlashCommandsMenuProps & { ref: React.Ref<CommandListInstance> }
               >;
@@ -116,7 +119,9 @@
               return component?.ref?.onKeyDown(props) ?? false;
             },
 
-            onExit: () => {
+            onExit: ({ editor }) => {
+              // Remove from active dropdowns
+              editor?.commands.removeActiveDropbarExtension(CORE_EXTENSIONS.SLASH_COMMANDS);
               component?.destroy();
               component = null;
             },
@@ -128,61 +133,6 @@
   },
 });
 
-<<<<<<< HEAD
-const renderItems: SuggestionOptions["render"] = () => {
-  let component: ReactRenderer<CommandListInstance, SlashCommandsMenuProps> | null = null;
-  let popup: Instance | null = null;
-  return {
-    onStart: (props) => {
-      // Track active dropdown
-      props.editor.commands.addActiveDropbarExtension(CORE_EXTENSIONS.SLASH_COMMANDS);
-
-      component = new ReactRenderer<CommandListInstance, SlashCommandsMenuProps>(SlashCommandsMenu, {
-        props,
-        editor: props.editor,
-      });
-
-      const tippyContainer =
-        document.querySelector(".active-editor") ?? document.querySelector('[id^="editor-container"]');
-      // @ts-expect-error - Tippy types are incorrect
-      popup = tippy("body", {
-        getReferenceClientRect: props.clientRect,
-        appendTo: tippyContainer,
-        content: component.element,
-        showOnCreate: true,
-        interactive: true,
-        trigger: "manual",
-        placement: "bottom-start",
-      });
-    },
-    onUpdate: (props) => {
-      component?.updateProps(props);
-
-      popup?.[0]?.setProps({
-        getReferenceClientRect: props.clientRect,
-      });
-    },
-    onKeyDown: (props) => {
-      if (props.event.key === "Escape") {
-        popup?.[0].hide();
-        return true;
-      }
-      if (component?.ref?.onKeyDown(props)) {
-        return true;
-      }
-      return false;
-    },
-    onExit: ({ editor }) => {
-      // Remove from active dropdowns
-      editor?.commands.removeActiveDropbarExtension(CORE_EXTENSIONS.SLASH_COMMANDS);
-      popup?.[0].destroy();
-      component?.destroy();
-    },
-  };
-};
-
-=======
->>>>>>> f812ee2f
 export type TExtensionProps = Pick<IEditorProps, "disabledExtensions" | "flaggedExtensions"> & {
   additionalOptions?: TSlashCommandAdditionalOption[];
 };
