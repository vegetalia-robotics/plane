import { AnyExtension, Extensions } from "@tiptap/core";
import BulletList from "@tiptap/extension-bullet-list";
import CharacterCount from "@tiptap/extension-character-count";
import ListItem from "@tiptap/extension-list-item";
import OrderedList from "@tiptap/extension-ordered-list";
import Placeholder from "@tiptap/extension-placeholder";
import TaskItem from "@tiptap/extension-task-item";
import TaskList from "@tiptap/extension-task-list";
import TextStyle from "@tiptap/extension-text-style";
import TiptapUnderline from "@tiptap/extension-underline";
import StarterKit from "@tiptap/starter-kit";
// extensions
import {
  CustomCalloutExtension,
  CustomCodeBlockExtension,
  CustomCodeInlineExtension,
  CustomCodeMarkPlugin,
  CustomColorExtension,
  CustomHorizontalRule,
  CustomImageExtension,
  CustomKeymap,
  CustomLinkExtension,
  CustomMentionExtension,
  CustomQuoteExtension,
  CustomTextAlignExtension,
  CustomTypographyExtension,
  DropHandlerExtension,
  ImageExtension,
  ListKeymap,
  Table,
  TableCell,
  TableHeader,
  TableRow,
<<<<<<< HEAD
  FlatListExtension,
=======
  MarkdownClipboard,
>>>>>>> 17b910ae
} from "@/extensions";
// helpers
import { isValidHttpUrl } from "@/helpers/common";
// plane editor extensions
import { CoreEditorAdditionalExtensions } from "@/plane-editor/extensions";
// types
import { TExtensions, TFileHandler, TMentionHandler } from "@/types";
<<<<<<< HEAD
import { DropCursorExtension } from "./drop-cursor";
// import { createCopyToClipboardExtension } from "./clipboard-new";
// import { MarkdownClipboard } from "./clipboard";
=======
>>>>>>> 17b910ae

type TArguments = {
  disabledExtensions: TExtensions[];
  enableHistory: boolean;
  fileHandler: TFileHandler;
  mentionHandler: TMentionHandler;
  placeholder?: string | ((isFocused: boolean, value: string) => string);
  tabIndex?: number;
  editable: boolean;
};

export const CoreEditorExtensions = (args: TArguments): Extensions => {
  const { disabledExtensions, enableHistory, fileHandler, mentionHandler, placeholder, tabIndex } = args;

  const extensions = [
    StarterKit.configure({
<<<<<<< HEAD
      bulletList: false,
      orderedList: false,
      listItem: false,
=======
      bulletList: {
        HTMLAttributes: {
          class: "list-disc pl-7 space-y-[--list-spacing-y]",
        },
      },
      orderedList: {
        HTMLAttributes: {
          class: "list-decimal pl-7 space-y-[--list-spacing-y]",
        },
      },
      listItem: {
        HTMLAttributes: {
          class: "not-prose space-y-2",
        },
      },
>>>>>>> 17b910ae
      code: false,
      codeBlock: false,
      horizontalRule: false,
      blockquote: false,
      paragraph: {
        HTMLAttributes: {
          class: "editor-paragraph-block",
        },
      },
      heading: {
        HTMLAttributes: {
          class: "editor-heading-block",
        },
      },
      // dropcursor: {
      //   class: "text-custom-text-300",
      // },
      dropcursor: false,
      ...(enableHistory ? {} : { history: false }),
    }),
    DropCursorExtension,
    FlatListExtension,
    BulletList.extend({
      parseHTML() {
        return [];
      },
      addInputRules() {
        return [];
      },
    }).configure({
      HTMLAttributes: {
        class: "list-disc pl-7 space-y-2",
      },
    }),
    OrderedList.extend({
      parseHTML() {
        return [];
      },
      addInputRules() {
        return [];
      },
    }).configure({
      HTMLAttributes: {
        class: "list-decimal pl-7 space-y-2",
      },
    }),
    ListItem.extend({
      parseHTML() {
        return [];
      },
      addInputRules() {
        return [];
      },
    }).configure({
      HTMLAttributes: {
        class: "not-prose space-y-2",
      },
    }),
    TaskList.extend({
      parseHTML() {
        return [];
      },
      addInputRules() {
        return [];
      },
    }).configure({
      HTMLAttributes: {
        class: "not-prose pl-2 space-y-2",
      },
    }),
    TaskItem.extend({
      parseHTML() {
        return [];
      },
      addInputRules() {
        return [];
      },
      addKeyboardShortcuts() {
        return {};
      },
    }).configure({
      HTMLAttributes: {
        class: "relative",
      },
      nested: true,
    }),
    CustomQuoteExtension,
    DropHandlerExtension,
    CustomHorizontalRule.configure({
      HTMLAttributes: {
        class: "py-4 border-custom-border-400",
      },
    }),
    CustomKeymap,
    ListKeymap({ tabIndex }),
    CustomLinkExtension.configure({
      openOnClick: true,
      autolink: true,
      linkOnPaste: true,
      protocols: ["http", "https"],
      validate: (url: string) => isValidHttpUrl(url),
      HTMLAttributes: {
        class:
          "text-custom-primary-300 underline underline-offset-[3px] hover:text-custom-primary-500 transition-colors cursor-pointer",
      },
    }),
    CustomTypographyExtension,
    TiptapUnderline,
    TextStyle,
    CustomCodeBlockExtension.configure({
      HTMLAttributes: {
        class: "",
      },
    }),
    CustomCodeMarkPlugin,
    CustomCodeInlineExtension,
<<<<<<< HEAD
=======
    Markdown.configure({
      html: true,
      transformCopiedText: false,
      transformPastedText: true,
      breaks: true,
    }),
    MarkdownClipboard,
>>>>>>> 17b910ae
    Table,
    TableHeader,
    TableCell,
    TableRow,
    CustomMentionExtension(mentionHandler),
    Placeholder.configure({
      placeholder: ({ editor, node }) => {
        if (!editor.isEditable) return "";

        if (node.type.name === "heading") return `Heading ${node.attrs.level}`;

        if (editor.storage.imageComponent?.uploadInProgress) return "";

        const shouldHidePlaceholder =
          editor.isActive("table") ||
          editor.isActive("codeBlock") ||
          editor.isActive("image") ||
          editor.isActive("imageComponent");

        if (shouldHidePlaceholder) return "";

        if (placeholder) {
          if (typeof placeholder === "string") return placeholder;
          else return placeholder(editor.isFocused, editor.getHTML());
        }

        return "Press '/' for commands...";
      },
      includeChildren: true,
    }),
    CharacterCount,
    CustomTextAlignExtension,
    CustomCalloutExtension,
    CustomColorExtension,
    ...(CoreEditorAdditionalExtensions({
      disabledExtensions,
    }) as AnyExtension[]),
  ];

  if (!disabledExtensions.includes("image")) {
    extensions.push(
      ImageExtension(fileHandler).configure({
        HTMLAttributes: {
          class: "rounded-md",
        },
      }),
      CustomImageExtension(fileHandler)
    );
  }

  // @ts-expect-error tiptap types are incorrect
  return extensions;
};<|MERGE_RESOLUTION|>--- conflicted
+++ resolved
@@ -31,11 +31,8 @@
   TableCell,
   TableHeader,
   TableRow,
-<<<<<<< HEAD
   FlatListExtension,
-=======
   MarkdownClipboard,
->>>>>>> 17b910ae
 } from "@/extensions";
 // helpers
 import { isValidHttpUrl } from "@/helpers/common";
@@ -43,12 +40,11 @@
 import { CoreEditorAdditionalExtensions } from "@/plane-editor/extensions";
 // types
 import { TExtensions, TFileHandler, TMentionHandler } from "@/types";
-<<<<<<< HEAD
 import { DropCursorExtension } from "./drop-cursor";
 // import { createCopyToClipboardExtension } from "./clipboard-new";
 // import { MarkdownClipboard } from "./clipboard";
-=======
->>>>>>> 17b910ae
+// types
+import { TExtensions, TFileHandler, TMentionHandler } from "@/types";
 
 type TArguments = {
   disabledExtensions: TExtensions[];
@@ -65,27 +61,9 @@
 
   const extensions = [
     StarterKit.configure({
-<<<<<<< HEAD
       bulletList: false,
       orderedList: false,
       listItem: false,
-=======
-      bulletList: {
-        HTMLAttributes: {
-          class: "list-disc pl-7 space-y-[--list-spacing-y]",
-        },
-      },
-      orderedList: {
-        HTMLAttributes: {
-          class: "list-decimal pl-7 space-y-[--list-spacing-y]",
-        },
-      },
-      listItem: {
-        HTMLAttributes: {
-          class: "not-prose space-y-2",
-        },
-      },
->>>>>>> 17b910ae
       code: false,
       codeBlock: false,
       horizontalRule: false,
@@ -202,8 +180,6 @@
     }),
     CustomCodeMarkPlugin,
     CustomCodeInlineExtension,
-<<<<<<< HEAD
-=======
     Markdown.configure({
       html: true,
       transformCopiedText: false,
@@ -211,7 +187,6 @@
       breaks: true,
     }),
     MarkdownClipboard,
->>>>>>> 17b910ae
     Table,
     TableHeader,
     TableCell,
@@ -248,7 +223,7 @@
     CustomColorExtension,
     ...(CoreEditorAdditionalExtensions({
       disabledExtensions,
-    }) as AnyExtension[]),
+    }),
   ];
 
   if (!disabledExtensions.includes("image")) {
