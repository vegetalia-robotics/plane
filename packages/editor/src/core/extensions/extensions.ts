import { Extensions } from "@tiptap/core";
import CharacterCount from "@tiptap/extension-character-count";
import Placeholder from "@tiptap/extension-placeholder";
import TaskItem from "@tiptap/extension-task-item";
import TaskList from "@tiptap/extension-task-list";
import TextStyle from "@tiptap/extension-text-style";
import TiptapUnderline from "@tiptap/extension-underline";
import StarterKit from "@tiptap/starter-kit";
import { Markdown } from "tiptap-markdown";
// constants
import { CORE_EXTENSIONS } from "@/constants/extension";
// extensions
import {
  CustomCalloutExtension,
  CustomCodeBlockExtension,
  CustomCodeInlineExtension,
  CustomColorExtension,
  CustomHorizontalRule,
  CustomImageExtension,
  CustomKeymap,
  CustomLinkExtension,
  CustomMentionExtension,
  CustomQuoteExtension,
  CustomTextAlignExtension,
  CustomTypographyExtension,
  ImageExtension,
  ListKeymap,
  SmoothCursorExtension,
  Table,
  TableCell,
  TableHeader,
  TableRow,
  UtilityExtension,
} from "@/extensions";
// helpers
import { isValidHttpUrl } from "@/helpers/common";
import { getExtensionStorage } from "@/helpers/get-extension-storage";
// plane editor extensions
import { CoreEditorAdditionalExtensions } from "@/plane-editor/extensions";
// types
import type { IEditorProps } from "@/types";

type TArguments = Pick<
  IEditorProps,
  "disabledExtensions" | "flaggedExtensions" | "fileHandler" | "mentionHandler" | "placeholder" | "tabIndex"
> & {
  enableHistory: boolean;
<<<<<<< HEAD
=======
  isSmoothCursorEnabled: boolean;
>>>>>>> 28edf03a
  editable: boolean;
};

export const CoreEditorExtensions = (args: TArguments): Extensions => {
  const {
    disabledExtensions,
    enableHistory,
    fileHandler,
    flaggedExtensions,
<<<<<<< HEAD
=======
    isSmoothCursorEnabled,
>>>>>>> 28edf03a
    mentionHandler,
    placeholder,
    tabIndex,
    editable,
  } = args;

  const extensions = [
    StarterKit.configure({
      bulletList: {
        HTMLAttributes: {
          class: "list-disc pl-7 space-y-[--list-spacing-y]",
        },
      },
      orderedList: {
        HTMLAttributes: {
          class: "list-decimal pl-7 space-y-[--list-spacing-y]",
        },
      },
      listItem: {
        HTMLAttributes: {
          class: "not-prose space-y-2",
        },
      },
      code: false,
      codeBlock: false,
      horizontalRule: false,
      blockquote: false,
      paragraph: {
        HTMLAttributes: {
          class: "editor-paragraph-block",
        },
      },
      heading: {
        HTMLAttributes: {
          class: "editor-heading-block",
        },
      },
      dropcursor: {
        class:
          "text-custom-text-300 transition-all motion-reduce:transition-none motion-reduce:hover:transform-none duration-200 ease-[cubic-bezier(0.165, 0.84, 0.44, 1)]",
      },
      ...(enableHistory ? {} : { history: false }),
    }),
    CustomQuoteExtension,
    CustomHorizontalRule.configure({
      HTMLAttributes: {
        class: "py-4 border-custom-border-400",
      },
    }),
    CustomKeymap,
    ListKeymap({ tabIndex }),
    CustomLinkExtension.configure({
      openOnClick: true,
      autolink: true,
      linkOnPaste: true,
      protocols: ["http", "https"],
      validate: (url: string) => isValidHttpUrl(url).isValid,
      HTMLAttributes: {
        class:
          "text-custom-primary-300 underline underline-offset-[3px] hover:text-custom-primary-500 transition-colors cursor-pointer",
      },
    }),
    CustomTypographyExtension,
    TiptapUnderline,
    TextStyle,
    TaskList.configure({
      HTMLAttributes: {
        class: "not-prose pl-2 space-y-2",
      },
    }),
    TaskItem.configure({
      HTMLAttributes: {
        class: "relative",
      },
      nested: true,
    }),
    CustomCodeBlockExtension.configure({
      HTMLAttributes: {
        class: "",
      },
    }),
    CustomCodeInlineExtension,
    Markdown.configure({
      html: true,
      transformCopiedText: false,
      transformPastedText: true,
      breaks: true,
    }),
    Table,
    TableHeader,
    TableCell,
    TableRow,
    CustomMentionExtension(mentionHandler),
    Placeholder.configure({
      placeholder: ({ editor, node }) => {
        if (!editor.isEditable) return "";

        if (node.type.name === CORE_EXTENSIONS.HEADING) return `Heading ${node.attrs.level}`;

        const isUploadInProgress = getExtensionStorage(editor, CORE_EXTENSIONS.UTILITY)?.uploadInProgress;

        if (isUploadInProgress) return "";

        const shouldHidePlaceholder =
          editor.isActive(CORE_EXTENSIONS.TABLE) ||
          editor.isActive(CORE_EXTENSIONS.CODE_BLOCK) ||
          editor.isActive(CORE_EXTENSIONS.IMAGE) ||
          editor.isActive(CORE_EXTENSIONS.CUSTOM_IMAGE);

        if (shouldHidePlaceholder) return "";

        if (placeholder) {
          if (typeof placeholder === "string") return placeholder;
          else return placeholder(editor.isFocused, editor.getHTML());
        }

        return "Press '/' for commands";
      },
      includeChildren: true,
    }),
    CharacterCount,
    CustomTextAlignExtension,
    CustomCalloutExtension,
    UtilityExtension({
      disabledExtensions,
      fileHandler,
      isEditable: editable,
    }),
    CustomColorExtension,
    ...CoreEditorAdditionalExtensions({
      disabledExtensions,
      flaggedExtensions,
      fileHandler,
    }),
  ];

  if (isSmoothCursorEnabled) {
    extensions.push(SmoothCursorExtension);
  }

  if (!disabledExtensions.includes("image")) {
    extensions.push(
      ImageExtension(fileHandler).configure({
        HTMLAttributes: {
          class: "rounded-md",
        },
      }),
      CustomImageExtension(fileHandler)
    );
  }

  // @ts-expect-error tiptap types are incorrect
  return extensions;
};<|MERGE_RESOLUTION|>--- conflicted
+++ resolved
@@ -45,10 +45,7 @@
   "disabledExtensions" | "flaggedExtensions" | "fileHandler" | "mentionHandler" | "placeholder" | "tabIndex"
 > & {
   enableHistory: boolean;
-<<<<<<< HEAD
-=======
   isSmoothCursorEnabled: boolean;
->>>>>>> 28edf03a
   editable: boolean;
 };
 
@@ -58,10 +55,7 @@
     enableHistory,
     fileHandler,
     flaggedExtensions,
-<<<<<<< HEAD
-=======
     isSmoothCursorEnabled,
->>>>>>> 28edf03a
     mentionHandler,
     placeholder,
     tabIndex,
