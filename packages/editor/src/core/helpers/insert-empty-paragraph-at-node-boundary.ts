import { KeyboardShortcutCommand } from "@tiptap/core";
import { Node as ProseMirrorNode } from "@tiptap/pm/model";
// constants
import { CORE_EXTENSIONS } from "@/constants/extension";

type Direction = "up" | "down";

export const insertEmptyParagraphAtNodeBoundaries: (
  direction: Direction,
  nodeType: string
) => KeyboardShortcutCommand =
  (direction, nodeType) =>
  ({ editor }) => {
    try {
      const { selection, doc } = editor.state;
      const { $from } = selection;

      const node = doc.nodeAt($from.pos);
      const pos = $from.pos;

      if (!node || node.type.name !== nodeType) return false;

      const docSize = doc.content.size; // Get the size of the document

      switch (direction) {
        case "up": {
          const insertPosUp = pos;

          // Ensure the insert position is within the document boundaries
          if (insertPosUp < 0 || insertPosUp > docSize) return false;

          // Check if we're exactly at the start of the document
          if (insertPosUp === 0) {
<<<<<<< HEAD
            // If at the very start of the document, insert a new paragraph at the start
            editor.chain().insertContentAt(insertPosUp, { type: CORE_EXTENSIONS.PARAGRAPH }).run();
            editor.chain().setTextSelection(insertPosUp).run(); // Set the cursor to the new paragraph
=======
            // We are at the true start of the document, safe to insert
            editor.chain().insertContentAt(0, { type: "paragraph" }).run();
            editor.chain().setTextSelection(0).run(); // Set the cursor to the start of the new paragraph
>>>>>>> beca128d
          } else {
            // Check the node immediately before the target node
            const prevNode = doc.nodeAt(insertPosUp - 1);

            if (prevNode && prevNode.type.name === CORE_EXTENSIONS.PARAGRAPH) {
              // If the previous node is a paragraph, move the cursor there
              const startOfParagraphPos = insertPosUp - prevNode.nodeSize;
              editor.chain().setTextSelection(startOfParagraphPos).run();
            } else {
              return false; // If the previous node is not a paragraph, do not proceed
            }
          }
          break;
        }

        case "down": {
          const insertPosDown = pos + (node as ProseMirrorNode).nodeSize;

          // Ensure the insert position is within the document boundaries
          if (insertPosDown < 0 || insertPosDown > docSize) return false;

<<<<<<< HEAD
          // Check the node immediately after the target node
          const nextNode = doc.nodeAt(insertPosDown);

          if (nextNode && nextNode.type.name === CORE_EXTENSIONS.PARAGRAPH) {
            // If the next node is a paragraph, move the cursor to the end of it
            const endOfParagraphPos = insertPosDown + nextNode.nodeSize - 1;
            editor.chain().setTextSelection(endOfParagraphPos).run();
          } else if (!nextNode) {
            // If there is no next node (end of document), insert a new paragraph
            editor.chain().insertContentAt(insertPosDown, { type: CORE_EXTENSIONS.PARAGRAPH }).run();
=======
          // Check if we're exactly at the end of the document
          if (insertPosDown === docSize) {
            // We are at the true end of the document, safe to insert
            editor.chain().insertContentAt(insertPosDown, { type: "paragraph" }).run();
>>>>>>> beca128d
            editor
              .chain()
              .setTextSelection(insertPosDown + 1)
              .run(); // Set the cursor to the new paragraph
          } else {
            // Check the node immediately after the target node
            const nextNode = doc.nodeAt(insertPosDown);

            if (nextNode && nextNode.type.name === "paragraph") {
              // If the next node is a paragraph, move the cursor to the end of it
              const endOfParagraphPos = insertPosDown + nextNode.nodeSize - 1;
              editor.chain().setTextSelection(endOfParagraphPos).run();
            } else {
              return false; // If the next node is not a paragraph, do not proceed
            }
          }
          break;
        }

        default:
          return false; // If the direction is not recognized, do not proceed
      }

      return true; // Return true if the operation was successful
    } catch (error) {
      console.error(`An error occurred while inserting a line ${direction} the ${nodeType}:`, error);
      return false; // Return false if an error occurred
    }
  };<|MERGE_RESOLUTION|>--- conflicted
+++ resolved
@@ -31,15 +31,9 @@
 
           // Check if we're exactly at the start of the document
           if (insertPosUp === 0) {
-<<<<<<< HEAD
             // If at the very start of the document, insert a new paragraph at the start
             editor.chain().insertContentAt(insertPosUp, { type: CORE_EXTENSIONS.PARAGRAPH }).run();
             editor.chain().setTextSelection(insertPosUp).run(); // Set the cursor to the new paragraph
-=======
-            // We are at the true start of the document, safe to insert
-            editor.chain().insertContentAt(0, { type: "paragraph" }).run();
-            editor.chain().setTextSelection(0).run(); // Set the cursor to the start of the new paragraph
->>>>>>> beca128d
           } else {
             // Check the node immediately before the target node
             const prevNode = doc.nodeAt(insertPosUp - 1);
@@ -61,7 +55,6 @@
           // Ensure the insert position is within the document boundaries
           if (insertPosDown < 0 || insertPosDown > docSize) return false;
 
-<<<<<<< HEAD
           // Check the node immediately after the target node
           const nextNode = doc.nodeAt(insertPosDown);
 
@@ -72,12 +65,6 @@
           } else if (!nextNode) {
             // If there is no next node (end of document), insert a new paragraph
             editor.chain().insertContentAt(insertPosDown, { type: CORE_EXTENSIONS.PARAGRAPH }).run();
-=======
-          // Check if we're exactly at the end of the document
-          if (insertPosDown === docSize) {
-            // We are at the true end of the document, safe to insert
-            editor.chain().insertContentAt(insertPosDown, { type: "paragraph" }).run();
->>>>>>> beca128d
             editor
               .chain()
               .setTextSelection(insertPosDown + 1)
