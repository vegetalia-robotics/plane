--- conflicted
+++ resolved
@@ -408,31 +408,22 @@
     padding-top: var(--paragraph-padding-top);
   }
 
-<<<<<<< HEAD
-  padding-bottom: 4px;
-=======
-  &:not(td p.editor-paragraph-block, th p.editor-paragraph-block) {
-    &:last-child {
-      padding-bottom: var(--paragraph-padding-bottom);
-    }
-
-    &:not(:last-child) {
-      padding-bottom: var(--paragraph-padding-between);
-    }
-  }
-
->>>>>>> 17b910ae
+  &:last-child {
+    padding-bottom: 4px;
+  }
+
+  &:not(:last-child) {
+    padding-bottom: 8px;
+  }
+
   font-size: var(--font-size-regular);
   line-height: var(--line-height-regular);
 }
 
-<<<<<<< HEAD
-=======
 p.editor-paragraph-block + p.editor-paragraph-block {
-  padding-top: var(--paragraph-padding-between) !important;
-}
-
->>>>>>> 17b910ae
+  padding-top: 8px !important;
+}
+
 .prose :where(ol):not(:where([class~="not-prose"], [class~="not-prose"] *)) li p.editor-paragraph-block,
 .prose :where(ul):not(:where([class~="not-prose"], [class~="not-prose"] *)) li p.editor-paragraph-block {
   font-size: var(--font-size-list);
