:root {
  /* text colors */
  --editor-colors-gray-text: #5c5e63;
  --editor-colors-peach-text: #ff5b59;
  --editor-colors-pink-text: #f65385;
  --editor-colors-orange-text: #fd9038;
  --editor-colors-green-text: #0fc27b;
  --editor-colors-light-blue-text: #17bee9;
  --editor-colors-dark-blue-text: #266df0;
  --editor-colors-purple-text: #9162f9;
  /* end text colors */

  /* layout */
  --normal-content-width: 720px;
  --wide-content-width: 1152px;
  --normal-content-margin: 20px;
  --wide-content-margin: 96px;
  /* end layout */
}

/* text background colors */
[data-theme*="light"] {
  --editor-colors-gray-background: #d6d6d8;
  --editor-colors-peach-background: #ffd5d7;
  --editor-colors-pink-background: #fdd4e3;
  --editor-colors-orange-background: #ffe3cd;
  --editor-colors-green-background: #c3f0de;
  --editor-colors-light-blue-background: #c5eff9;
  --editor-colors-dark-blue-background: #c9dafb;
  --editor-colors-purple-background: #e3d8fd;
}
[data-theme*="dark"] {
  --editor-colors-gray-background: #404144;
  --editor-colors-peach-background: #593032;
  --editor-colors-pink-background: #562e3d;
  --editor-colors-orange-background: #583e2a;
  --editor-colors-green-background: #1d4a3b;
  --editor-colors-light-blue-background: #1f495c;
  --editor-colors-dark-blue-background: #223558;
  --editor-colors-purple-background: #3d325a;
}
/* end text background colors */

/* font size and style */
.editor-container {
  --color-placeholder: rgba(var(--color-text-100), 0.5);

  /* font sizes and line heights */
  &.large-font {
    --font-size-h1: 1.75rem;
    --font-size-h2: 1.5rem;
    --font-size-h3: 1.375rem;
    --font-size-h4: 1.25rem;
    --font-size-h5: 1.125rem;
    --font-size-h6: 1rem;
    --font-size-regular: 1rem;
    --font-size-code: 0.85rem;
    --font-size-list: var(--font-size-regular);

    --line-height-h1: 2.25rem;
    --line-height-h2: 2rem;
    --line-height-h3: 1.75rem;
    --line-height-h4: 1.5rem;
    --line-height-h5: 1.5rem;
    --line-height-h6: 1.5rem;
    --line-height-regular: 1.5rem;
    --line-height-code: 1.5rem;
    --line-height-list: var(--line-height-regular);
  }
  &.small-font {
    --font-size-h1: 1.4rem;
    --font-size-h2: 1.2rem;
    --font-size-h3: 1.1rem;
    --font-size-h4: 1rem;
    --font-size-h5: 0.9rem;
    --font-size-h6: 0.8rem;
    --font-size-regular: 0.8rem;
    --font-size-code: 0.8rem;
    --font-size-list: var(--font-size-regular);

    --line-height-h1: 1.8rem;
    --line-height-h2: 1.6rem;
    --line-height-h3: 1.4rem;
    --line-height-h4: 1.2rem;
    --line-height-h5: 1.2rem;
    --line-height-h6: 1.2rem;
    --line-height-regular: 1.2rem;
    --line-height-code: 1.2rem;
    --line-height-list: var(--line-height-regular);
  }
  /* end font sizes and line heights */

  /* font styles */
  --font-style: "Inter", sans-serif;

  &.sans-serif {
    --font-style: "Inter", sans-serif;
  }
  &.serif {
    --font-style: serif;
  }
  &.monospace {
    --font-style: monospace;
  }
  /* end font styles */

  /* spacing */
  &.line-spacing-regular {
    --heading-1-padding-top: 28px;
    --heading-1-padding-bottom: 4px;
    --heading-2-padding-top: 28px;
    --heading-2-padding-bottom: 4px;
    --heading-3-padding-top: 28px;
    --heading-3-padding-bottom: 4px;
    --heading-4-padding-top: 28px;
    --heading-4-padding-bottom: 4px;
    --heading-5-padding-top: 20px;
    --heading-5-padding-bottom: 4px;
    --heading-6-padding-top: 20px;
    --heading-6-padding-bottom: 4px;
    --paragraph-padding-top: 4px;
    --paragraph-padding-bottom: 4px;
    --paragraph-padding-between: 8px;
    --list-spacing-y: 8px;
    --divider-padding-top: 4px;
    --divider-padding-bottom: 4px;
  }

  &.line-spacing-small {
    --heading-1-padding-top: 16px;
    --heading-1-padding-bottom: 4px;
    --heading-2-padding-top: 16px;
    --heading-2-padding-bottom: 4px;
    --heading-3-padding-top: 16px;
    --heading-3-padding-bottom: 4px;
    --heading-4-padding-top: 16px;
    --heading-4-padding-bottom: 4px;
    --heading-5-padding-top: 12px;
    --heading-5-padding-bottom: 4px;
    --heading-6-padding-top: 12px;
    --heading-6-padding-bottom: 4px;
    --paragraph-padding-top: 2px;
    --paragraph-padding-bottom: 2px;
    --paragraph-padding-between: 4px;
    --list-spacing-y: 0px;
    --divider-padding-top: 0px;
    --divider-padding-bottom: 4px;
  }
  /* end spacing */
}
/* end font size and style */

/* layout config */
#page-toolbar-container {
  container-name: page-toolbar-container;
  container-type: inline-size;

  .page-toolbar-content {
    --header-width: var(--normal-content-width);

    &.wide-layout {
      --header-width: var(--wide-content-width);
    }

    padding-left: calc(((100% - var(--header-width)) / 2) - 10px);
  }
}

#page-content-container {
  container-name: page-content-container;
  container-type: inline-size;

  .frame-renderer {
    --editor-content-width: var(--normal-content-width);

    &.wide-layout {
      --editor-content-width: var(--wide-content-width);
    }

<<<<<<< HEAD
    .ProseMirror,
    .document-editor-loader {
      max-width: var(--editor-content-width);
      margin: 0 auto;
      transition: all 0.2s cubic-bezier(0.4, 0, 0.2, 1);
    }
=======
  .ProseMirror {
    & > *:not(.editor-full-width-block) {
      max-width: var(--editor-content-width);
      margin-left: auto !important;
      margin-right: auto !important;
      transition: all 0.2s cubic-bezier(0.4, 0, 0.2, 1);
    }

    & > .editor-full-width-block {
      max-width: 100%;
      padding-inline-start: calc((100% - var(--editor-content-width)) / 2);
      padding-inline-end: var(--wide-content-margin);
    }
>>>>>>> 5874636b
  }
}

/* keep a static padding of 96px for wide layouts for container width >912px and <1344px */
@container page-toolbar-container (min-width: 912px) and (max-width: 1344px) {
  .page-toolbar-content.wide-layout {
    padding-left: var(--wide-content-margin) !important;
  }
}

/* keep a static padding of 96px for wide layouts for container width <912px */
@container page-toolbar-container (max-width: 912) {
  .page-toolbar-content.wide-layout {
    padding-left: var(--wide-content-margin) !important;
  }
}
/* end layout config */

/* keep a static padding of 20px for wide layouts for container width <760px */
@container page-toolbar-container (max-width: 760px) {
  .page-toolbar-content {
    padding-left: var(--normal-content-margin) !important;
  }
}
/* end layout config */

/* keep a static padding of 96px for wide layouts for container width >912px and <1344px */
@container page-content-container (min-width: 912px) and (max-width: 1344px) {
  #page-content-container .frame-renderer.wide-layout .editor-container,
  #page-content-container .frame-renderer.wide-layout .document-editor-loader,
  .page-header-container {
    padding-left: var(--wide-content-margin);
    padding-right: var(--wide-content-margin);
  }
}

/* keep a static padding of 20px for wide layouts for container width <912px */
@container page-content-container (max-width: 912px) {
  #page-content-container .frame-renderer.wide-layout .editor-container,
  #page-content-container .frame-renderer.wide-layout .document-editor-loader,
  .page-header-container {
    padding-left: var(--normal-content-margin);
    padding-right: var(--normal-content-margin);
  }
}

/* keep a static padding of 20px for normal layouts for container width <760px */
@container page-content-container (max-width: 760px) {
  #page-content-container .frame-renderer:not(.wide-layout) .editor-container,
  #page-content-container .frame-renderer:not(.wide-layout) .document-editor-loader,
  .page-header-container {
    padding-left: var(--normal-content-margin);
    padding-right: var(--normal-content-margin);
  }
}

@container page-content-container (max-width: 930px) {
  .page-summary-container {
    display: none;
  }
}
/* end layout config */<|MERGE_RESOLUTION|>--- conflicted
+++ resolved
@@ -177,28 +177,27 @@
       --editor-content-width: var(--wide-content-width);
     }
 
-<<<<<<< HEAD
     .ProseMirror,
     .document-editor-loader {
       max-width: var(--editor-content-width);
       margin: 0 auto;
       transition: all 0.2s cubic-bezier(0.4, 0, 0.2, 1);
     }
-=======
-  .ProseMirror {
-    & > *:not(.editor-full-width-block) {
-      max-width: var(--editor-content-width);
-      margin-left: auto !important;
-      margin-right: auto !important;
-      transition: all 0.2s cubic-bezier(0.4, 0, 0.2, 1);
-    }
-
-    & > .editor-full-width-block {
-      max-width: 100%;
-      padding-inline-start: calc((100% - var(--editor-content-width)) / 2);
-      padding-inline-end: var(--wide-content-margin);
-    }
->>>>>>> 5874636b
+
+    .ProseMirror {
+      & > *:not(.editor-full-width-block) {
+        max-width: var(--editor-content-width);
+        margin-left: auto !important;
+        margin-right: auto !important;
+        transition: all 0.2s cubic-bezier(0.4, 0, 0.2, 1);
+      }
+
+      & > .editor-full-width-block {
+        max-width: 100%;
+        padding-inline-start: calc((100% - var(--editor-content-width)) / 2);
+        padding-inline-end: var(--wide-content-margin);
+      }
+    }
   }
 }
 
