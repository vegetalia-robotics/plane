--- conflicted
+++ resolved
@@ -31,13 +31,8 @@
   BLOCKED_WORK_ITEM_COUNT = "BLOCKED_WORK_ITEM_COUNT",
 }
 
-<<<<<<< HEAD
-export type TAnalyticsTabsBase = "overview" | "work-items";
-export type TAnalyticsGraphsBase = "projects" | "work-items" | "custom-work-items";
-=======
 export type TAnalyticsTabsBase = "overview" | "work-items" | TAnalyticsTabsExtended;
 export type TAnalyticsGraphsBase = "projects" | "work-items" | "custom-work-items" | TAnalyticsGraphsExtended;
->>>>>>> 29ad29e6
 export interface AnalyticsTab {
   key: TAnalyticsTabsBase;
   label: string;
