import { TLogoProps } from "../common";
import { EPageAccess } from "../enums";
import { TPageExtended } from "./extended";

export type TPage = {
  access: EPageAccess | undefined;
  archived_at: string | null | undefined;
  color: string | undefined;
  created_at: Date | undefined;
  created_by: string | undefined;
  description: object | undefined;
  description_html: string | undefined;
  is_description_empty: boolean;
  id: string | undefined;
  is_favorite: boolean;
  is_locked: boolean;
  label_ids: string[] | undefined;
  name: string | undefined;
  owned_by: string | undefined;
  parent_id: string | null | undefined;
  project_ids?: string[] | undefined;
  updated_at: Date | undefined;
  updated_by: string | undefined;
  workspace: string | undefined;
  logo_props: TLogoProps | undefined;
  deleted_at: Date | undefined;
<<<<<<< HEAD
=======
  moved_to_page: string | null;
  moved_to_project: string | null;
>>>>>>> 9e11dc9c
} & TPageExtended;

export type TSubPageDetails = Pick<
  TPage,
  "id" | "name" | "access" | "logo_props" | "is_locked" | "archived_at" | "parent_id"
>;

// page filters
export type TPageNavigationTabs = "public" | "private" | "archived" | "shared";

export type TPageFiltersSortKey = "name" | "created_at" | "updated_at" | "opened_at";

export type TPageFiltersSortBy = "asc" | "desc";

export type TPageFilterProps = {
  created_at?: string[] | null;
  created_by?: string[] | null;
  favorites?: boolean;
  labels?: string[] | null;
};

export type TPageFilters = {
  searchQuery: string;
  sortKey: TPageFiltersSortKey;
  sortBy: TPageFiltersSortBy;
  filters?: TPageFilterProps;
};

export type TPageEmbedType = "mention" | "issue";

export type TPageVersion = {
  created_at: string;
  created_by: string;
  deleted_at: string | null;
  description_binary?: string | null;
  description_html?: string | null;
  description_json?: object;
  id: string;
  last_saved_at: string;
  owned_by: string;
  parent_id: string | null | undefined;
  page: string;
  updated_at: string;
  updated_by: string;
  workspace: string;
  sub_pages_data: Partial<TPage>[];
};

export type TDocumentPayload = {
  description_binary: string;
  description_html: string;
  description: object;
  name?: string;
};

export type TWebhookConnectionQueryParams = {
  documentType: "project_page" | "teamspace_page" | "workspace_page";
  projectId?: string;
  teamspaceId?: string;
  workspaceSlug: string;
};

export type TPublicPageResponse = Pick<
  TPage,
  | "created_at"
  | "description"
  | "id"
  | "logo_props"
  | "name"
  | "updated_at"
  | "archived_at"
  | "deleted_at"
  | "anchor"
  | "parent_id"
>;

export type TPageDragPayload = {
  id: string;
  parentId: string | null;
};

export type TIssuePage = Pick<TPage, "name" | "logo_props"> & {
  id: string;
  is_global: boolean;
  description_stripped: string;
  created_by?: string;
  updated_at?: string;
  access: EPageAccess;
};<|MERGE_RESOLUTION|>--- conflicted
+++ resolved
@@ -24,11 +24,8 @@
   workspace: string | undefined;
   logo_props: TLogoProps | undefined;
   deleted_at: Date | undefined;
-<<<<<<< HEAD
-=======
   moved_to_page: string | null;
   moved_to_project: string | null;
->>>>>>> 9e11dc9c
 } & TPageExtended;
 
 export type TSubPageDetails = Pick<
