--- conflicted
+++ resolved
@@ -1,8 +1,4 @@
-<<<<<<< HEAD
-import { JSONContent } from "../../editor";
-=======
 import type { JSONContent } from "../../editor";
->>>>>>> 9e11dc9c
 import { EIssueCommentAccessSpecifier } from "../../enums";
 import { TFileSignedURLResponse } from "../../file";
 import { IUserLite } from "../../users";
