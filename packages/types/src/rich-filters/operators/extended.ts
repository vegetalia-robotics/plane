--- conflicted
+++ resolved
@@ -19,18 +19,6 @@
 /**
  * Extended comparison operators
  */
-<<<<<<< HEAD
-export const EXTENDED_COMPARISON_OPERATOR = {} as const;
-
-/**
- * All extended operators
- */
-export const EXTENDED_OPERATORS = {
-  ...EXTENDED_EQUALITY_OPERATOR,
-  ...EXTENDED_COLLECTION_OPERATOR,
-  ...EXTENDED_COMPARISON_OPERATOR,
-} as const;
-=======
 export const EXTENDED_COMPARISON_OPERATOR = {
   LESS_THAN: "lt",
   LESS_THAN_OR_EQUAL_TO: "lte",
@@ -38,7 +26,6 @@
   GREATER_THAN_OR_EQUAL_TO: "gte",
 } as const;
 
->>>>>>> 34086e72
 /**
  * All extended operators
  */
