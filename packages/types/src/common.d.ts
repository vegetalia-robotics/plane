--- conflicted
+++ resolved
@@ -25,17 +25,6 @@
 
 export type TNameDescriptionLoader = "submitting" | "submitted" | "saved";
 
-<<<<<<< HEAD
-export type TFetchStatus = "partial" | "complete" | undefined;
-
-export type ICustomSearchSelectOption = {
-  value: any;
-  query: string;
-  content: React.ReactNode;
-  disabled?: boolean;
-  tooltip?: string | React.ReactNode;
-};
-=======
 export type TStateAnalytics = {
   overdue_issues: number;
   backlog_issues: number;
@@ -46,4 +35,11 @@
 };
 
 export type TFetchStatus = "partial" | "complete" | undefined;
->>>>>>> 8d25b0d6
+
+export type ICustomSearchSelectOption = {
+  value: any;
+  query: string;
+  content: React.ReactNode;
+  disabled?: boolean;
+  tooltip?: string | React.ReactNode;
+};