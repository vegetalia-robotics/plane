import { TIssue } from "./issues/issue";
import { LOGICAL_OPERATOR, TSupportedOperators } from "./rich-filters";
import { CompleteOrEmpty } from "./utils";
<<<<<<< HEAD
=======
import {
  IExtendedIssueDisplayProperties,
  TExtendedIssueOrderByOptions,
  WORK_ITEM_FILTER_PROPERTY_KEYS_EXTENDED,
} from "./view-props-extended";
>>>>>>> 34086e72

export type TIssueLayouts = "list" | "kanban" | "calendar" | "spreadsheet" | "gantt_chart";

export type TIssueGroupByOptions =
  | "state"
  | "priority"
  | "labels"
  | "created_by"
  | "state_detail.group"
  | "project"
  | "assignees"
  | "cycle"
  | "module"
  | "target_date"
  | "team_project"
  | null;

export type TIssueOrderByOptions =
  | "-created_at"
  | "created_at"
  | "updated_at"
  | "-updated_at"
  | "priority"
  | "-priority"
  | "sort_order"
  | "state__name"
  | "-state__name"
  | "assignees__first_name"
  | "-assignees__first_name"
  | "labels__name"
  | "-labels__name"
  | "issue_module__module__name"
  | "-issue_module__module__name"
  | "issue_cycle__cycle__name"
  | "-issue_cycle__cycle__name"
  | "target_date"
  | "-target_date"
  | "estimate_point__key"
  | "-estimate_point__key"
  | "start_date"
  | "-start_date"
  | "link_count"
  | "-link_count"
  | "attachment_count"
  | "-attachment_count"
  | "sub_issues_count"
  | "-sub_issues_count"
  | TExtendedIssueOrderByOptions;

export type TIssueGroupingFilters = "active" | "backlog";

export type TIssueExtraOptions = "show_empty_groups" | "sub_issue";

export type TIssueParams =
  | "priority"
  | "state_group"
  | "state"
  | "assignees"
  | "mentions"
  | "created_by"
  | "subscriber"
  | "labels"
  | "cycle"
  | "module"
  | "start_date"
  | "target_date"
  | "project"
  | "team_project"
  | "group_by"
  | "sub_group_by"
  | "order_by"
  | "type"
  | "sub_issue"
  | "show_empty_groups"
  | "cursor"
  | "per_page"
  | "issue_type"
  | "layout"
  | "expand"
  | "filters";

export type TCalendarLayouts = "month" | "week";

/**
 * Keys for the work item filter properties
 */
export const WORK_ITEM_FILTER_PROPERTY_KEYS = [
  "state_group",
  "priority",
  "start_date",
  "target_date",
  "assignee_id",
  "mention_id",
  "created_by_id",
  "subscriber_id",
  "label_id",
  "state_id",
  "cycle_id",
  "module_id",
  "project_id",
<<<<<<< HEAD
=======
  ...WORK_ITEM_FILTER_PROPERTY_KEYS_EXTENDED,
>>>>>>> 34086e72
] as const;
export type TWorkItemFilterProperty = (typeof WORK_ITEM_FILTER_PROPERTY_KEYS)[number];

export type TWorkItemFilterConditionKey = `${TWorkItemFilterProperty}__${TSupportedOperators}`;

export type TWorkItemFilterConditionData = Partial<{
  [K in TWorkItemFilterConditionKey]: string;
}>;

export type TWorkItemFilterAndGroup = {
  [LOGICAL_OPERATOR.AND]: TWorkItemFilterConditionData[];
};

<<<<<<< HEAD
export type TWorkItemFilterGroup = TWorkItemFilterAndGroup;
=======
export type TWorkItemFilterOrGroup = {
  [LOGICAL_OPERATOR.OR]: TWorkItemFilterConditionData[];
};

export type TWorkItemFilterNotGroup = {
  [LOGICAL_OPERATOR.NOT]: TWorkItemFilterConditionData;
};

export type TWorkItemFilterGroup = TWorkItemFilterAndGroup | TWorkItemFilterOrGroup | TWorkItemFilterNotGroup;
>>>>>>> 34086e72

export type TWorkItemFilterExpressionData = TWorkItemFilterConditionData | TWorkItemFilterGroup;

export type TWorkItemFilterExpression = CompleteOrEmpty<TWorkItemFilterExpressionData>;

export interface IIssueFilterOptions {
  assignees?: string[] | null;
  mentions?: string[] | null;
  created_by?: string[] | null;
  labels?: string[] | null;
  priority?: string[] | null;
  cycle?: string[] | null;
  module?: string[] | null;
  project?: string[] | null;
  team_project?: string[] | null;
  start_date?: string[] | null;
  state?: string[] | null;
  state_group?: string[] | null;
  subscriber?: string[] | null;
  target_date?: string[] | null;
  issue_type?: string[] | null;
}

export interface IIssueDisplayFilterOptions {
  calendar?: {
    show_weekends?: boolean;
    layout?: TCalendarLayouts;
  };
  group_by?: TIssueGroupByOptions;
  sub_group_by?: TIssueGroupByOptions;
  layout?: any; // TODO: Need to fix this and set it to enum EIssueLayoutTypes
  order_by?: TIssueOrderByOptions;
  show_empty_groups?: boolean;
  sub_issue?: boolean;
}
export interface IIssueDisplayProperties extends IExtendedIssueDisplayProperties {
  assignee?: boolean;
  start_date?: boolean;
  due_date?: boolean;
  labels?: boolean;
  key?: boolean;
  priority?: boolean;
  state?: boolean;
  sub_issue_count?: boolean;
  link?: boolean;
  attachment_count?: boolean;
  estimate?: boolean;
  created_on?: boolean;
  updated_on?: boolean;
  modules?: boolean;
  cycle?: boolean;
  issue_type?: boolean;
}

export type TIssueKanbanFilters = {
  group_by: string[];
  sub_group_by: string[];
};

export interface IIssueFilters {
  richFilters: TWorkItemFilterExpression;
  displayFilters: IIssueDisplayFilterOptions | undefined;
  displayProperties: IIssueDisplayProperties | undefined;
  kanbanFilters: TIssueKanbanFilters | undefined;
}

export type TSupportedFilterForUpdate = IIssueDisplayFilterOptions | IIssueDisplayProperties | TIssueKanbanFilters;

export interface ISubWorkItemFilters extends Omit<IIssueFilters, "richFilters"> {
  filters: IIssueFilterOptions;
}

export interface IIssueFiltersResponse {
  rich_filters: TWorkItemFilterExpression;
  display_filters: IIssueDisplayFilterOptions;
  display_properties: IIssueDisplayProperties;
}

export interface IWorkspaceIssueFilterOptions {
  assignees?: string[] | null;
  created_by?: string[] | null;
  labels?: string[] | null;
  priority?: string[] | null;
  state_group?: string[] | null;
  subscriber?: string[] | null;
  start_date?: string[] | null;
  target_date?: string[] | null;
  project?: string[] | null;
}

export interface IWorkspaceViewIssuesParams {
  assignees?: string | undefined;
  created_by?: string | undefined;
  labels?: string | undefined;
  priority?: string | undefined;
  start_date?: string | undefined;
  state?: string | undefined;
  state_group?: string | undefined;
  subscriber?: string | undefined;
  target_date?: string | undefined;
  project?: string | undefined;
  order_by?: string | undefined;
  sub_issue?: boolean;
}

export interface IProjectViewProps {
  rich_filters: TWorkItemFilterExpression;
  display_filters: IIssueDisplayFilterOptions | undefined;
}

export interface IWorkspaceViewProps {
  rich_filters: TWorkItemFilterExpression;
  display_filters: IIssueDisplayFilterOptions | undefined;
  display_properties: IIssueDisplayProperties;
}

export interface IssuePaginationOptions {
  canGroup: boolean;
  perPageCount: number;
  before?: string;
  after?: string;
  groupedBy?: TIssueGroupByOptions;
  subGroupedBy?: TIssueGroupByOptions;
  orderBy?: TIssueOrderByOptions;
}

export type TSpreadsheetColumn = React.FC<{
  issue: TIssue;
  onClose: () => void;
  onChange: (issue: TIssue, data: Partial<TIssue>, updates: any) => void;
  disabled: boolean;
}>;<|MERGE_RESOLUTION|>--- conflicted
+++ resolved
@@ -1,14 +1,11 @@
 import { TIssue } from "./issues/issue";
 import { LOGICAL_OPERATOR, TSupportedOperators } from "./rich-filters";
 import { CompleteOrEmpty } from "./utils";
-<<<<<<< HEAD
-=======
 import {
   IExtendedIssueDisplayProperties,
   TExtendedIssueOrderByOptions,
   WORK_ITEM_FILTER_PROPERTY_KEYS_EXTENDED,
 } from "./view-props-extended";
->>>>>>> 34086e72
 
 export type TIssueLayouts = "list" | "kanban" | "calendar" | "spreadsheet" | "gantt_chart";
 
@@ -109,10 +106,7 @@
   "cycle_id",
   "module_id",
   "project_id",
-<<<<<<< HEAD
-=======
   ...WORK_ITEM_FILTER_PROPERTY_KEYS_EXTENDED,
->>>>>>> 34086e72
 ] as const;
 export type TWorkItemFilterProperty = (typeof WORK_ITEM_FILTER_PROPERTY_KEYS)[number];
 
@@ -126,9 +120,6 @@
   [LOGICAL_OPERATOR.AND]: TWorkItemFilterConditionData[];
 };
 
-<<<<<<< HEAD
-export type TWorkItemFilterGroup = TWorkItemFilterAndGroup;
-=======
 export type TWorkItemFilterOrGroup = {
   [LOGICAL_OPERATOR.OR]: TWorkItemFilterConditionData[];
 };
@@ -138,7 +129,6 @@
 };
 
 export type TWorkItemFilterGroup = TWorkItemFilterAndGroup | TWorkItemFilterOrGroup | TWorkItemFilterNotGroup;
->>>>>>> 34086e72
 
 export type TWorkItemFilterExpressionData = TWorkItemFilterConditionData | TWorkItemFilterGroup;
 
