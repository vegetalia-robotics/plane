--- conflicted
+++ resolved
@@ -12,13 +12,10 @@
     InstanceAdminSignOutEndpoint,
     InstanceAdminUserSessionEndpoint,
     ChangeLogEndpoint,
-<<<<<<< HEAD
     InstanceWorkSpaceAvailabilityCheckEndpoint,
     InstanceWorkSpaceEndpoint,
-=======
     AdminFeatureFlagEndpoint,
     CheckUpdateEndpoint,
->>>>>>> 80e44a5e
 )
 
 urlpatterns = [
@@ -64,19 +61,14 @@
         name="email-credential-check",
     ),
     path(
-<<<<<<< HEAD
         "workspace-slug-check/",
         InstanceWorkSpaceAvailabilityCheckEndpoint.as_view(),
         name="instance-workspace-availability",
     ),
+    path("workspaces/", InstanceWorkSpaceEndpoint.as_view(), name="instance-workspace"),
     path(
-        "workspaces/",
-        InstanceWorkSpaceEndpoint.as_view(),
-        name="instance-workspace",
-=======
         "admins/feature-flags/",
         AdminFeatureFlagEndpoint.as_view(),
         name="admin-feature-flags",
->>>>>>> 80e44a5e
     ),
 ]