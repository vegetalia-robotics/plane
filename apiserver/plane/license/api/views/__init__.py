--- conflicted
+++ resolved
@@ -19,8 +19,4 @@
     InstanceAdminUserSessionEndpoint,
 )
 
-<<<<<<< HEAD
-from .changelog import ChangeLogEndpoint
-=======
-from .changelog import ChangeLogEndpoint, CheckUpdateEndpoint
->>>>>>> b25842a3
+from .changelog import ChangeLogEndpoint, CheckUpdateEndpoint