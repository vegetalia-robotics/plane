--- conflicted
+++ resolved
@@ -3,6 +3,7 @@
 
 # Django imports
 from django.conf import settings
+from opentelemetry import trace
 
 # Module imports
 from plane.license.models import Instance
@@ -18,16 +19,11 @@
     Page,
     WorkspaceMember,
 )
-<<<<<<< HEAD
 from plane.utils.telemetry import init_tracer, shutdown_tracer
-=======
-from plane.utils.telemetry import init_telemetry
->>>>>>> cf973404
 
 
 @shared_task
 def instance_traces():
-<<<<<<< HEAD
     try:
         init_tracer()
         # Check if the instance is registered
@@ -37,49 +33,10 @@
         if instance is None:
             return
 
-        if instance.is_telemetry_enabled:
+        # If not multi-tenant and telemetry is enabled
+        if not settings.IS_MULTI_TENANT and instance.is_telemetry_enabled:
             # Get the tracer
             tracer = trace.get_tracer(__name__)
-            # Instance details
-            with tracer.start_as_current_span("instance_details") as span:
-                # Count of all models
-                workspace_count = Workspace.objects.count()
-                user_count = User.objects.count()
-                project_count = Project.objects.count()
-                issue_count = Issue.objects.count()
-                module_count = Module.objects.count()
-                cycle_count = Cycle.objects.count()
-                cycle_issue_count = CycleIssue.objects.count()
-                module_issue_count = ModuleIssue.objects.count()
-                page_count = Page.objects.count()
-=======
-    # Check if the instance is registered
-    instance = Instance.objects.first()
-
-    # If instance is None then return
-    if instance is None:
-        return
-
-    # If not multi-tenant and telemetry is enabled
-    if not settings.IS_MULTI_TENANT and instance.is_telemetry_enabled:
-        # Get the tracer
-        tracer = init_telemetry()
-        # Instance details
-        with tracer.start_as_current_span("instance_details") as span:
-            # Count of all models
-            workspace_count = Workspace.objects.count()
-            user_count = User.objects.count()
-            project_count = Project.objects.count()
-            issue_count = Issue.objects.count()
-            module_count = Module.objects.count()
-            cycle_count = Cycle.objects.count()
-            cycle_issue_count = CycleIssue.objects.count()
-            module_issue_count = ModuleIssue.objects.count()
-            page_count = Page.objects.count()
->>>>>>> cf973404
-
-        # If not multi-tenant and telemetry is enabled
-        if not settings.IS_MULTI_TENANT and instance.is_telemetry_enabled:
             # Instance details
             with tracer.start_as_current_span("instance_details") as span:
                 # Count of all models
@@ -120,54 +77,6 @@
                 span.set_attribute("module_issue_count", module_issue_count)
                 span.set_attribute("page_count", page_count)
 
-            # Workspace details
-            for workspace in Workspace.objects.all():
-                # Count of all models
-                project_count = Project.objects.filter(workspace=workspace).count()
-                issue_count = Issue.objects.filter(workspace=workspace).count()
-                module_count = Module.objects.filter(workspace=workspace).count()
-                cycle_count = Cycle.objects.filter(workspace=workspace).count()
-                cycle_issue_count = CycleIssue.objects.filter(
-                    workspace=workspace
-                ).count()
-                module_issue_count = ModuleIssue.objects.filter(
-                    workspace=workspace
-                ).count()
-                page_count = Page.objects.filter(workspace=workspace).count()
-                member_count = WorkspaceMember.objects.filter(
-                    workspace=workspace
-                ).count()
-
-                # Set span attributes
-                with tracer.start_as_current_span("workspace_details") as span:
-                    span.set_attribute("instance_id", instance.instance_id)
-                    span.set_attribute("instance_name", instance.instance_name)
-                    span.set_attribute("current_version", instance.current_version)
-                    span.set_attribute("latest_version", instance.latest_version)
-                    span.set_attribute(
-                        "is_telemetry_enabled", instance.is_telemetry_enabled
-                    )
-                    span.set_attribute(
-                        "is_support_required", instance.is_support_required
-                    )
-                    span.set_attribute("is_setup_done", instance.is_setup_done)
-                    span.set_attribute(
-                        "is_signup_screen_visited", instance.is_signup_screen_visited
-                    )
-                    span.set_attribute("is_verified", instance.is_verified)
-                    span.set_attribute("edition", instance.edition)
-                    span.set_attribute("domain", instance.domain)
-                    span.set_attribute("is_test", instance.is_test)
-                    span.set_attribute("user_count", user_count)
-                    span.set_attribute("workspace_count", workspace_count)
-                    span.set_attribute("project_count", project_count)
-                    span.set_attribute("issue_count", issue_count)
-                    span.set_attribute("module_count", module_count)
-                    span.set_attribute("cycle_count", cycle_count)
-                    span.set_attribute("cycle_issue_count", cycle_issue_count)
-                    span.set_attribute("module_issue_count", module_issue_count)
-                    span.set_attribute("page_count", page_count)
-
                 # Workspace details
                 for workspace in Workspace.objects.all():
                     # Count of all models
@@ -189,8 +98,26 @@
                     # Set span attributes
                     with tracer.start_as_current_span("workspace_details") as span:
                         span.set_attribute("instance_id", instance.instance_id)
-                        span.set_attribute("workspace_id", str(workspace.id))
-                        span.set_attribute("workspace_slug", workspace.slug)
+                        span.set_attribute("instance_name", instance.instance_name)
+                        span.set_attribute("current_version", instance.current_version)
+                        span.set_attribute("latest_version", instance.latest_version)
+                        span.set_attribute(
+                            "is_telemetry_enabled", instance.is_telemetry_enabled
+                        )
+                        span.set_attribute(
+                            "is_support_required", instance.is_support_required
+                        )
+                        span.set_attribute("is_setup_done", instance.is_setup_done)
+                        span.set_attribute(
+                            "is_signup_screen_visited",
+                            instance.is_signup_screen_visited,
+                        )
+                        span.set_attribute("is_verified", instance.is_verified)
+                        span.set_attribute("edition", instance.edition)
+                        span.set_attribute("domain", instance.domain)
+                        span.set_attribute("is_test", instance.is_test)
+                        span.set_attribute("user_count", user_count)
+                        span.set_attribute("workspace_count", workspace_count)
                         span.set_attribute("project_count", project_count)
                         span.set_attribute("issue_count", issue_count)
                         span.set_attribute("module_count", module_count)
@@ -198,9 +125,44 @@
                         span.set_attribute("cycle_issue_count", cycle_issue_count)
                         span.set_attribute("module_issue_count", module_issue_count)
                         span.set_attribute("page_count", page_count)
-                        span.set_attribute("member_count", member_count)
 
-        return
+                    # Workspace details
+                    for workspace in Workspace.objects.all():
+                        # Count of all models
+                        project_count = Project.objects.filter(
+                            workspace=workspace
+                        ).count()
+                        issue_count = Issue.objects.filter(workspace=workspace).count()
+                        module_count = Module.objects.filter(
+                            workspace=workspace
+                        ).count()
+                        cycle_count = Cycle.objects.filter(workspace=workspace).count()
+                        cycle_issue_count = CycleIssue.objects.filter(
+                            workspace=workspace
+                        ).count()
+                        module_issue_count = ModuleIssue.objects.filter(
+                            workspace=workspace
+                        ).count()
+                        page_count = Page.objects.filter(workspace=workspace).count()
+                        member_count = WorkspaceMember.objects.filter(
+                            workspace=workspace
+                        ).count()
+
+                        # Set span attributes
+                        with tracer.start_as_current_span("workspace_details") as span:
+                            span.set_attribute("instance_id", instance.instance_id)
+                            span.set_attribute("workspace_id", str(workspace.id))
+                            span.set_attribute("workspace_slug", workspace.slug)
+                            span.set_attribute("project_count", project_count)
+                            span.set_attribute("issue_count", issue_count)
+                            span.set_attribute("module_count", module_count)
+                            span.set_attribute("cycle_count", cycle_count)
+                            span.set_attribute("cycle_issue_count", cycle_issue_count)
+                            span.set_attribute("module_issue_count", module_issue_count)
+                            span.set_attribute("page_count", page_count)
+                            span.set_attribute("member_count", member_count)
+
+            return
     finally:
         # Shutdown the tracer
         shutdown_tracer()