from .instance import (
    Instance,
    InstanceAdmin,
    InstanceConfiguration,
<<<<<<< HEAD
    InstanceEdition,
=======
    EditionTypes,
    ChangeLog
>>>>>>> 40154e08
)<|MERGE_RESOLUTION|>--- conflicted
+++ resolved
@@ -2,10 +2,6 @@
     Instance,
     InstanceAdmin,
     InstanceConfiguration,
-<<<<<<< HEAD
     InstanceEdition,
-=======
-    EditionTypes,
     ChangeLog
->>>>>>> 40154e08
 )