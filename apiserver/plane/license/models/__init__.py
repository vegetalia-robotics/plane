--- conflicted
+++ resolved
@@ -1,11 +1,7 @@
-<<<<<<< HEAD
-from .instance import Instance, InstanceAdmin, InstanceConfiguration, InstanceEdition
-=======
 from .instance import (
     Instance,
     InstanceAdmin,
     InstanceConfiguration,
     InstanceEdition,
-    ChangeLog
-)
->>>>>>> c4c58f67
+    ChangeLog,
+)