# Python imports
import uuid
import string
import random
import pytz

# Django imports
from django.db import models
<<<<<<< HEAD
from django.db.models.signals import post_save
from django.dispatch import receiver
from django.contrib.auth.models import (
    AbstractBaseUser,
    UserManager,
    PermissionsMixin,
)
=======
from django.contrib.auth.models import AbstractBaseUser, UserManager, PermissionsMixin
>>>>>>> ee78b4fe
from django.utils import timezone



def get_default_onboarding():
    return {
        "profile_complete": False,
        "workspace_create": False,
        "workspace_invite": False,
        "workspace_join": False,
    }


class User(AbstractBaseUser, PermissionsMixin):
    id = models.UUIDField(
        default=uuid.uuid4,
        unique=True,
        editable=False,
        db_index=True,
        primary_key=True,
    )
    username = models.CharField(max_length=128, unique=True)

    # user fields
    mobile_number = models.CharField(max_length=255, blank=True, null=True)
    email = models.CharField(
        max_length=255, null=True, blank=True, unique=True
    )
    first_name = models.CharField(max_length=255, blank=True)
    last_name = models.CharField(max_length=255, blank=True)
    avatar = models.CharField(max_length=255, blank=True)
    cover_image = models.URLField(blank=True, null=True, max_length=800)

    # tracking metrics
    date_joined = models.DateTimeField(
        auto_now_add=True, verbose_name="Created At"
    )
    created_at = models.DateTimeField(
        auto_now_add=True, verbose_name="Created At"
    )
    updated_at = models.DateTimeField(
        auto_now=True, verbose_name="Last Modified At"
    )
    last_location = models.CharField(max_length=255, blank=True)
    created_location = models.CharField(max_length=255, blank=True)

    # the is' es
    is_superuser = models.BooleanField(default=False)
    is_managed = models.BooleanField(default=False)
    is_password_expired = models.BooleanField(default=False)
    is_active = models.BooleanField(default=True)
    is_staff = models.BooleanField(default=False)
    is_email_verified = models.BooleanField(default=False)
    is_password_autoset = models.BooleanField(default=False)
    is_onboarded = models.BooleanField(default=False)

    token = models.CharField(max_length=64, blank=True)

    billing_address_country = models.CharField(max_length=255, default="INDIA")
    billing_address = models.JSONField(null=True)
    has_billing_address = models.BooleanField(default=False)

    USER_TIMEZONE_CHOICES = tuple(zip(pytz.all_timezones, pytz.all_timezones))
    user_timezone = models.CharField(
        max_length=255, default="UTC", choices=USER_TIMEZONE_CHOICES
    )

    last_active = models.DateTimeField(default=timezone.now, null=True)
    last_login_time = models.DateTimeField(null=True)
    last_logout_time = models.DateTimeField(null=True)
    last_login_ip = models.CharField(max_length=255, blank=True)
    last_logout_ip = models.CharField(max_length=255, blank=True)
    last_login_medium = models.CharField(
        max_length=20,
        default="email",
    )
    last_login_uagent = models.TextField(blank=True)
    token_updated_at = models.DateTimeField(null=True)
    last_workspace_id = models.UUIDField(null=True)
    my_issues_prop = models.JSONField(null=True)
    role = models.CharField(max_length=300, null=True, blank=True)
    is_bot = models.BooleanField(default=False)
    theme = models.JSONField(default=dict)
    display_name = models.CharField(max_length=255, default="")
    is_tour_completed = models.BooleanField(default=False)
    onboarding_step = models.JSONField(default=get_default_onboarding)
    use_case = models.TextField(blank=True, null=True)

    USERNAME_FIELD = "email"

    REQUIRED_FIELDS = ["username"]

    objects = UserManager()

    class Meta:
        verbose_name = "User"
        verbose_name_plural = "Users"
        db_table = "users"
        ordering = ("-created_at",)

    def __str__(self):
        return f"{self.username} <{self.email}>"

    def save(self, *args, **kwargs):
        self.email = self.email.lower().strip()
        self.mobile_number = self.mobile_number

        if self.token_updated_at is not None:
            self.token = uuid.uuid4().hex + uuid.uuid4().hex
            self.token_updated_at = timezone.now()

        if not self.display_name:
            self.display_name = (
                self.email.split("@")[0]
                if len(self.email.split("@"))
                else "".join(
                    random.choice(string.ascii_letters) for _ in range(6)
                )
            )

        if self.is_superuser:
            self.is_staff = True

        super(User, self).save(*args, **kwargs)<|MERGE_RESOLUTION|>--- conflicted
+++ resolved
@@ -6,19 +6,12 @@
 
 # Django imports
 from django.db import models
-<<<<<<< HEAD
-from django.db.models.signals import post_save
-from django.dispatch import receiver
 from django.contrib.auth.models import (
     AbstractBaseUser,
     UserManager,
     PermissionsMixin,
 )
-=======
-from django.contrib.auth.models import AbstractBaseUser, UserManager, PermissionsMixin
->>>>>>> ee78b4fe
 from django.utils import timezone
-
 
 
 def get_default_onboarding():
