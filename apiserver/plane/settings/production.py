--- conflicted
+++ resolved
@@ -12,13 +12,10 @@
 
 INSTALLED_APPS += ("scout_apm.django",)  # noqa
 
-<<<<<<< HEAD
-=======
 if os.environ.get("IS_MULTI_CLOUD"):
     SECURE_SSL_REDIRECT = True
 else:
     SECURE_SSL_REDIRECT = False
->>>>>>> adb1b4d2
 
 # Scout Settings
 SCOUT_MONITOR = os.environ.get("SCOUT_MONITOR", False)
