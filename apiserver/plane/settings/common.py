"""Global Settings"""

# Python imports
import os
from urllib.parse import urlparse


# Third party imports
import dj_database_url
import sentry_sdk

# Django imports
from django.core.management.utils import get_random_secret_key
from sentry_sdk.integrations.celery import CeleryIntegration
from sentry_sdk.integrations.django import DjangoIntegration
from sentry_sdk.integrations.redis import RedisIntegration
from corsheaders.defaults import default_headers

# OpenTelemetry
from opentelemetry import trace
from opentelemetry.exporter.otlp.proto.grpc.trace_exporter import (
    OTLPSpanExporter,
)
from opentelemetry.sdk.trace import TracerProvider
from opentelemetry.sdk.trace.export import BatchSpanProcessor
from opentelemetry.sdk.resources import Resource
from opentelemetry.instrumentation.django import DjangoInstrumentor


BASE_DIR = os.path.dirname(os.path.dirname(os.path.abspath(__file__)))

# Secret Key
SECRET_KEY = os.environ.get("SECRET_KEY", get_random_secret_key())

# SECURITY WARNING: don't run with debug turned on in production!
DEBUG = int(os.environ.get("DEBUG", "0"))

# Initialize Django instrumentation
DjangoInstrumentor().instrument()
# Configure the tracer provider
service_name = os.environ.get("SERVICE_NAME", "plane-ce-api")
resource = Resource.create({"service.name": service_name})
trace.set_tracer_provider(TracerProvider(resource=resource))
# Configure the OTLP exporter
otel_endpoint = os.environ.get("OTLP_ENDPOINT", "https://telemetry.plane.so")
otlp_exporter = OTLPSpanExporter(endpoint=otel_endpoint)
span_processor = BatchSpanProcessor(otlp_exporter)
trace.get_tracer_provider().add_span_processor(span_processor)


# Allowed Hosts
ALLOWED_HOSTS = ["*"]

# Application definition
INSTALLED_APPS = [
    "django.contrib.auth",
    "django.contrib.contenttypes",
    "django.contrib.sessions",
    # In house apps
    "plane.analytics",
    "plane.app",
    "plane.space",
    "plane.bgtasks",
    "plane.db",
    "plane.utils",
    "plane.web",
    "plane.middleware",
    "plane.license",
    "plane.api",
    "plane.authentication",
    "plane.ee",
    "plane.graphql",
    "plane.payment",
    # Third-party things
    "strawberry.django",
    "rest_framework",
    "corsheaders",
    "django_celery_beat",
    "storages",
]

# Middlewares
MIDDLEWARE = [
    "corsheaders.middleware.CorsMiddleware",
    "django.middleware.security.SecurityMiddleware",
    "plane.authentication.middleware.session.SessionMiddleware",
    "django.middleware.common.CommonMiddleware",
    "django.middleware.csrf.CsrfViewMiddleware",
    "django.contrib.auth.middleware.AuthenticationMiddleware",
    "django.middleware.clickjacking.XFrameOptionsMiddleware",
    "crum.CurrentRequestUserMiddleware",
    "django.middleware.gzip.GZipMiddleware",
    "plane.middleware.api_log_middleware.APITokenLogMiddleware",
]

# Rest Framework settings
REST_FRAMEWORK = {
    "DEFAULT_AUTHENTICATION_CLASSES": (
        "rest_framework.authentication.SessionAuthentication",
    ),
    "DEFAULT_PERMISSION_CLASSES": (
        "rest_framework.permissions.IsAuthenticated",
    ),
    "DEFAULT_RENDERER_CLASSES": ("rest_framework.renderers.JSONRenderer",),
    "DEFAULT_FILTER_BACKENDS": (
        "django_filters.rest_framework.DjangoFilterBackend",
    ),
    "EXCEPTION_HANDLER": "plane.authentication.adapter.exception.auth_exception_handler",
}

# Django Auth Backend
AUTHENTICATION_BACKENDS = (
    "django.contrib.auth.backends.ModelBackend",
)  # default

# Root Urls
ROOT_URLCONF = "plane.urls"

# Templates
TEMPLATES = [
    {
        "BACKEND": "django.template.backends.django.DjangoTemplates",
        "DIRS": [
            "templates",
        ],
        "APP_DIRS": True,
        "OPTIONS": {
            "context_processors": [
                "django.template.context_processors.debug",
                "django.template.context_processors.request",
                "django.contrib.auth.context_processors.auth",
                "django.contrib.messages.context_processors.messages",
            ],
        },
    },
]


# CORS Settings
CORS_ALLOW_CREDENTIALS = True
cors_origins_raw = os.environ.get("CORS_ALLOWED_ORIGINS", "")
# filter out empty strings
cors_allowed_origins = [
    origin.strip() for origin in cors_origins_raw.split(",") if origin.strip()
]
if cors_allowed_origins:
    CORS_ALLOWED_ORIGINS = cors_allowed_origins
    secure_origins = (
        False
        if [origin for origin in cors_allowed_origins if "http:" in origin]
        else True
    )
else:
    CORS_ALLOW_ALL_ORIGINS = True
    secure_origins = False

CORS_ALLOW_HEADERS = [*default_headers, "X-API-Key"]

# Application Settings
WSGI_APPLICATION = "plane.wsgi.application"
ASGI_APPLICATION = "plane.asgi.application"

# Django Sites
SITE_ID = 1

# User Model
AUTH_USER_MODEL = "db.User"

# Database
if bool(os.environ.get("DATABASE_URL")):
    # Parse database configuration from $DATABASE_URL
    DATABASES = {
        "default": dj_database_url.config(),
    }
else:
    DATABASES = {
        "default": {
            "ENGINE": "django.db.backends.postgresql",
            "NAME": os.environ.get("POSTGRES_DB"),
            "USER": os.environ.get("POSTGRES_USER"),
            "PASSWORD": os.environ.get("POSTGRES_PASSWORD"),
            "HOST": os.environ.get("POSTGRES_HOST"),
            "PORT": os.environ.get("POSTGRES_PORT", "5432"),
        }
    }

# Redis Config
REDIS_URL = os.environ.get("REDIS_URL")
REDIS_SSL = REDIS_URL and "rediss" in REDIS_URL

if REDIS_SSL:
    CACHES = {
        "default": {
            "BACKEND": "django_redis.cache.RedisCache",
            "LOCATION": REDIS_URL,
            "OPTIONS": {
                "CLIENT_CLASS": "django_redis.client.DefaultClient",
                "CONNECTION_POOL_KWARGS": {"ssl_cert_reqs": False},
            },
        }
    }
else:
    CACHES = {
        "default": {
            "BACKEND": "django_redis.cache.RedisCache",
            "LOCATION": REDIS_URL,
            "OPTIONS": {
                "CLIENT_CLASS": "django_redis.client.DefaultClient",
            },
        }
    }

# Password validations
AUTH_PASSWORD_VALIDATORS = [
    {
        "NAME": "django.contrib.auth.password_validation.UserAttributeSimilarityValidator",
    },
    {
        "NAME": "django.contrib.auth.password_validation.MinimumLengthValidator",
    },
    {
        "NAME": "django.contrib.auth.password_validation.CommonPasswordValidator",
    },
    {
        "NAME": "django.contrib.auth.password_validation.NumericPasswordValidator",
    },
]

# Password reset time the number of seconds the uniquely generated uid will be valid
PASSWORD_RESET_TIMEOUT = 3600

# Static files (CSS, JavaScript, Images)
STATIC_URL = "/static/"
STATIC_ROOT = os.path.join(BASE_DIR, "static-assets", "collected-static")
STATICFILES_DIRS = (os.path.join(BASE_DIR, "static"),)

# Media Settings
MEDIA_ROOT = "mediafiles"
MEDIA_URL = "/media/"

# Internationalization
LANGUAGE_CODE = "en-us"
USE_I18N = True
USE_L10N = True

# Timezones
USE_TZ = True
TIME_ZONE = "UTC"

# Default Auto Field
DEFAULT_AUTO_FIELD = "django.db.models.BigAutoField"

# Email settings
EMAIL_BACKEND = "django.core.mail.backends.smtp.EmailBackend"

# Storage Settings
# Use Minio settings
USE_MINIO = int(os.environ.get("USE_MINIO", 0)) == 1

STORAGES = {
    "staticfiles": {
        "BACKEND": "whitenoise.storage.CompressedManifestStaticFilesStorage",
    },
}
STORAGES["default"] = {
    "BACKEND": "storages.backends.s3boto3.S3Boto3Storage",
}
AWS_ACCESS_KEY_ID = os.environ.get("AWS_ACCESS_KEY_ID", "access-key")
AWS_SECRET_ACCESS_KEY = os.environ.get("AWS_SECRET_ACCESS_KEY", "secret-key")
AWS_STORAGE_BUCKET_NAME = os.environ.get("AWS_S3_BUCKET_NAME", "uploads")
AWS_REGION = os.environ.get("AWS_REGION", "")
AWS_DEFAULT_ACL = "public-read"
AWS_QUERYSTRING_AUTH = False
AWS_S3_FILE_OVERWRITE = False
AWS_S3_ENDPOINT_URL = os.environ.get(
    "AWS_S3_ENDPOINT_URL", None
) or os.environ.get("MINIO_ENDPOINT_URL", None)
if AWS_S3_ENDPOINT_URL and USE_MINIO:
    parsed_url = urlparse(os.environ.get("WEB_URL", "http://localhost"))
    AWS_S3_CUSTOM_DOMAIN = f"{parsed_url.netloc}/{AWS_STORAGE_BUCKET_NAME}"
    AWS_S3_URL_PROTOCOL = f"{parsed_url.scheme}:"

# RabbitMQ connection settings
RABBITMQ_HOST = os.environ.get("RABBITMQ_HOST", "localhost")
RABBITMQ_PORT = os.environ.get("RABBITMQ_PORT", "5672")
RABBITMQ_USER = os.environ.get("RABBITMQ_USER", "guest")
RABBITMQ_PASSWORD = os.environ.get("RABBITMQ_PASSWORD", "guest")
RABBITMQ_VHOST = os.environ.get("RABBITMQ_VHOST", "/")
AMQP_URL = os.environ.get("AMQP_URL")

# Celery Configuration
if AMQP_URL:
    CELERY_BROKER_URL = AMQP_URL
else:
    CELERY_BROKER_URL = f"amqp://{RABBITMQ_USER}:{RABBITMQ_PASSWORD}@{RABBITMQ_HOST}:{RABBITMQ_PORT}/{RABBITMQ_VHOST}"

CELERY_TIMEZONE = TIME_ZONE
CELERY_TASK_SERIALIZER = "json"
CELERY_RESULT_SERIALIZER = "json"
CELERY_ACCEPT_CONTENT = ["application/json"]


CELERY_IMPORTS = (
    # scheduled tasks
    "plane.bgtasks.issue_automation_task",
    "plane.bgtasks.exporter_expired_task",
    "plane.bgtasks.file_asset_task",
    "plane.bgtasks.email_notification_task",
    "plane.bgtasks.api_logs_task",
<<<<<<< HEAD
    "plane.license.bgtasks.tracer",
=======
    "plane.license.bgtasks.version_check_task",
    # payment tasks
    "plane.payment.bgtasks.workspace_subscription_sync_task",
>>>>>>> 00eb0a27
    # management tasks
    "plane.bgtasks.dummy_data_task",
)

# Sentry Settings
# Enable Sentry Settings
if bool(os.environ.get("SENTRY_DSN", False)) and os.environ.get(
    "SENTRY_DSN"
).startswith("https://"):
    sentry_sdk.init(
        dsn=os.environ.get("SENTRY_DSN", ""),
        integrations=[
            DjangoIntegration(),
            RedisIntegration(),
            CeleryIntegration(monitor_beat_tasks=True),
        ],
        traces_sample_rate=1,
        send_default_pii=True,
        environment=os.environ.get("SENTRY_ENVIRONMENT", "development"),
        profiles_sample_rate=float(
            os.environ.get("SENTRY_PROFILE_SAMPLE_RATE", 0)
        ),
    )


# Application Envs
SLACK_BOT_TOKEN = os.environ.get("SLACK_BOT_TOKEN", False)
FILE_SIZE_LIMIT = int(os.environ.get("FILE_SIZE_LIMIT", 5242880))

# Unsplash Access key
UNSPLASH_ACCESS_KEY = os.environ.get("UNSPLASH_ACCESS_KEY")
# Github Access Token
GITHUB_ACCESS_TOKEN = os.environ.get("GITHUB_ACCESS_TOKEN", False)

# Analytics
ANALYTICS_SECRET_KEY = os.environ.get("ANALYTICS_SECRET_KEY", False)
ANALYTICS_BASE_API = os.environ.get("ANALYTICS_BASE_API", False)


# Posthog settings
POSTHOG_API_KEY = os.environ.get("POSTHOG_API_KEY", False)
POSTHOG_HOST = os.environ.get("POSTHOG_HOST", False)

# instance key
INSTANCE_KEY = os.environ.get(
    "INSTANCE_KEY",
    "ae6517d563dfc13d8270bd45cf17b08f70b37d989128a9dab46ff687603333c3",
)

# Skip environment variable configuration
SKIP_ENV_VAR = os.environ.get("SKIP_ENV_VAR", "1") == "1"

DATA_UPLOAD_MAX_MEMORY_SIZE = int(os.environ.get("FILE_SIZE_LIMIT", 5242880))

# MongoDB Settings
MONGO_DB_URL = os.environ.get("MONGO_DB_URL", False)

# Cookie Settings
SESSION_COOKIE_SECURE = secure_origins
SESSION_COOKIE_HTTPONLY = True
SESSION_ENGINE = "plane.db.models.session"
SESSION_COOKIE_AGE = os.environ.get("SESSION_COOKIE_AGE", 604800)
SESSION_COOKIE_NAME = os.environ.get("SESSION_COOKIE_NAME", "session-id")
SESSION_COOKIE_DOMAIN = os.environ.get("COOKIE_DOMAIN", None)
SESSION_SAVE_EVERY_REQUEST = (
    os.environ.get("SESSION_SAVE_EVERY_REQUEST", "0") == "1"
)
# If on cloud, set the session cookie domain to the cloud domain else None
if os.environ.get("IS_MULTI_TENANT", "0") == "1":
    SESSION_COOKIE_DOMAIN = os.environ.get(
        "SESSION_COOKIE_DOMAIN", ".plane.so"
    )
else:
    SESSION_COOKIE_DOMAIN = None


# Admin Cookie
ADMIN_SESSION_COOKIE_NAME = "admin-session-id"
ADMIN_SESSION_COOKIE_AGE = os.environ.get("ADMIN_SESSION_COOKIE_AGE", 3600)

# CSRF cookies
CSRF_COOKIE_SECURE = secure_origins
CSRF_COOKIE_HTTPONLY = True
CSRF_TRUSTED_ORIGINS = cors_allowed_origins
CSRF_COOKIE_DOMAIN = os.environ.get("COOKIE_DOMAIN", None)
CSRF_FAILURE_VIEW = "plane.authentication.views.common.csrf_failure"

# Base URLs
ADMIN_BASE_URL = os.environ.get("ADMIN_BASE_URL", None)
SPACE_BASE_URL = os.environ.get("SPACE_BASE_URL", None)
APP_BASE_URL = os.environ.get("APP_BASE_URL")

HARD_DELETE_AFTER_DAYS = int(os.environ.get("HARD_DELETE_AFTER_DAYS", 60))

# Prime Server Base url
PRIME_SERVER_BASE_URL = os.environ.get("PRIME_SERVER_BASE_URL", False)
PRIME_SERVER_AUTH_TOKEN = os.environ.get("PRIME_SERVER_AUTH_TOKEN", "")

# payment server base url
PAYMENT_SERVER_BASE_URL = os.environ.get("PAYMENT_SERVER_BASE_URL", False)
PAYMENT_SERVER_AUTH_TOKEN = os.environ.get("PAYMENT_SERVER_AUTH_TOKEN", "")

# feature flag server base urls
FEATURE_FLAG_SERVER_BASE_URL = os.environ.get(
    "FEATURE_FLAG_SERVER_BASE_URL", False
)
FEATURE_FLAG_SERVER_AUTH_TOKEN = os.environ.get(
    "FEATURE_FLAG_SERVER_AUTH_TOKEN", ""
)

# Check if multi tenant
IS_MULTI_TENANT = os.environ.get("IS_MULTI_TENANT", "0") == "1"

# Instance Changelog URL
INSTANCE_CHANGELOG_URL = os.environ.get("INSTANCE_CHANGELOG_URL", "")<|MERGE_RESOLUTION|>--- conflicted
+++ resolved
@@ -307,13 +307,10 @@
     "plane.bgtasks.file_asset_task",
     "plane.bgtasks.email_notification_task",
     "plane.bgtasks.api_logs_task",
-<<<<<<< HEAD
     "plane.license.bgtasks.tracer",
-=======
     "plane.license.bgtasks.version_check_task",
     # payment tasks
     "plane.payment.bgtasks.workspace_subscription_sync_task",
->>>>>>> 00eb0a27
     # management tasks
     "plane.bgtasks.dummy_data_task",
 )
