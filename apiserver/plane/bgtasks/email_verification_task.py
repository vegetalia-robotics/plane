# Django imports
from django.core.mail import EmailMultiAlternatives, get_connection
from django.template.loader import render_to_string
from django.utils.html import strip_tags
from django.conf import settings

# Third party imports
from celery import shared_task


from sentry_sdk import capture_exception

# Module imports
from plane.license.models import InstanceConfiguration
from plane.license.utils.instance_value import get_configuration_value

@shared_task
def email_verification(first_name, email, token, current_site):

    try:
        realtivelink = "/request-email-verification/" + "?token=" + str(token)
        abs_url = current_site + realtivelink

        from_email_string = settings.EMAIL_FROM

        subject = "Verify your Email!"

        context = {
            "first_name": first_name,
            "verification_url": abs_url,
        }

        html_content = render_to_string("emails/auth/email_verification.html", context)

        text_content = strip_tags(html_content)

        # Configure email connection from the database
        instance_configuration = InstanceConfiguration.objects.filter(key__startswith='EMAIL_').values("key", "value")
        connection = get_connection(
            host=get_configuration_value(instance_configuration, "EMAIL_HOST"),
            port=int(get_configuration_value(instance_configuration, "EMAIL_PORT", "587")),
            username=get_configuration_value(instance_configuration, "EMAIL_HOST_USER"),
            password=get_configuration_value(instance_configuration, "EMAIL_HOST_PASSWORD"),
            use_tls=bool(get_configuration_value(instance_configuration, "EMAIL_USE_TLS", "1")),
            use_ssl=bool(get_configuration_value(instance_configuration, "EMAIL_USE_SSL", "0")),
        )

        # Initiate email alternatives
<<<<<<< HEAD
        msg = EmailMultiAlternatives(subject=subject, text_content=text_content, from_email=settings.EMAIL_FROM, to=[email], connection=connection)
=======
        msg = EmailMultiAlternatives(subject=subject, body=text_content, from_email=get_configuration_value(instance_configuration, "EMAIL_FROM"), to=[email], connection=connection)
>>>>>>> 44a3097e
        msg.attach_alternative(html_content, "text/html")
        msg.send()
        return
    except Exception as e:
        # Print logs if in DEBUG mode
        if settings.DEBUG:
            print(e)
        capture_exception(e)
        return<|MERGE_RESOLUTION|>--- conflicted
+++ resolved
@@ -46,11 +46,7 @@
         )
 
         # Initiate email alternatives
-<<<<<<< HEAD
-        msg = EmailMultiAlternatives(subject=subject, text_content=text_content, from_email=settings.EMAIL_FROM, to=[email], connection=connection)
-=======
         msg = EmailMultiAlternatives(subject=subject, body=text_content, from_email=get_configuration_value(instance_configuration, "EMAIL_FROM"), to=[email], connection=connection)
->>>>>>> 44a3097e
         msg.attach_alternative(html_content, "text/html")
         msg.send()
         return
