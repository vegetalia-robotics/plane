--- conflicted
+++ resolved
@@ -426,15 +426,9 @@
                     if status == 0
                     else None
                 ),
-<<<<<<< HEAD
                 source=SourceType.IN_APP,
-                workspace=workspace,
-                project=project,
-=======
-                source="in-app",
-                workspace_id=workspace_id,
-                project_id=project_id,
->>>>>>> 07b28cac
+                workspace_id=workspace_id,
+                project_id=project_id,
             )
             for issue_id in issue_ids
         ],
