# Python imports
import json
import requests

# Django imports
from django.conf import settings
from django.core.serializers.json import DjangoJSONEncoder
from django.utils import timezone

# Third Party imports
from celery import shared_task
from sentry_sdk import capture_exception

# Module imports
from plane.db.models import (
    User,
    Issue,
    Project,
    Label,
    IssueActivity,
    State,
    Cycle,
    Module,
    IssueSubscriber,
    Notification,
    IssueAssignee,
)
from plane.api.serializers import IssueActivitySerializer


# Track Chnages in name
def track_name(
    requested_data,
    current_instance,
    issue_id,
    project,
    actor,
    issue_activities,
):
    if current_instance.get("name") != requested_data.get("name"):
        issue_activities.append(
            IssueActivity(
                issue_id=issue_id,
                actor=actor,
                verb="updated",
                old_value=current_instance.get("name"),
                new_value=requested_data.get("name"),
                field="name",
                project=project,
                workspace=project.workspace,
                comment=f"{actor.email} updated the name to {requested_data.get('name')}",
            )
        )


# Track changes in parent issue
def track_parent(
    requested_data,
    current_instance,
    issue_id,
    project,
    actor,
    issue_activities,
):
    if current_instance.get("parent") != requested_data.get("parent"):
        if requested_data.get("parent") == None:
            old_parent = Issue.objects.get(pk=current_instance.get("parent"))
            issue_activities.append(
                IssueActivity(
                    issue_id=issue_id,
                    actor=actor,
                    verb="updated",
                    old_value=f"{project.identifier}-{old_parent.sequence_id}",
                    new_value=None,
                    field="parent",
                    project=project,
                    workspace=project.workspace,
                    comment=f"{actor.email} updated the parent issue to None",
                    old_identifier=old_parent.id,
                    new_identifier=None,
                )
            )
        else:
            new_parent = Issue.objects.get(pk=requested_data.get("parent"))
            old_parent = Issue.objects.filter(pk=current_instance.get("parent")).first()
            issue_activities.append(
                IssueActivity(
                    issue_id=issue_id,
                    actor=actor,
                    verb="updated",
                    old_value=f"{project.identifier}-{old_parent.sequence_id}"
                    if old_parent is not None
                    else None,
                    new_value=f"{project.identifier}-{new_parent.sequence_id}",
                    field="parent",
                    project=project,
                    workspace=project.workspace,
                    comment=f"{actor.email} updated the parent issue to {new_parent.name}",
                    old_identifier=old_parent.id if old_parent is not None else None,
                    new_identifier=new_parent.id,
                )
            )


# Track changes in priority
def track_priority(
    requested_data,
    current_instance,
    issue_id,
    project,
    actor,
    issue_activities,
):
    if current_instance.get("priority") != requested_data.get("priority"):
        if requested_data.get("priority") == None:
            issue_activities.append(
                IssueActivity(
                    issue_id=issue_id,
                    actor=actor,
                    verb="updated",
                    old_value=current_instance.get("priority"),
                    new_value=None,
                    field="priority",
                    project=project,
                    workspace=project.workspace,
                    comment=f"{actor.email} updated the priority to None",
                )
            )
        else:
            issue_activities.append(
                IssueActivity(
                    issue_id=issue_id,
                    actor=actor,
                    verb="updated",
                    old_value=current_instance.get("priority"),
                    new_value=requested_data.get("priority"),
                    field="priority",
                    project=project,
                    workspace=project.workspace,
                    comment=f"{actor.email} updated the priority to {requested_data.get('priority')}",
                )
            )


# Track chnages in state of the issue
def track_state(
    requested_data,
    current_instance,
    issue_id,
    project,
    actor,
    issue_activities,
):
    if current_instance.get("state") != requested_data.get("state"):
        new_state = State.objects.get(pk=requested_data.get("state", None))
        old_state = State.objects.get(pk=current_instance.get("state", None))

        issue_activities.append(
            IssueActivity(
                issue_id=issue_id,
                actor=actor,
                verb="updated",
                old_value=old_state.name,
                new_value=new_state.name,
                field="state",
                project=project,
                workspace=project.workspace,
                comment=f"{actor.email} updated the state to {new_state.name}",
                old_identifier=old_state.id,
                new_identifier=new_state.id,
            )
        )


# Track issue description
def track_description(
    requested_data,
    current_instance,
    issue_id,
    project,
    actor,
    issue_activities,
):
    if current_instance.get("description_html") != requested_data.get(
        "description_html"
    ):
        issue_activities.append(
            IssueActivity(
                issue_id=issue_id,
                actor=actor,
                verb="updated",
                old_value=current_instance.get("description_html"),
                new_value=requested_data.get("description_html"),
                field="description",
                project=project,
                workspace=project.workspace,
                comment=f"{actor.email} updated the description to {requested_data.get('description_html')}",
            )
        )


# Track changes in issue target date
def track_target_date(
    requested_data,
    current_instance,
    issue_id,
    project,
    actor,
    issue_activities,
):
    if current_instance.get("target_date") != requested_data.get("target_date"):
        if requested_data.get("target_date") == None:
            issue_activities.append(
                IssueActivity(
                    issue_id=issue_id,
                    actor=actor,
                    verb="updated",
                    old_value=current_instance.get("target_date"),
                    new_value=requested_data.get("target_date"),
                    field="target_date",
                    project=project,
                    workspace=project.workspace,
                    comment=f"{actor.email} updated the target date to None",
                )
            )
        else:
            issue_activities.append(
                IssueActivity(
                    issue_id=issue_id,
                    actor=actor,
                    verb="updated",
                    old_value=current_instance.get("target_date"),
                    new_value=requested_data.get("target_date"),
                    field="target_date",
                    project=project,
                    workspace=project.workspace,
                    comment=f"{actor.email} updated the target date to {requested_data.get('target_date')}",
                )
            )


# Track changes in issue start date
def track_start_date(
    requested_data,
    current_instance,
    issue_id,
    project,
    actor,
    issue_activities,
):
    if current_instance.get("start_date") != requested_data.get("start_date"):
        if requested_data.get("start_date") == None:
            issue_activities.append(
                IssueActivity(
                    issue_id=issue_id,
                    actor=actor,
                    verb="updated",
                    old_value=current_instance.get("start_date"),
                    new_value=requested_data.get("start_date"),
                    field="start_date",
                    project=project,
                    workspace=project.workspace,
                    comment=f"{actor.email} updated the start date to None",
                )
            )
        else:
            issue_activities.append(
                IssueActivity(
                    issue_id=issue_id,
                    actor=actor,
                    verb="updated",
                    old_value=current_instance.get("start_date"),
                    new_value=requested_data.get("start_date"),
                    field="start_date",
                    project=project,
                    workspace=project.workspace,
                    comment=f"{actor.email} updated the start date to {requested_data.get('start_date')}",
                )
            )


# Track changes in issue labels
def track_labels(
    requested_data,
    current_instance,
    issue_id,
    project,
    actor,
    issue_activities,
):
    # Label Addition
    if len(requested_data.get("labels_list")) > len(current_instance.get("labels")):
        for label in requested_data.get("labels_list"):
            if label not in current_instance.get("labels"):
                label = Label.objects.get(pk=label)
                issue_activities.append(
                    IssueActivity(
                        issue_id=issue_id,
                        actor=actor,
                        verb="updated",
                        old_value="",
                        new_value=label.name,
                        field="labels",
                        project=project,
                        workspace=project.workspace,
                        comment=f"{actor.email} added label {label.name}",
                        new_identifier=label.id,
                        old_identifier=None,
                    )
                )

    # Label Removal
    if len(requested_data.get("labels_list")) < len(current_instance.get("labels")):
        for label in current_instance.get("labels"):
            if label not in requested_data.get("labels_list"):
                label = Label.objects.get(pk=label)
                issue_activities.append(
                    IssueActivity(
                        issue_id=issue_id,
                        actor=actor,
                        verb="updated",
                        old_value=label.name,
                        new_value="",
                        field="labels",
                        project=project,
                        workspace=project.workspace,
                        comment=f"{actor.email} removed label {label.name}",
                        old_identifier=label.id,
                        new_identifier=None,
                    )
                )


# Track changes in issue assignees
def track_assignees(
    requested_data,
    current_instance,
    issue_id,
    project,
    actor,
    issue_activities,
):
    # Assignee Addition
    if len(requested_data.get("assignees_list")) > len(
        current_instance.get("assignees")
    ):
        for assignee in requested_data.get("assignees_list"):
            if assignee not in current_instance.get("assignees"):
                assignee = User.objects.get(pk=assignee)
                issue_activities.append(
                    IssueActivity(
                        issue_id=issue_id,
                        actor=actor,
                        verb="updated",
                        old_value="",
                        new_value=assignee.email,
                        field="assignees",
                        project=project,
                        workspace=project.workspace,
                        comment=f"{actor.email} added assignee {assignee.email}",
                        new_identifier=actor.id,
                    )
                )

    # Assignee Removal
    if len(requested_data.get("assignees_list")) < len(
        current_instance.get("assignees")
    ):
        for assignee in current_instance.get("assignees"):
            if assignee not in requested_data.get("assignees_list"):
                assignee = User.objects.get(pk=assignee)
                issue_activities.append(
                    IssueActivity(
                        issue_id=issue_id,
                        actor=actor,
                        verb="updated",
                        old_value=assignee.email,
                        new_value="",
                        field="assignee",
                        project=project,
                        workspace=project.workspace,
                        comment=f"{actor.email} removed assignee {assignee.email}",
                        old_identifier=actor.id,
                    )
                )


# Track changes in blocking issues
def track_blocks(
    requested_data,
    current_instance,
    issue_id,
    project,
    actor,
    issue_activities,
):
    if len(requested_data.get("blocks_list")) > len(
        current_instance.get("blocked_issues")
    ):
        for block in requested_data.get("blocks_list"):
            if (
                len(
                    [
                        blocked
                        for blocked in current_instance.get("blocked_issues")
                        if blocked.get("block") == block
                    ]
                )
                == 0
            ):
                issue = Issue.objects.get(pk=block)
                issue_activities.append(
                    IssueActivity(
                        issue_id=issue_id,
                        actor=actor,
                        verb="updated",
                        old_value="",
                        new_value=f"{project.identifier}-{issue.sequence_id}",
                        field="blocks",
                        project=project,
                        workspace=project.workspace,
                        comment=f"{actor.email} added blocking issue {project.identifier}-{issue.sequence_id}",
                        new_identifier=issue.id,
                    )
                )

    # Blocked Issue Removal
    if len(requested_data.get("blocks_list")) < len(
        current_instance.get("blocked_issues")
    ):
        for blocked in current_instance.get("blocked_issues"):
            if blocked.get("block") not in requested_data.get("blocks_list"):
                issue = Issue.objects.get(pk=blocked.get("block"))
                issue_activities.append(
                    IssueActivity(
                        issue_id=issue_id,
                        actor=actor,
                        verb="updated",
                        old_value=f"{project.identifier}-{issue.sequence_id}",
                        new_value="",
                        field="blocks",
                        project=project,
                        workspace=project.workspace,
                        comment=f"{actor.email} removed blocking issue {project.identifier}-{issue.sequence_id}",
                        old_identifier=issue.id,
                    )
                )


# Track changes in blocked_by issues
def track_blockings(
    requested_data,
    current_instance,
    issue_id,
    project,
    actor,
    issue_activities,
):
    if len(requested_data.get("blockers_list")) > len(
        current_instance.get("blocker_issues")
    ):
        for block in requested_data.get("blockers_list"):
            if (
                len(
                    [
                        blocked
                        for blocked in current_instance.get("blocker_issues")
                        if blocked.get("blocked_by") == block
                    ]
                )
                == 0
            ):
                issue = Issue.objects.get(pk=block)
                issue_activities.append(
                    IssueActivity(
                        issue_id=issue_id,
                        actor=actor,
                        verb="updated",
                        old_value="",
                        new_value=f"{project.identifier}-{issue.sequence_id}",
                        field="blocking",
                        project=project,
                        workspace=project.workspace,
                        comment=f"{actor.email} added blocked by issue {project.identifier}-{issue.sequence_id}",
                        new_identifier=issue.id,
                    )
                )

    # Blocked Issue Removal
    if len(requested_data.get("blockers_list")) < len(
        current_instance.get("blocker_issues")
    ):
        for blocked in current_instance.get("blocker_issues"):
            if blocked.get("blocked_by") not in requested_data.get("blockers_list"):
                issue = Issue.objects.get(pk=blocked.get("blocked_by"))
                issue_activities.append(
                    IssueActivity(
                        issue_id=issue_id,
                        actor=actor,
                        verb="updated",
                        old_value=f"{project.identifier}-{issue.sequence_id}",
                        new_value="",
                        field="blocking",
                        project=project,
                        workspace=project.workspace,
                        comment=f"{actor.email} removed blocked by issue {project.identifier}-{issue.sequence_id}",
                        old_identifier=issue.id,
                    )
                )


def create_issue_activity(
    requested_data, current_instance, issue_id, project, actor, issue_activities
):
    issue_activities.append(
        IssueActivity(
            issue_id=issue_id,
            project=project,
            workspace=project.workspace,
            comment=f"{actor.email} created the issue",
            verb="created",
            actor=actor,
        )
    )


def track_estimate_points(
    requested_data, current_instance, issue_id, project, actor, issue_activities
):
    if current_instance.get("estimate_point") != requested_data.get("estimate_point"):
        if requested_data.get("estimate_point") == None:
            issue_activities.append(
                IssueActivity(
                    issue_id=issue_id,
                    actor=actor,
                    verb="updated",
                    old_value=current_instance.get("estimate_point"),
                    new_value=requested_data.get("estimate_point"),
                    field="estimate_point",
                    project=project,
                    workspace=project.workspace,
                    comment=f"{actor.email} updated the estimate point to None",
                )
            )
        else:
            issue_activities.append(
                IssueActivity(
                    issue_id=issue_id,
                    actor=actor,
                    verb="updated",
                    old_value=current_instance.get("estimate_point"),
                    new_value=requested_data.get("estimate_point"),
                    field="estimate_point",
                    project=project,
                    workspace=project.workspace,
                    comment=f"{actor.email} updated the estimate point to {requested_data.get('estimate_point')}",
                )
            )


def track_archive_at(
    requested_data, current_instance, issue_id, project, actor, issue_activities
):
<<<<<<< HEAD
    
    if requested_data.get("archived_at") is None:
        issue_activities.append(
            IssueActivity(
                issue_id=issue_id,
                project=project,
                workspace=project.workspace,
                comment=f"{actor.email} has restored the issue",
                verb="updated",
                actor=actor,
                field="archvied_at",
            )
        )
    else:
        issue_activities.append(
            IssueActivity(
                issue_id=issue_id,
                project=project,
                workspace=project.workspace,
                comment=f"Plane has archived the issue",
                verb="updated",
                actor=actor,
                field="archvied_at",
            )
=======
    issue_activities.append(
        IssueActivity(
            issue_id=issue_id,
            project=project,
            workspace=project.workspace,
            comment=f"{actor.email} has restored the issue",
            verb="updated",
            actor=actor,
            field="archvied_at",
            old_value="archive",
            new_value="restore",
>>>>>>> 5773ff2a
        )


def update_issue_activity(
    requested_data, current_instance, issue_id, project, actor, issue_activities
):
    ISSUE_ACTIVITY_MAPPER = {
        "name": track_name,
        "parent": track_parent,
        "priority": track_priority,
        "state": track_state,
        "description": track_description,
        "target_date": track_target_date,
        "start_date": track_start_date,
        "labels_list": track_labels,
        "assignees_list": track_assignees,
        "blocks_list": track_blocks,
        "blockers_list": track_blockings,
        "estimate_point": track_estimate_points,
        "archived_at": track_archive_at,
    }

    requested_data = json.loads(requested_data) if requested_data is not None else None
    current_instance = (
        json.loads(current_instance) if current_instance is not None else None
    )

    for key in requested_data:
        func = ISSUE_ACTIVITY_MAPPER.get(key, None)
        if func is not None:
            func(
                requested_data,
                current_instance,
                issue_id,
                project,
                actor,
                issue_activities,
            )


def delete_issue_activity(
    requested_data, current_instance, issue_id, project, actor, issue_activities
):
    issue_activities.append(
        IssueActivity(
            project=project,
            workspace=project.workspace,
            comment=f"{actor.email} deleted the issue",
            verb="deleted",
            actor=actor,
            field="issue",
        )
    )


def create_comment_activity(
    requested_data, current_instance, issue_id, project, actor, issue_activities
):
    requested_data = json.loads(requested_data) if requested_data is not None else None
    current_instance = (
        json.loads(current_instance) if current_instance is not None else None
    )

    issue_activities.append(
        IssueActivity(
            issue_id=issue_id,
            project=project,
            workspace=project.workspace,
            comment=f"{actor.email} created a comment",
            verb="created",
            actor=actor,
            field="comment",
            new_value=requested_data.get("comment_html", ""),
            new_identifier=requested_data.get("id", None),
            issue_comment_id=requested_data.get("id", None),
        )
    )


def update_comment_activity(
    requested_data, current_instance, issue_id, project, actor, issue_activities
):
    requested_data = json.loads(requested_data) if requested_data is not None else None
    current_instance = (
        json.loads(current_instance) if current_instance is not None else None
    )

    if current_instance.get("comment_html") != requested_data.get("comment_html"):
        issue_activities.append(
            IssueActivity(
                issue_id=issue_id,
                project=project,
                workspace=project.workspace,
                comment=f"{actor.email} updated a comment",
                verb="updated",
                actor=actor,
                field="comment",
                old_value=current_instance.get("comment_html", ""),
                old_identifier=current_instance.get("id"),
                new_value=requested_data.get("comment_html", ""),
                new_identifier=current_instance.get("id", None),
                issue_comment_id=current_instance.get("id", None),
            )
        )


def delete_comment_activity(
    requested_data, current_instance, issue_id, project, actor, issue_activities
):
    issue_activities.append(
        IssueActivity(
            issue_id=issue_id,
            project=project,
            workspace=project.workspace,
            comment=f"{actor.email} deleted the comment",
            verb="deleted",
            actor=actor,
            field="comment",
        )
    )


def create_cycle_issue_activity(
    requested_data, current_instance, issue_id, project, actor, issue_activities
):
    requested_data = json.loads(requested_data) if requested_data is not None else None
    current_instance = (
        json.loads(current_instance) if current_instance is not None else None
    )

    # Updated Records:
    updated_records = current_instance.get("updated_cycle_issues", [])
    created_records = json.loads(current_instance.get("created_cycle_issues", []))

    for updated_record in updated_records:
        old_cycle = Cycle.objects.filter(
            pk=updated_record.get("old_cycle_id", None)
        ).first()
        new_cycle = Cycle.objects.filter(
            pk=updated_record.get("new_cycle_id", None)
        ).first()

        issue_activities.append(
            IssueActivity(
                issue_id=updated_record.get("issue_id"),
                actor=actor,
                verb="updated",
                old_value=old_cycle.name,
                new_value=new_cycle.name,
                field="cycles",
                project=project,
                workspace=project.workspace,
                comment=f"{actor.email} updated cycle from {old_cycle.name} to {new_cycle.name}",
                old_identifier=old_cycle.id,
                new_identifier=new_cycle.id,
            )
        )

    for created_record in created_records:
        cycle = Cycle.objects.filter(
            pk=created_record.get("fields").get("cycle")
        ).first()

        issue_activities.append(
            IssueActivity(
                issue_id=created_record.get("fields").get("issue"),
                actor=actor,
                verb="created",
                old_value="",
                new_value=cycle.name,
                field="cycles",
                project=project,
                workspace=project.workspace,
                comment=f"{actor.email} added cycle {cycle.name}",
                new_identifier=cycle.id,
            )
        )


def delete_cycle_issue_activity(
    requested_data, current_instance, issue_id, project, actor, issue_activities
):
    requested_data = json.loads(requested_data) if requested_data is not None else None
    current_instance = (
        json.loads(current_instance) if current_instance is not None else None
    )

    cycle_id = requested_data.get("cycle_id", "")
    cycle = Cycle.objects.filter(pk=cycle_id).first()
    issues = requested_data.get("issues")

    for issue in issues:
        issue_activities.append(
            IssueActivity(
                issue_id=issue,
                actor=actor,
                verb="deleted",
                old_value=cycle.name if cycle is not None else "",
                new_value="",
                field="cycles",
                project=project,
                workspace=project.workspace,
                comment=f"{actor.email} removed this issue from {cycle.name if cycle is not None else None}",
                old_identifier=cycle.id if cycle is not None else None,
            )
        )


def create_module_issue_activity(
    requested_data, current_instance, issue_id, project, actor, issue_activities
):
    requested_data = json.loads(requested_data) if requested_data is not None else None
    current_instance = (
        json.loads(current_instance) if current_instance is not None else None
    )

    # Updated Records:
    updated_records = current_instance.get("updated_module_issues", [])
    created_records = json.loads(current_instance.get("created_module_issues", []))

    for updated_record in updated_records:
        old_module = Module.objects.filter(
            pk=updated_record.get("old_module_id", None)
        ).first()
        new_module = Module.objects.filter(
            pk=updated_record.get("new_module_id", None)
        ).first()

        issue_activities.append(
            IssueActivity(
                issue_id=updated_record.get("issue_id"),
                actor=actor,
                verb="updated",
                old_value=old_module.name,
                new_value=new_module.name,
                field="modules",
                project=project,
                workspace=project.workspace,
                comment=f"{actor.email} updated module from {old_module.name} to {new_module.name}",
                old_identifier=old_module.id,
                new_identifier=new_module.id,
            )
        )

    for created_record in created_records:
        module = Module.objects.filter(
            pk=created_record.get("fields").get("module")
        ).first()
        issue_activities.append(
            IssueActivity(
                issue_id=created_record.get("fields").get("issue"),
                actor=actor,
                verb="created",
                old_value="",
                new_value=module.name,
                field="modules",
                project=project,
                workspace=project.workspace,
                comment=f"{actor.email} added module {module.name}",
                new_identifier=module.id,
            )
        )


def delete_module_issue_activity(
    requested_data, current_instance, issue_id, project, actor, issue_activities
):
    requested_data = json.loads(requested_data) if requested_data is not None else None
    current_instance = (
        json.loads(current_instance) if current_instance is not None else None
    )

    module_id = requested_data.get("module_id", "")
    module = Module.objects.filter(pk=module_id).first()
    issues = requested_data.get("issues")

    for issue in issues:
        issue_activities.append(
            IssueActivity(
                issue_id=issue,
                actor=actor,
                verb="deleted",
                old_value=module.name if module is not None else "",
                new_value="",
                field="modules",
                project=project,
                workspace=project.workspace,
                comment=f"{actor.email} removed this issue from {module.name if module is not None else None}",
                old_identifier=module.id if module is not None else None,
            )
        )


def create_link_activity(
    requested_data, current_instance, issue_id, project, actor, issue_activities
):
    requested_data = json.loads(requested_data) if requested_data is not None else None
    current_instance = (
        json.loads(current_instance) if current_instance is not None else None
    )

    issue_activities.append(
        IssueActivity(
            issue_id=issue_id,
            project=project,
            workspace=project.workspace,
            comment=f"{actor.email} created a link",
            verb="created",
            actor=actor,
            field="link",
            new_value=requested_data.get("url", ""),
            new_identifier=requested_data.get("id", None),
        )
    )


def update_link_activity(
    requested_data, current_instance, issue_id, project, actor, issue_activities
):
    requested_data = json.loads(requested_data) if requested_data is not None else None
    current_instance = (
        json.loads(current_instance) if current_instance is not None else None
    )

    if current_instance.get("url") != requested_data.get("url"):
        issue_activities.append(
            IssueActivity(
                issue_id=issue_id,
                project=project,
                workspace=project.workspace,
                comment=f"{actor.email} updated a link",
                verb="updated",
                actor=actor,
                field="link",
                old_value=current_instance.get("url", ""),
                old_identifier=current_instance.get("id"),
                new_value=requested_data.get("url", ""),
                new_identifier=current_instance.get("id", None),
            )
        )


def delete_link_activity(
    requested_data, current_instance, issue_id, project, actor, issue_activities
):
    issue_activities.append(
        IssueActivity(
            issue_id=issue_id,
            project=project,
            workspace=project.workspace,
            comment=f"{actor.email} deleted the link",
            verb="deleted",
            actor=actor,
            field="link",
        )
    )


def create_attachment_activity(
    requested_data, current_instance, issue_id, project, actor, issue_activities
):
    requested_data = json.loads(requested_data) if requested_data is not None else None
    current_instance = (
        json.loads(current_instance) if current_instance is not None else None
    )

    issue_activities.append(
        IssueActivity(
            issue_id=issue_id,
            project=project,
            workspace=project.workspace,
            comment=f"{actor.email} created an attachment",
            verb="created",
            actor=actor,
            field="attachment",
            new_value=current_instance.get("access", ""),
            new_identifier=current_instance.get("id", None),
        )
    )


def delete_attachment_activity(
    requested_data, current_instance, issue_id, project, actor, issue_activities
):
    issue_activities.append(
        IssueActivity(
            issue_id=issue_id,
            project=project,
            workspace=project.workspace,
            comment=f"{actor.email} deleted the attachment",
            verb="deleted",
            actor=actor,
            field="attachment",
        )
    )



# Receive message from room group
@shared_task
def issue_activity(
    type, requested_data, current_instance, issue_id, actor_id, project_id, subscriber=True
):
    try:
        issue_activities = []

        actor = User.objects.get(pk=actor_id)
        project = Project.objects.get(pk=project_id)

        issue = Issue.objects.filter(pk=issue_id).first()
        if issue is not None:
            issue.updated_at = timezone.now()
            issue.save()
        

        if subscriber:
            # add the user to issue subscriber
            try:
                _ = IssueSubscriber.objects.get_or_create(issue_id=issue_id, subscriber=actor)
            except Exception as e:
                pass

        ACTIVITY_MAPPER = {
            "issue.activity.created": create_issue_activity,
            "issue.activity.updated": update_issue_activity,
            "issue.activity.deleted": delete_issue_activity,
            "comment.activity.created": create_comment_activity,
            "comment.activity.updated": update_comment_activity,
            "comment.activity.deleted": delete_comment_activity,
            "cycle.activity.created": create_cycle_issue_activity,
            "cycle.activity.deleted": delete_cycle_issue_activity,
            "module.activity.created": create_module_issue_activity,
            "module.activity.deleted": delete_module_issue_activity,
            "link.activity.created": create_link_activity,
            "link.activity.updated": update_link_activity,
            "link.activity.deleted": delete_link_activity,
            "attachment.activity.created": create_attachment_activity,
            "attachment.activity.deleted": delete_attachment_activity,
        }

        func = ACTIVITY_MAPPER.get(type)
        if func is not None:
            func(
                requested_data,
                current_instance,
                issue_id,
                project,
                actor,
                issue_activities,
            )

        # Save all the values to database
        issue_activities_created = IssueActivity.objects.bulk_create(issue_activities)
        # Post the updates to segway for integrations and webhooks
        if len(issue_activities_created):
            # Don't send activities if the actor is a bot
            try:
                if settings.PROXY_BASE_URL:
                    for issue_activity in issue_activities_created:
                        headers = {"Content-Type": "application/json"}
                        issue_activity_json = json.dumps(
                            IssueActivitySerializer(issue_activity).data,
                            cls=DjangoJSONEncoder,
                        )
                        _ = requests.post(
                            f"{settings.PROXY_BASE_URL}/hooks/workspaces/{str(issue_activity.workspace_id)}/projects/{str(issue_activity.project_id)}/issues/{str(issue_activity.issue_id)}/issue-activity-hooks/",
                            json=issue_activity_json,
                            headers=headers,
                        )
            except Exception as e:
                capture_exception(e)

        # Create Notifications
        bulk_notifications = []

        issue_subscribers = list(
            IssueSubscriber.objects.filter(project=project, issue_id=issue_id)
            .exclude(subscriber_id=actor_id)
            .values_list("subscriber", flat=True)
        )

        issue_assignees = list(
            IssueAssignee.objects.filter(project=project, issue_id=issue_id)
            .exclude(assignee_id=actor_id)
            .values_list("assignee", flat=True)
        )

        issue_subscribers = issue_subscribers + issue_assignees

        if issue.created_by_id:
            issue_subscribers = issue_subscribers + [issue.created_by_id]

        issue = Issue.objects.get(project=project, pk=issue_id)
        for subscriber in issue_subscribers:
            for issue_activity in issue_activities_created:
                bulk_notifications.append(
                    Notification(
                        workspace=project.workspace,
                        sender="in_app:issue_activities",
                        triggered_by_id=actor_id,
                        receiver_id=subscriber,
                        entity_identifier=issue_id,
                        entity_name="issue",
                        project=project,
                        title=issue_activity.comment,
                        data={
                            "issue": {
                                "id": str(issue_id),
                                "name": str(issue.name),
                                "identifier": str(project.identifier),
                                "sequence_id": issue.sequence_id,
                                "state_name": issue.state.name,
                                "state_group": issue.state.group,
                            },
                            "issue_activity": str(issue_activity.id),
                        },
                    )
                )

        # Bulk create notifications
        Notification.objects.bulk_create(bulk_notifications, batch_size=100)

        return
    except Exception as e:
        # Print logs if in DEBUG mode
        if settings.DEBUG:
            print(e)
        capture_exception(e)
        return<|MERGE_RESOLUTION|>--- conflicted
+++ resolved
@@ -561,8 +561,6 @@
 def track_archive_at(
     requested_data, current_instance, issue_id, project, actor, issue_activities
 ):
-<<<<<<< HEAD
-    
     if requested_data.get("archived_at") is None:
         issue_activities.append(
             IssueActivity(
@@ -573,6 +571,8 @@
                 verb="updated",
                 actor=actor,
                 field="archvied_at",
+                old_value="archive",
+                new_value="restore",
             )
         )
     else:
@@ -585,20 +585,9 @@
                 verb="updated",
                 actor=actor,
                 field="archvied_at",
-            )
-=======
-    issue_activities.append(
-        IssueActivity(
-            issue_id=issue_id,
-            project=project,
-            workspace=project.workspace,
-            comment=f"{actor.email} has restored the issue",
-            verb="updated",
-            actor=actor,
-            field="archvied_at",
-            old_value="archive",
-            new_value="restore",
->>>>>>> 5773ff2a
+                old_value=None,
+                new_value="archive",
+            )
         )
 
 
@@ -996,11 +985,16 @@
     )
 
 
-
 # Receive message from room group
 @shared_task
 def issue_activity(
-    type, requested_data, current_instance, issue_id, actor_id, project_id, subscriber=True
+    type,
+    requested_data,
+    current_instance,
+    issue_id,
+    actor_id,
+    project_id,
+    subscriber=True,
 ):
     try:
         issue_activities = []
@@ -1012,12 +1006,13 @@
         if issue is not None:
             issue.updated_at = timezone.now()
             issue.save()
-        
 
         if subscriber:
             # add the user to issue subscriber
             try:
-                _ = IssueSubscriber.objects.get_or_create(issue_id=issue_id, subscriber=actor)
+                _ = IssueSubscriber.objects.get_or_create(
+                    issue_id=issue_id, subscriber=actor
+                )
             except Exception as e:
                 pass
 
