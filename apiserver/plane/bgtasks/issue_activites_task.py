--- conflicted
+++ resolved
@@ -1131,12 +1131,8 @@
                     project=project,
                     workspace=project.workspace,
                     comment=f'added {issue_relation.get("relation_type")} relation',
-<<<<<<< HEAD
-                    old_identifier=issue_relation.get("issue"),
-                    epoch=epoch,
-=======
                     old_identifier=issue_relation.get("related_issue"),
->>>>>>> f6b92fc9
+                    epoch=epoch,
                 )
             )
 
@@ -1149,22 +1145,6 @@
         json.loads(current_instance) if current_instance is not None else None
     )
     if current_instance is not None and requested_data.get("related_list") is None:
-<<<<<<< HEAD
-        issue = Issue.objects.get(pk=current_instance.get("issue"))
-        issue_activities.append(
-            IssueActivity(
-                issue_id=current_instance.get("issue"),
-                actor=actor,
-                verb="deleted",
-                old_value=f"{project.identifier}-{issue.sequence_id}",
-                new_value="",
-                field=f'{current_instance.get("relation_type")}',
-                project=project,
-                workspace=project.workspace,
-                comment=f'deleted the {current_instance.get("relation_type")} relation',
-                old_identifier=current_instance.get("issue"),
-                epoch=epoch,
-=======
             if current_instance.get("relation_type") == "blocked_by":
                 relation_type = "blocking"
             else:
@@ -1182,6 +1162,7 @@
                     workspace=project.workspace,
                     comment=f'deleted {relation_type} relation',
                     old_identifier=current_instance.get("issue"),
+                    epoch=epoch,
                 )
             )
             issue = Issue.objects.get(pk=current_instance.get("related_issue"))
@@ -1197,8 +1178,8 @@
                     workspace=project.workspace,
                     comment=f'deleted {current_instance.get("relation_type")} relation',
                     old_identifier=current_instance.get("related_issue"),
-                )
->>>>>>> f6b92fc9
+                    epoch=epoch,
+                )
             )
 
 
