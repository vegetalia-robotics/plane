import requests
import uuid
import hashlib
import json
import hmac

# Django imports
from django.conf import settings
from django.core.serializers.json import DjangoJSONEncoder

# Third party imports
from celery import shared_task
from sentry_sdk import capture_exception

from plane.db.models import (
    Webhook,
    WebhookLog,
    Project,
    Issue,
    Cycle,
    Module,
    ModuleIssue,
    CycleIssue,
    IssueComment,
)
from plane.api.serializers import (
    ProjectSerializer,
    IssueSerializer,
    CycleSerializer,
    ModuleSerializer,
    CycleIssueSerializer,
    ModuleIssueSerializer,
    IssueCommentSerializer,
<<<<<<< HEAD
=======
    IssueExpandSerializer,
>>>>>>> f5c42d55
)

SERIALIZER_MAPPER = {
    "project": ProjectSerializer,
<<<<<<< HEAD
    "issue": IssueSerializer,
=======
    "issue": IssueExpandSerializer,
>>>>>>> f5c42d55
    "cycle": CycleSerializer,
    "module": ModuleSerializer,
    "cycle_issue": CycleIssueSerializer,
    "module_issue": ModuleIssueSerializer,
    "issue_comment": IssueCommentSerializer,
}

MODEL_MAPPER = {
    "project": Project,
    "issue": Issue,
    "cycle": Cycle,
    "module": Module,
    "cycle_issue": CycleIssue,
    "module_issue": ModuleIssue,
    "issue_comment": IssueComment,
}


<<<<<<< HEAD
def get_model_data(event, event_id):
    model = MODEL_MAPPER.get(event)
    queryset = model.objects.get(pk=event_id)
    serializer = SERIALIZER_MAPPER.get(event)
    return serializer(queryset).data
=======
def get_model_data(event, event_id, many=False):
    model = MODEL_MAPPER.get(event)
    if many:
        queryset = model.objects.filter(pk__in=event_id)
    else:
        queryset = model.objects.get(pk=event_id)
    serializer = SERIALIZER_MAPPER.get(event)
    return serializer(queryset, many=many).data
>>>>>>> f5c42d55


@shared_task(
    bind=True,
    autoretry_for=(requests.RequestException,),
    retry_backoff=600,
    max_retries=5,
    retry_jitter=True,
)
def webhook_task(self, webhook, slug, event, event_id, action):
    try:
        webhook = Webhook.objects.get(id=webhook, workspace__slug=slug)

        headers = {
            "Content-Type": "application/json",
            "User-Agent": "Autopilot",
            "X-Plane-Delivery": str(uuid.uuid4()),
            "X-Plane-Event": event,
        }

<<<<<<< HEAD
        event_data = get_model_data(event=event, event_id=event_id)

        # # Your secret key
        event_data = (
            json.loads(json.dumps(event_data, cls=DjangoJSONEncoder))
            if event_data is not None
            else None
        )

        # Use HMAC for generating signature
        if webhook.secret_key:
            event_data_json = json.dumps(event_data) if event_data is not None else '{}'
            hmac_signature = hmac.new(
                webhook.secret_key.encode("utf-8"),
                event_data_json.encode("utf-8"),
                hashlib.sha256
            )
            signature = hmac_signature.hexdigest()
            headers["X-Plane-Signature"] = signature

=======
        # # Your secret key
        event_data = (
            json.loads(json.dumps(event_data, cls=DjangoJSONEncoder))
            if event_data is not None
            else None
        )

        # Use HMAC for generating signature
        if webhook.secret_key:
            event_data_json = json.dumps(event_data) if event_data is not None else "{}"
            hmac_signature = hmac.new(
                webhook.secret_key.encode("utf-8"),
                event_data_json.encode("utf-8"),
                hashlib.sha256,
            )
            signature = hmac_signature.hexdigest()
            headers["X-Plane-Signature"] = signature

>>>>>>> f5c42d55
        action = {
            "POST": "create",
            "PATCH": "update",
            "PUT": "update",
            "DELETE": "delete",
        }.get(action, action)

        payload = {
            "event": event,
            "action": action,
            "webhook_id": str(webhook.id),
            "workspace_id": str(webhook.workspace_id),
            "data": event_data,
        }

        # Send the webhook event
        response = requests.post(
            webhook.url,
            headers=headers,
            json=payload,
            timeout=30,
        )

        # Log the webhook request
        WebhookLog.objects.create(
            workspace_id=str(webhook.workspace_id),
            webhook_id=str(webhook.id),
            event_type=str(event),
            request_method=str(action),
            request_headers=str(headers),
            request_body=str(payload),
            response_status=str(response.status_code),
            response_headers=str(response.headers),
            response_body=str(response.text),
            retry_count=str(self.request.retries),
        )

    except requests.RequestException as e:
        # Log the failed webhook request
        WebhookLog.objects.create(
            workspace_id=str(webhook.workspace_id),
            webhook_id=str(webhook.id),
            event_type=str(event),
            request_method=str(action),
            request_headers=str(headers),
            request_body=str(payload),
            response_status=500,
            response_headers="",
            response_body=str(e),
            retry_count=str(self.request.retries),
        )

        # Retry logic
        if self.request.retries >= self.max_retries:
            Webhook.objects.filter(pk=webhook.id).update(is_active=False)
            return
        raise requests.RequestException()

    except Exception as e:
        print(e)
        if settings.DEBUG:
            print(e)
        capture_exception(e)
        return


@shared_task()
<<<<<<< HEAD
def send_webhook(event, event_id, action, slug):
=======
def send_webhook(event, payload, kw, action, slug, bulk):
>>>>>>> f5c42d55
    try:
        webhooks = Webhook.objects.filter(workspace__slug=slug, is_active=True)

        if event == "project":
            webhooks = webhooks.filter(project=True)

        if event == "issue":
            webhooks = webhooks.filter(issue=True)

        if event == "module" or event == "module_issue":
            webhooks = webhooks.filter(module=True)

        if event == "cycle" or event == "cycle_issue":
            webhooks = webhooks.filter(cycle=True)

        if event == "issue_comment":
            webhooks = webhooks.filter(issue_comment=True)

<<<<<<< HEAD
        for webhook in webhooks:
            webhook_task.delay(webhook.id, slug, event, event_id, action)
=======
        if webhooks:
            if action in ["POST", "PATCH"]:
                if bulk and event in ["cycle_issue", "module_issue"]:
                    event_data = IssueExpandSerializer(
                        Issue.objects.filter(
                            pk__in=[
                                str(event.get("issue")) for event in payload
                            ]
                        ).prefetch_related("issue_cycle", "issue_module"), many=True
                    ).data
                    event = "issue"
                    action = "PATCH"
                else:
                    event_data = [
                        get_model_data(
                            event=event,
                            event_id=payload.get("id") if isinstance(payload, dict) else None,
                            many=False,
                        )
                    ]

            if action == "DELETE":
                event_data = [{"id": kw.get("pk")}]

            for webhook in webhooks:
                for data in event_data:
                    webhook_task.delay(
                        webhook=webhook.id,
                        slug=slug,
                        event=event,
                        event_data=data,
                        action=action,
                    )
>>>>>>> f5c42d55

    except Exception as e:
        if settings.DEBUG:
            print(e)
        capture_exception(e)
        return<|MERGE_RESOLUTION|>--- conflicted
+++ resolved
@@ -31,19 +31,12 @@
     CycleIssueSerializer,
     ModuleIssueSerializer,
     IssueCommentSerializer,
-<<<<<<< HEAD
-=======
     IssueExpandSerializer,
->>>>>>> f5c42d55
 )
 
 SERIALIZER_MAPPER = {
     "project": ProjectSerializer,
-<<<<<<< HEAD
-    "issue": IssueSerializer,
-=======
     "issue": IssueExpandSerializer,
->>>>>>> f5c42d55
     "cycle": CycleSerializer,
     "module": ModuleSerializer,
     "cycle_issue": CycleIssueSerializer,
@@ -62,13 +55,6 @@
 }
 
 
-<<<<<<< HEAD
-def get_model_data(event, event_id):
-    model = MODEL_MAPPER.get(event)
-    queryset = model.objects.get(pk=event_id)
-    serializer = SERIALIZER_MAPPER.get(event)
-    return serializer(queryset).data
-=======
 def get_model_data(event, event_id, many=False):
     model = MODEL_MAPPER.get(event)
     if many:
@@ -77,7 +63,6 @@
         queryset = model.objects.get(pk=event_id)
     serializer = SERIALIZER_MAPPER.get(event)
     return serializer(queryset, many=many).data
->>>>>>> f5c42d55
 
 
 @shared_task(
@@ -87,7 +72,7 @@
     max_retries=5,
     retry_jitter=True,
 )
-def webhook_task(self, webhook, slug, event, event_id, action):
+def webhook_task(self, webhook, slug, event, event_data, action):
     try:
         webhook = Webhook.objects.get(id=webhook, workspace__slug=slug)
 
@@ -98,28 +83,6 @@
             "X-Plane-Event": event,
         }
 
-<<<<<<< HEAD
-        event_data = get_model_data(event=event, event_id=event_id)
-
-        # # Your secret key
-        event_data = (
-            json.loads(json.dumps(event_data, cls=DjangoJSONEncoder))
-            if event_data is not None
-            else None
-        )
-
-        # Use HMAC for generating signature
-        if webhook.secret_key:
-            event_data_json = json.dumps(event_data) if event_data is not None else '{}'
-            hmac_signature = hmac.new(
-                webhook.secret_key.encode("utf-8"),
-                event_data_json.encode("utf-8"),
-                hashlib.sha256
-            )
-            signature = hmac_signature.hexdigest()
-            headers["X-Plane-Signature"] = signature
-
-=======
         # # Your secret key
         event_data = (
             json.loads(json.dumps(event_data, cls=DjangoJSONEncoder))
@@ -138,7 +101,6 @@
             signature = hmac_signature.hexdigest()
             headers["X-Plane-Signature"] = signature
 
->>>>>>> f5c42d55
         action = {
             "POST": "create",
             "PATCH": "update",
@@ -198,7 +160,6 @@
         raise requests.RequestException()
 
     except Exception as e:
-        print(e)
         if settings.DEBUG:
             print(e)
         capture_exception(e)
@@ -206,11 +167,7 @@
 
 
 @shared_task()
-<<<<<<< HEAD
-def send_webhook(event, event_id, action, slug):
-=======
 def send_webhook(event, payload, kw, action, slug, bulk):
->>>>>>> f5c42d55
     try:
         webhooks = Webhook.objects.filter(workspace__slug=slug, is_active=True)
 
@@ -229,10 +186,6 @@
         if event == "issue_comment":
             webhooks = webhooks.filter(issue_comment=True)
 
-<<<<<<< HEAD
-        for webhook in webhooks:
-            webhook_task.delay(webhook.id, slug, event, event_id, action)
-=======
         if webhooks:
             if action in ["POST", "PATCH"]:
                 if bulk and event in ["cycle_issue", "module_issue"]:
@@ -266,7 +219,6 @@
                         event_data=data,
                         action=action,
                     )
->>>>>>> f5c42d55
 
     except Exception as e:
         if settings.DEBUG:
