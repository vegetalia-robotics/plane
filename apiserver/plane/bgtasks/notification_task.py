# Python imports
import json
import uuid
from uuid import UUID


# Module imports
from plane.db.models import (
    IssueMention,
    IssueSubscriber,
    Project,
    User,
    IssueAssignee,
    Issue,
    State,
    EmailNotificationLog,
    Notification,
    IssueComment,
    IssueActivity,
    UserNotificationPreference,
    ProjectMember,
)
from django.db.models import Subquery, Q
from plane.app.serializers import NotificationSerializer
from plane.graphql.bgtasks.push_notification import issue_push_notifications

# Third Party imports
from celery import shared_task
from bs4 import BeautifulSoup


# =========== Issue Description Html Parsing and notification Functions ======================


def update_mentions_for_issue(issue, project, new_mentions, removed_mention):
    aggregated_issue_mentions = []
    for mention_id in new_mentions:
        aggregated_issue_mentions.append(
            IssueMention(
                mention_id=mention_id,
                issue=issue,
                project=project,
                workspace_id=project.workspace_id,
            )
        )

    IssueMention.objects.bulk_create(aggregated_issue_mentions, batch_size=100)
    IssueMention.objects.filter(
        issue=issue, mention__in=removed_mention
    ).delete()


def get_new_mentions(requested_instance, current_instance):
    # requested_data is the newer instance of the current issue
    # current_instance is the older instance of the current issue, saved in the database

    # extract mentions from both the instance of data
    mentions_older = extract_mentions(current_instance)

    mentions_newer = extract_mentions(requested_instance)

    # Getting Set Difference from mentions_newer
    new_mentions = [
        mention for mention in mentions_newer if mention not in mentions_older
    ]

    return new_mentions


# Get Removed Mention
def get_removed_mentions(requested_instance, current_instance):
    # requested_data is the newer instance of the current issue
    # current_instance is the older instance of the current issue, saved in the database

    # extract mentions from both the instance of data
    mentions_older = extract_mentions(current_instance)
    mentions_newer = extract_mentions(requested_instance)

    # Getting Set Difference from mentions_newer
    removed_mentions = [
        mention for mention in mentions_older if mention not in mentions_newer
    ]

    return removed_mentions


# Adds mentions as subscribers
def extract_mentions_as_subscribers(project_id, issue_id, mentions):
    # mentions is an array of User IDs representing the FILTERED set of mentioned users

    bulk_mention_subscribers = []

    for mention_id in mentions:
        # If the particular mention has not already been subscribed to the issue, he must be sent the mentioned notification
        if (
            not IssueSubscriber.objects.filter(
                issue_id=issue_id,
                subscriber_id=mention_id,
                project_id=project_id,
            ).exists()
            and not IssueAssignee.objects.filter(
                project_id=project_id,
                issue_id=issue_id,
                assignee_id=mention_id,
            ).exists()
            and not Issue.objects.filter(
                project_id=project_id, pk=issue_id, created_by_id=mention_id
            ).exists()
            and ProjectMember.objects.filter(
                project_id=project_id, member_id=mention_id, is_active=True
            ).exists()
        ):
            project = Project.objects.get(pk=project_id)

            bulk_mention_subscribers.append(
                IssueSubscriber(
                    workspace_id=project.workspace_id,
                    project_id=project_id,
                    issue_id=issue_id,
                    subscriber_id=mention_id,
                )
            )
    return bulk_mention_subscribers


# Parse Issue Description & extracts mentions
def extract_mentions(issue_instance):
    try:
        # issue_instance has to be a dictionary passed, containing the description_html and other set of activity data.
        mentions = []
        # Convert string to dictionary
        data = json.loads(issue_instance)
        html = data.get("description_html")
        soup = BeautifulSoup(html, "html.parser")
        mention_tags = soup.find_all(
<<<<<<< HEAD
            "mention-component", attrs={"entity_name": "user_mention"}
=======
            "mention-component", attrs={"target": "users"}
>>>>>>> 51309bf4
        )

        mentions = [
            mention_tag["entity_identifier"] for mention_tag in mention_tags
        ]

        return list(set(mentions))
    except Exception:
        return []


# =========== Comment Parsing and notification Functions ======================
def extract_comment_mentions(comment_value):
    try:
        mentions = []
        soup = BeautifulSoup(comment_value, "html.parser")
        mentions_tags = soup.find_all(
<<<<<<< HEAD
            "mention-component", attrs={"entity_name": "user_mention"}
=======
            "mention-component", attrs={"target": "users"}
>>>>>>> 51309bf4
        )
        for mention_tag in mentions_tags:
            mentions.append(mention_tag["entity_identifier"])
        return list(set(mentions))
    except Exception:
        return []


def get_new_comment_mentions(new_value, old_value):
    mentions_newer = extract_comment_mentions(new_value)
    if old_value is None:
        return mentions_newer

    mentions_older = extract_comment_mentions(old_value)
    # Getting Set Difference from mentions_newer
    new_mentions = [
        mention for mention in mentions_newer if mention not in mentions_older
    ]

    return new_mentions


def create_mention_notification(
    project,
    notification_comment,
    issue,
    actor_id,
    mention_id,
    issue_id,
    activity,
):
    return Notification(
        workspace=project.workspace,
        sender="in_app:issue_activities:mentioned",
        triggered_by_id=actor_id,
        receiver_id=mention_id,
        entity_identifier=issue_id,
        entity_name="issue",
        project=project,
        message=notification_comment,
        data={
            "issue": {
                "id": str(issue_id),
                "name": str(issue.name),
                "identifier": str(issue.project.identifier),
                "sequence_id": issue.sequence_id,
                "state_name": issue.state.name,
                "state_group": issue.state.group,
                "type_id": str(issue.type_id),
            },
            "issue_activity": {
                "id": str(activity.get("id")),
                "verb": str(activity.get("verb")),
                "field": str(activity.get("field")),
                "actor": str(activity.get("actor_id")),
                "new_value": str(activity.get("new_value")),
                "old_value": str(activity.get("old_value")),
                "old_identifier": (
                    str(activity.get("old_identifier"))
                    if activity.get("old_identifier")
                    else None
                ),
                "new_identifier": (
                    str(activity.get("new_identifier"))
                    if activity.get("new_identifier")
                    else None
                ),
            },
        },
    )


@shared_task
def notifications(
    type,
    issue_id,
    project_id,
    actor_id,
    subscriber,
    issue_activities_created,
    requested_data,
    current_instance,
):
    try:
        issue_activities_created = (
            json.loads(issue_activities_created)
            if issue_activities_created is not None
            else None
        )
        if type not in [
            "cycle.activity.created",
            "cycle.activity.deleted",
            "module.activity.created",
            "module.activity.deleted",
            "issue_reaction.activity.created",
            "issue_reaction.activity.deleted",
            "comment_reaction.activity.created",
            "comment_reaction.activity.deleted",
            "issue_vote.activity.created",
            "issue_vote.activity.deleted",
            "issue_draft.activity.created",
            "issue_draft.activity.updated",
            "issue_draft.activity.deleted",
        ]:
            # Create Notifications
            bulk_notifications = []
            bulk_email_logs = []

            """
            Mention Tasks
            1. Perform Diffing and Extract the mentions, that mention notification needs to be sent
            2. From the latest set of mentions, extract the users which are not a subscribers & make them subscribers
            """

            # get the list of active project members
            project_members = ProjectMember.objects.filter(
                project_id=project_id, is_active=True
            ).values_list("member_id", flat=True)

            # Get new mentions from the newer instance
            new_mentions = get_new_mentions(
                requested_instance=requested_data,
                current_instance=current_instance,
            )
            new_mentions = list(
                set(new_mentions) & {str(member) for member in project_members}
            )
            removed_mention = get_removed_mentions(
                requested_instance=requested_data,
                current_instance=current_instance,
            )

            comment_mentions = []
            all_comment_mentions = []

            # Get New Subscribers from the mentions of the newer instance
            requested_mentions = extract_mentions(
                issue_instance=requested_data
            )
            mention_subscribers = extract_mentions_as_subscribers(
                project_id=project_id,
                issue_id=issue_id,
                mentions=requested_mentions,
            )

            for issue_activity in issue_activities_created:
                issue_comment = issue_activity.get("issue_comment")
                issue_comment_new_value = issue_activity.get("new_value")
                issue_comment_old_value = issue_activity.get("old_value")
                if issue_comment is not None:
                    # TODO: Maybe save the comment mentions, so that in future, we can filter out the issues based on comment mentions as well.

                    all_comment_mentions = (
                        all_comment_mentions
                        + extract_comment_mentions(issue_comment_new_value)
                    )

                    new_comment_mentions = get_new_comment_mentions(
                        old_value=issue_comment_old_value,
                        new_value=issue_comment_new_value,
                    )
                    comment_mentions = comment_mentions + new_comment_mentions
                    comment_mentions = [
                        mention
                        for mention in comment_mentions
                        if UUID(mention) in set(project_members)
                    ]

            comment_mention_subscribers = extract_mentions_as_subscribers(
                project_id=project_id,
                issue_id=issue_id,
                mentions=all_comment_mentions,
            )
            """
            We will not send subscription activity notification to the below mentioned user sets
            - Those who have been newly mentioned in the issue description, we will send mention notification to them.
            - When the activity is a comment_created and there exist a mention in the comment, then we have to send the "mention_in_comment" notification
            - When the activity is a comment_updated and there exist a mention change, then also we have to send the "mention_in_comment" notification
            """

            # ----------------------------------------------------------------------------------------------------------------------------------------------------------------------------- #
            issue_subscribers = list(
                IssueSubscriber.objects.filter(
                    project_id=project_id,
                    issue_id=issue_id,
                    subscriber__in=Subquery(project_members),
                )
                .exclude(
                    subscriber_id__in=list(
                        new_mentions + comment_mentions + [actor_id]
                    )
                )
                .values_list("subscriber", flat=True)
            )

            issue = (
                Issue.objects.filter(pk=issue_id)
                .filter(Q(type__isnull=True) | Q(type__is_epic=False))
                .first()
            )

            if subscriber:
                # add the user to issue subscriber
                try:
                    _ = IssueSubscriber.objects.get_or_create(
                        project_id=project_id,
                        issue_id=issue_id,
                        subscriber_id=actor_id,
                    )
                except Exception:
                    pass

            project = Project.objects.get(pk=project_id)

            issue_assignees = IssueAssignee.objects.filter(
                issue_id=issue_id,
                project_id=project_id,
                assignee__in=Subquery(project_members),
            ).values_list("assignee", flat=True)

            issue_subscribers = list(
                set(issue_subscribers) - {uuid.UUID(actor_id)}
            )

            for subscriber in issue_subscribers:
                if issue.created_by_id and issue.created_by_id == subscriber:
                    sender = "in_app:issue_activities:created"
                elif (
                    subscriber in issue_assignees
                    and issue.created_by_id not in issue_assignees
                ):
                    sender = "in_app:issue_activities:assigned"
                else:
                    sender = "in_app:issue_activities:subscribed"

                preference = UserNotificationPreference.objects.get(
                    user_id=subscriber
                )

                for issue_activity in issue_activities_created:
                    # If activity done in blocking then blocked by email should not go
                    if (
                        issue_activity.get("issue_detail").get("id")
                        != issue_id
                    ):
                        continue

                    # Do not send notification for description update
                    if issue_activity.get("field") == "description":
                        continue

                    # Check if the value should be sent or not
                    send_email = False
                    if (
                        issue_activity.get("field") == "state"
                        and preference.state_change
                    ):
                        send_email = True
                    elif (
                        issue_activity.get("field") == "state"
                        and preference.issue_completed
                        and State.objects.filter(
                            project_id=project_id,
                            pk=issue_activity.get("new_identifier"),
                            group="completed",
                        ).exists()
                    ):
                        send_email = True
                    elif (
                        issue_activity.get("field") == "comment"
                        and preference.comment
                    ):
                        send_email = True
                    elif preference.property_change:
                        send_email = True
                    else:
                        send_email = False

                    # If activity is of issue comment fetch the comment
                    issue_comment = (
                        IssueComment.objects.filter(
                            id=issue_activity.get("issue_comment"),
                            issue_id=issue_id,
                            project_id=project_id,
                            workspace_id=project.workspace_id,
                        ).first()
                        if issue_activity.get("issue_comment")
                        else None
                    )

                    # Create in app notification
                    bulk_notifications.append(
                        Notification(
                            workspace=project.workspace,
                            sender=sender,
                            triggered_by_id=actor_id,
                            receiver_id=subscriber,
                            entity_identifier=issue_id,
                            entity_name="issue",
                            project=project,
                            title=issue_activity.get("comment"),
                            data={
                                "issue": {
                                    "id": str(issue_id),
                                    "name": str(issue.name),
                                    "identifier": str(
                                        issue.project.identifier
                                    ),
                                    "sequence_id": issue.sequence_id,
                                    "state_name": issue.state.name,
                                    "state_group": issue.state.group,
                                    "type_id": str(issue.type_id),
                                },
                                "issue_activity": {
                                    "id": str(issue_activity.get("id")),
                                    "verb": str(issue_activity.get("verb")),
                                    "field": str(issue_activity.get("field")),
                                    "actor": str(
                                        issue_activity.get("actor_id")
                                    ),
                                    "new_value": str(
                                        issue_activity.get("new_value")
                                    ),
                                    "old_value": str(
                                        issue_activity.get("old_value")
                                    ),
                                    "issue_comment": str(
                                        issue_comment.comment_stripped
                                        if issue_comment is not None
                                        else ""
                                    ),
                                    "old_identifier": (
                                        str(
                                            issue_activity.get(
                                                "old_identifier"
                                            )
                                        )
                                        if issue_activity.get("old_identifier")
                                        else None
                                    ),
                                    "new_identifier": (
                                        str(
                                            issue_activity.get(
                                                "new_identifier"
                                            )
                                        )
                                        if issue_activity.get("new_identifier")
                                        else None
                                    ),
                                },
                            },
                        )
                    )
                    # Create email notification
                    if send_email:
                        bulk_email_logs.append(
                            EmailNotificationLog(
                                triggered_by_id=actor_id,
                                receiver_id=subscriber,
                                entity_identifier=issue_id,
                                entity_name="issue",
                                data={
                                    "issue": {
                                        "id": str(issue_id),
                                        "name": str(issue.name),
                                        "identifier": str(
                                            issue.project.identifier
                                        ),
                                        "project_id": str(issue.project.id),
                                        "workspace_slug": str(
                                            issue.project.workspace.slug
                                        ),
                                        "sequence_id": issue.sequence_id,
                                        "state_name": issue.state.name,
                                        "state_group": issue.state.group,
                                        "type_id": str(issue.type_id),
                                    },
                                    "issue_activity": {
                                        "id": str(issue_activity.get("id")),
                                        "verb": str(
                                            issue_activity.get("verb")
                                        ),
                                        "field": str(
                                            issue_activity.get("field")
                                        ),
                                        "actor": str(
                                            issue_activity.get("actor_id")
                                        ),
                                        "new_value": str(
                                            issue_activity.get("new_value")
                                        ),
                                        "old_value": str(
                                            issue_activity.get("old_value")
                                        ),
                                        "issue_comment": str(
                                            issue_comment.comment_stripped
                                            if issue_comment is not None
                                            else ""
                                        ),
                                        "old_identifier": (
                                            str(
                                                issue_activity.get(
                                                    "old_identifier"
                                                )
                                            )
                                            if issue_activity.get(
                                                "old_identifier"
                                            )
                                            else None
                                        ),
                                        "new_identifier": (
                                            str(
                                                issue_activity.get(
                                                    "new_identifier"
                                                )
                                            )
                                            if issue_activity.get(
                                                "new_identifier"
                                            )
                                            else None
                                        ),
                                        "activity_time": issue_activity.get(
                                            "created_at"
                                        ),
                                    },
                                },
                            )
                        )

            # ----------------------------------------------------------------------------------------------------------------- #

            # Add Mentioned as Issue Subscribers
            IssueSubscriber.objects.bulk_create(
                mention_subscribers + comment_mention_subscribers,
                batch_size=100,
                ignore_conflicts=True,
            )

            last_activity = (
                IssueActivity.objects.filter(issue_id=issue_id)
                .order_by("-created_at")
                .first()
            )

            actor = User.objects.get(pk=actor_id)

            for mention_id in comment_mentions:
                if mention_id != actor_id:
                    preference = UserNotificationPreference.objects.get(
                        user_id=mention_id
                    )
                    for issue_activity in issue_activities_created:
                        notification = create_mention_notification(
                            project=project,
                            issue=issue,
                            notification_comment=f"{actor.display_name} has mentioned you in a comment in issue {issue.name}",
                            actor_id=actor_id,
                            mention_id=mention_id,
                            issue_id=issue_id,
                            activity=issue_activity,
                        )

                        # check for email notifications
                        if preference.mention:
                            bulk_email_logs.append(
                                EmailNotificationLog(
                                    triggered_by_id=actor_id,
                                    receiver_id=mention_id,
                                    entity_identifier=issue_id,
                                    entity_name="issue",
                                    data={
                                        "issue": {
                                            "id": str(issue_id),
                                            "name": str(issue.name),
                                            "identifier": str(
                                                issue.project.identifier
                                            ),
                                            "sequence_id": issue.sequence_id,
                                            "state_name": issue.state.name,
                                            "state_group": issue.state.group,
                                            "project_id": str(
                                                issue.project.id
                                            ),
                                            "workspace_slug": str(
                                                issue.project.workspace.slug
                                            ),
                                            "type_id": str(issue.type_id),
                                        },
                                        "issue_activity": {
                                            "id": str(
                                                issue_activity.get("id")
                                            ),
                                            "verb": str(
                                                issue_activity.get("verb")
                                            ),
                                            "field": str("mention"),
                                            "actor": str(
                                                issue_activity.get("actor_id")
                                            ),
                                            "new_value": str(
                                                issue_activity.get("new_value")
                                            ),
                                            "old_value": str(
                                                issue_activity.get("old_value")
                                            ),
                                            "old_identifier": (
                                                str(
                                                    issue_activity.get(
                                                        "old_identifier"
                                                    )
                                                )
                                                if issue_activity.get(
                                                    "old_identifier"
                                                )
                                                else None
                                            ),
                                            "new_identifier": (
                                                str(
                                                    issue_activity.get(
                                                        "new_identifier"
                                                    )
                                                )
                                                if issue_activity.get(
                                                    "new_identifier"
                                                )
                                                else None
                                            ),
                                            "activity_time": issue_activity.get(
                                                "created_at"
                                            ),
                                        },
                                    },
                                )
                            )
                        bulk_notifications.append(notification)

            for mention_id in new_mentions:
                if mention_id != actor_id:
                    preference = UserNotificationPreference.objects.get(
                        user_id=mention_id
                    )
                    if (
                        last_activity is not None
                        and last_activity.field == "description"
                        and actor_id == str(last_activity.actor_id)
                    ):
                        bulk_notifications.append(
                            Notification(
                                workspace=project.workspace,
                                sender="in_app:issue_activities:mentioned",
                                triggered_by_id=actor_id,
                                receiver_id=mention_id,
                                entity_identifier=issue_id,
                                entity_name="issue",
                                project=project,
                                message=f"You have been mentioned in the issue {issue.name}",
                                data={
                                    "issue": {
                                        "id": str(issue_id),
                                        "name": str(issue.name),
                                        "identifier": str(
                                            issue.project.identifier
                                        ),
                                        "sequence_id": issue.sequence_id,
                                        "state_name": issue.state.name,
                                        "state_group": issue.state.group,
                                        "project_id": str(issue.project.id),
                                        "workspace_slug": str(
                                            issue.project.workspace.slug
                                        ),
                                        "type_id": str(issue.type_id),
                                    },
                                    "issue_activity": {
                                        "id": str(last_activity.id),
                                        "verb": str(last_activity.verb),
                                        "field": str(last_activity.field),
                                        "actor": str(last_activity.actor_id),
                                        "new_value": str(
                                            last_activity.new_value
                                        ),
                                        "old_value": str(
                                            last_activity.old_value
                                        ),
                                        "old_identifier": (
                                            str(
                                                issue_activity.get(
                                                    "old_identifier"
                                                )
                                            )
                                            if issue_activity.get(
                                                "old_identifier"
                                            )
                                            else None
                                        ),
                                        "new_identifier": (
                                            str(
                                                issue_activity.get(
                                                    "new_identifier"
                                                )
                                            )
                                            if issue_activity.get(
                                                "new_identifier"
                                            )
                                            else None
                                        ),
                                    },
                                },
                            )
                        )
                        if preference.mention:
                            bulk_email_logs.append(
                                EmailNotificationLog(
                                    triggered_by_id=actor_id,
                                    receiver_id=subscriber,
                                    entity_identifier=issue_id,
                                    entity_name="issue",
                                    data={
                                        "issue": {
                                            "id": str(issue_id),
                                            "name": str(issue.name),
                                            "identifier": str(
                                                issue.project.identifier
                                            ),
                                            "sequence_id": issue.sequence_id,
                                            "state_name": issue.state.name,
                                            "state_group": issue.state.group,
                                            "type_id": str(issue.type_id),
                                        },
                                        "issue_activity": {
                                            "id": str(last_activity.id),
                                            "verb": str(last_activity.verb),
                                            "field": "mention",
                                            "actor": str(
                                                last_activity.actor_id
                                            ),
                                            "new_value": str(
                                                last_activity.new_value
                                            ),
                                            "old_value": str(
                                                last_activity.old_value
                                            ),
                                            "old_identifier": (
                                                str(
                                                    issue_activity.get(
                                                        "old_identifier"
                                                    )
                                                )
                                                if issue_activity.get(
                                                    "old_identifier"
                                                )
                                                else None
                                            ),
                                            "new_identifier": (
                                                str(
                                                    issue_activity.get(
                                                        "new_identifier"
                                                    )
                                                )
                                                if issue_activity.get(
                                                    "new_identifier"
                                                )
                                                else None
                                            ),
                                            "activity_time": str(
                                                last_activity.created_at
                                            ),
                                        },
                                    },
                                )
                            )
                    else:
                        for issue_activity in issue_activities_created:
                            notification = create_mention_notification(
                                project=project,
                                issue=issue,
                                notification_comment=f"You have been mentioned in the issue {issue.name}",
                                actor_id=actor_id,
                                mention_id=mention_id,
                                issue_id=issue_id,
                                activity=issue_activity,
                            )
                            if preference.mention:
                                bulk_email_logs.append(
                                    EmailNotificationLog(
                                        triggered_by_id=actor_id,
                                        receiver_id=subscriber,
                                        entity_identifier=issue_id,
                                        entity_name="issue",
                                        data={
                                            "issue": {
                                                "id": str(issue_id),
                                                "name": str(issue.name),
                                                "identifier": str(
                                                    issue.project.identifier
                                                ),
                                                "sequence_id": issue.sequence_id,
                                                "state_name": issue.state.name,
                                                "state_group": issue.state.group,
                                                "type_id": str(issue.type_id),
                                            },
                                            "issue_activity": {
                                                "id": str(
                                                    issue_activity.get("id")
                                                ),
                                                "verb": str(
                                                    issue_activity.get("verb")
                                                ),
                                                "field": str("mention"),
                                                "actor": str(
                                                    issue_activity.get(
                                                        "actor_id"
                                                    )
                                                ),
                                                "new_value": str(
                                                    issue_activity.get(
                                                        "new_value"
                                                    )
                                                ),
                                                "old_value": str(
                                                    issue_activity.get(
                                                        "old_value"
                                                    )
                                                ),
                                                "old_identifier": (
                                                    str(
                                                        issue_activity.get(
                                                            "old_identifier"
                                                        )
                                                    )
                                                    if issue_activity.get(
                                                        "old_identifier"
                                                    )
                                                    else None
                                                ),
                                                "new_identifier": (
                                                    str(
                                                        issue_activity.get(
                                                            "new_identifier"
                                                        )
                                                    )
                                                    if issue_activity.get(
                                                        "new_identifier"
                                                    )
                                                    else None
                                                ),
                                                "activity_time": issue_activity.get(
                                                    "created_at"
                                                ),
                                            },
                                        },
                                    )
                                )
                            bulk_notifications.append(notification)

            # save new mentions for the particular issue and remove the mentions that has been deleted from the description
            update_mentions_for_issue(
                issue=issue,
                project=project,
                new_mentions=new_mentions,
                removed_mention=removed_mention,
            )
            # Bulk create notifications
            notifications = Notification.objects.bulk_create(
                bulk_notifications, batch_size=100
            )
            EmailNotificationLog.objects.bulk_create(
                bulk_email_logs, batch_size=100, ignore_conflicts=True
            )

            """
            # Send Mobile Push Notifications for state, assignee, priority,
            # start_date, target_date, and parent issue changes
            """
            if notifications and len(notifications) > 0:
                serialized_notifications = NotificationSerializer(
                    notifications, many=True
                ).data

                # converting the uuid to string
                for notification in serialized_notifications:
                    if notification is not None:
                        for key in ["id", "workspace", "project", "receiver"]:
                            if key in notification:
                                notification[key] = str(notification[key])
                        if "triggered_by_details" in notification:
                            notification["triggered_by_details"]["id"] = str(
                                notification["triggered_by_details"]["id"]
                            )
                        issue_push_notifications.delay(notification)
        return
    except Exception as e:
        print(e)
        return<|MERGE_RESOLUTION|>--- conflicted
+++ resolved
@@ -45,9 +45,7 @@
         )
 
     IssueMention.objects.bulk_create(aggregated_issue_mentions, batch_size=100)
-    IssueMention.objects.filter(
-        issue=issue, mention__in=removed_mention
-    ).delete()
+    IssueMention.objects.filter(issue=issue, mention__in=removed_mention).delete()
 
 
 def get_new_mentions(requested_instance, current_instance):
@@ -94,14 +92,10 @@
         # If the particular mention has not already been subscribed to the issue, he must be sent the mentioned notification
         if (
             not IssueSubscriber.objects.filter(
-                issue_id=issue_id,
-                subscriber_id=mention_id,
-                project_id=project_id,
+                issue_id=issue_id, subscriber_id=mention_id, project_id=project_id
             ).exists()
             and not IssueAssignee.objects.filter(
-                project_id=project_id,
-                issue_id=issue_id,
-                assignee_id=mention_id,
+                project_id=project_id, issue_id=issue_id, assignee_id=mention_id
             ).exists()
             and not Issue.objects.filter(
                 project_id=project_id, pk=issue_id, created_by_id=mention_id
@@ -133,16 +127,10 @@
         html = data.get("description_html")
         soup = BeautifulSoup(html, "html.parser")
         mention_tags = soup.find_all(
-<<<<<<< HEAD
             "mention-component", attrs={"entity_name": "user_mention"}
-=======
-            "mention-component", attrs={"target": "users"}
->>>>>>> 51309bf4
         )
 
-        mentions = [
-            mention_tag["entity_identifier"] for mention_tag in mention_tags
-        ]
+        mentions = [mention_tag["entity_identifier"] for mention_tag in mention_tags]
 
         return list(set(mentions))
     except Exception:
@@ -155,11 +143,7 @@
         mentions = []
         soup = BeautifulSoup(comment_value, "html.parser")
         mentions_tags = soup.find_all(
-<<<<<<< HEAD
             "mention-component", attrs={"entity_name": "user_mention"}
-=======
-            "mention-component", attrs={"target": "users"}
->>>>>>> 51309bf4
         )
         for mention_tag in mentions_tags:
             mentions.append(mention_tag["entity_identifier"])
@@ -183,13 +167,7 @@
 
 
 def create_mention_notification(
-    project,
-    notification_comment,
-    issue,
-    actor_id,
-    mention_id,
-    issue_id,
-    activity,
+    project, notification_comment, issue, actor_id, mention_id, issue_id, activity
 ):
     return Notification(
         workspace=project.workspace,
@@ -281,28 +259,22 @@
 
             # Get new mentions from the newer instance
             new_mentions = get_new_mentions(
-                requested_instance=requested_data,
-                current_instance=current_instance,
+                requested_instance=requested_data, current_instance=current_instance
             )
             new_mentions = list(
                 set(new_mentions) & {str(member) for member in project_members}
             )
             removed_mention = get_removed_mentions(
-                requested_instance=requested_data,
-                current_instance=current_instance,
+                requested_instance=requested_data, current_instance=current_instance
             )
 
             comment_mentions = []
             all_comment_mentions = []
 
             # Get New Subscribers from the mentions of the newer instance
-            requested_mentions = extract_mentions(
-                issue_instance=requested_data
-            )
+            requested_mentions = extract_mentions(issue_instance=requested_data)
             mention_subscribers = extract_mentions_as_subscribers(
-                project_id=project_id,
-                issue_id=issue_id,
-                mentions=requested_mentions,
+                project_id=project_id, issue_id=issue_id, mentions=requested_mentions
             )
 
             for issue_activity in issue_activities_created:
@@ -329,9 +301,7 @@
                     ]
 
             comment_mention_subscribers = extract_mentions_as_subscribers(
-                project_id=project_id,
-                issue_id=issue_id,
-                mentions=all_comment_mentions,
+                project_id=project_id, issue_id=issue_id, mentions=all_comment_mentions
             )
             """
             We will not send subscription activity notification to the below mentioned user sets
@@ -348,9 +318,7 @@
                     subscriber__in=Subquery(project_members),
                 )
                 .exclude(
-                    subscriber_id__in=list(
-                        new_mentions + comment_mentions + [actor_id]
-                    )
+                    subscriber_id__in=list(new_mentions + comment_mentions + [actor_id])
                 )
                 .values_list("subscriber", flat=True)
             )
@@ -365,9 +333,7 @@
                 # add the user to issue subscriber
                 try:
                     _ = IssueSubscriber.objects.get_or_create(
-                        project_id=project_id,
-                        issue_id=issue_id,
-                        subscriber_id=actor_id,
+                        project_id=project_id, issue_id=issue_id, subscriber_id=actor_id
                     )
                 except Exception:
                     pass
@@ -380,9 +346,7 @@
                 assignee__in=Subquery(project_members),
             ).values_list("assignee", flat=True)
 
-            issue_subscribers = list(
-                set(issue_subscribers) - {uuid.UUID(actor_id)}
-            )
+            issue_subscribers = list(set(issue_subscribers) - {uuid.UUID(actor_id)})
 
             for subscriber in issue_subscribers:
                 if issue.created_by_id and issue.created_by_id == subscriber:
@@ -395,16 +359,11 @@
                 else:
                     sender = "in_app:issue_activities:subscribed"
 
-                preference = UserNotificationPreference.objects.get(
-                    user_id=subscriber
-                )
+                preference = UserNotificationPreference.objects.get(user_id=subscriber)
 
                 for issue_activity in issue_activities_created:
                     # If activity done in blocking then blocked by email should not go
-                    if (
-                        issue_activity.get("issue_detail").get("id")
-                        != issue_id
-                    ):
+                    if issue_activity.get("issue_detail").get("id") != issue_id:
                         continue
 
                     # Do not send notification for description update
@@ -429,8 +388,7 @@
                     ):
                         send_email = True
                     elif (
-                        issue_activity.get("field") == "comment"
-                        and preference.comment
+                        issue_activity.get("field") == "comment" and preference.comment
                     ):
                         send_email = True
                     elif preference.property_change:
@@ -465,9 +423,7 @@
                                 "issue": {
                                     "id": str(issue_id),
                                     "name": str(issue.name),
-                                    "identifier": str(
-                                        issue.project.identifier
-                                    ),
+                                    "identifier": str(issue.project.identifier),
                                     "sequence_id": issue.sequence_id,
                                     "state_name": issue.state.name,
                                     "state_group": issue.state.group,
@@ -477,35 +433,21 @@
                                     "id": str(issue_activity.get("id")),
                                     "verb": str(issue_activity.get("verb")),
                                     "field": str(issue_activity.get("field")),
-                                    "actor": str(
-                                        issue_activity.get("actor_id")
-                                    ),
-                                    "new_value": str(
-                                        issue_activity.get("new_value")
-                                    ),
-                                    "old_value": str(
-                                        issue_activity.get("old_value")
-                                    ),
+                                    "actor": str(issue_activity.get("actor_id")),
+                                    "new_value": str(issue_activity.get("new_value")),
+                                    "old_value": str(issue_activity.get("old_value")),
                                     "issue_comment": str(
                                         issue_comment.comment_stripped
                                         if issue_comment is not None
                                         else ""
                                     ),
                                     "old_identifier": (
-                                        str(
-                                            issue_activity.get(
-                                                "old_identifier"
-                                            )
-                                        )
+                                        str(issue_activity.get("old_identifier"))
                                         if issue_activity.get("old_identifier")
                                         else None
                                     ),
                                     "new_identifier": (
-                                        str(
-                                            issue_activity.get(
-                                                "new_identifier"
-                                            )
-                                        )
+                                        str(issue_activity.get("new_identifier"))
                                         if issue_activity.get("new_identifier")
                                         else None
                                     ),
@@ -525,9 +467,7 @@
                                     "issue": {
                                         "id": str(issue_id),
                                         "name": str(issue.name),
-                                        "identifier": str(
-                                            issue.project.identifier
-                                        ),
+                                        "identifier": str(issue.project.identifier),
                                         "project_id": str(issue.project.id),
                                         "workspace_slug": str(
                                             issue.project.workspace.slug
@@ -539,15 +479,9 @@
                                     },
                                     "issue_activity": {
                                         "id": str(issue_activity.get("id")),
-                                        "verb": str(
-                                            issue_activity.get("verb")
-                                        ),
-                                        "field": str(
-                                            issue_activity.get("field")
-                                        ),
-                                        "actor": str(
-                                            issue_activity.get("actor_id")
-                                        ),
+                                        "verb": str(issue_activity.get("verb")),
+                                        "field": str(issue_activity.get("field")),
+                                        "actor": str(issue_activity.get("actor_id")),
                                         "new_value": str(
                                             issue_activity.get("new_value")
                                         ),
@@ -560,25 +494,13 @@
                                             else ""
                                         ),
                                         "old_identifier": (
-                                            str(
-                                                issue_activity.get(
-                                                    "old_identifier"
-                                                )
-                                            )
-                                            if issue_activity.get(
-                                                "old_identifier"
-                                            )
+                                            str(issue_activity.get("old_identifier"))
+                                            if issue_activity.get("old_identifier")
                                             else None
                                         ),
                                         "new_identifier": (
-                                            str(
-                                                issue_activity.get(
-                                                    "new_identifier"
-                                                )
-                                            )
-                                            if issue_activity.get(
-                                                "new_identifier"
-                                            )
+                                            str(issue_activity.get("new_identifier"))
+                                            if issue_activity.get("new_identifier")
                                             else None
                                         ),
                                         "activity_time": issue_activity.get(
@@ -634,27 +556,19 @@
                                         "issue": {
                                             "id": str(issue_id),
                                             "name": str(issue.name),
-                                            "identifier": str(
-                                                issue.project.identifier
-                                            ),
+                                            "identifier": str(issue.project.identifier),
                                             "sequence_id": issue.sequence_id,
                                             "state_name": issue.state.name,
                                             "state_group": issue.state.group,
-                                            "project_id": str(
-                                                issue.project.id
-                                            ),
+                                            "project_id": str(issue.project.id),
                                             "workspace_slug": str(
                                                 issue.project.workspace.slug
                                             ),
                                             "type_id": str(issue.type_id),
                                         },
                                         "issue_activity": {
-                                            "id": str(
-                                                issue_activity.get("id")
-                                            ),
-                                            "verb": str(
-                                                issue_activity.get("verb")
-                                            ),
+                                            "id": str(issue_activity.get("id")),
+                                            "verb": str(issue_activity.get("verb")),
                                             "field": str("mention"),
                                             "actor": str(
                                                 issue_activity.get("actor_id")
@@ -667,24 +581,16 @@
                                             ),
                                             "old_identifier": (
                                                 str(
-                                                    issue_activity.get(
-                                                        "old_identifier"
-                                                    )
+                                                    issue_activity.get("old_identifier")
                                                 )
-                                                if issue_activity.get(
-                                                    "old_identifier"
-                                                )
+                                                if issue_activity.get("old_identifier")
                                                 else None
                                             ),
                                             "new_identifier": (
                                                 str(
-                                                    issue_activity.get(
-                                                        "new_identifier"
-                                                    )
+                                                    issue_activity.get("new_identifier")
                                                 )
-                                                if issue_activity.get(
-                                                    "new_identifier"
-                                                )
+                                                if issue_activity.get("new_identifier")
                                                 else None
                                             ),
                                             "activity_time": issue_activity.get(
@@ -720,9 +626,7 @@
                                     "issue": {
                                         "id": str(issue_id),
                                         "name": str(issue.name),
-                                        "identifier": str(
-                                            issue.project.identifier
-                                        ),
+                                        "identifier": str(issue.project.identifier),
                                         "sequence_id": issue.sequence_id,
                                         "state_name": issue.state.name,
                                         "state_group": issue.state.group,
@@ -737,32 +641,16 @@
                                         "verb": str(last_activity.verb),
                                         "field": str(last_activity.field),
                                         "actor": str(last_activity.actor_id),
-                                        "new_value": str(
-                                            last_activity.new_value
-                                        ),
-                                        "old_value": str(
-                                            last_activity.old_value
-                                        ),
+                                        "new_value": str(last_activity.new_value),
+                                        "old_value": str(last_activity.old_value),
                                         "old_identifier": (
-                                            str(
-                                                issue_activity.get(
-                                                    "old_identifier"
-                                                )
-                                            )
-                                            if issue_activity.get(
-                                                "old_identifier"
-                                            )
+                                            str(issue_activity.get("old_identifier"))
+                                            if issue_activity.get("old_identifier")
                                             else None
                                         ),
                                         "new_identifier": (
-                                            str(
-                                                issue_activity.get(
-                                                    "new_identifier"
-                                                )
-                                            )
-                                            if issue_activity.get(
-                                                "new_identifier"
-                                            )
+                                            str(issue_activity.get("new_identifier"))
+                                            if issue_activity.get("new_identifier")
                                             else None
                                         ),
                                     },
@@ -780,9 +668,7 @@
                                         "issue": {
                                             "id": str(issue_id),
                                             "name": str(issue.name),
-                                            "identifier": str(
-                                                issue.project.identifier
-                                            ),
+                                            "identifier": str(issue.project.identifier),
                                             "sequence_id": issue.sequence_id,
                                             "state_name": issue.state.name,
                                             "state_group": issue.state.group,
@@ -792,35 +678,21 @@
                                             "id": str(last_activity.id),
                                             "verb": str(last_activity.verb),
                                             "field": "mention",
-                                            "actor": str(
-                                                last_activity.actor_id
-                                            ),
-                                            "new_value": str(
-                                                last_activity.new_value
-                                            ),
-                                            "old_value": str(
-                                                last_activity.old_value
-                                            ),
+                                            "actor": str(last_activity.actor_id),
+                                            "new_value": str(last_activity.new_value),
+                                            "old_value": str(last_activity.old_value),
                                             "old_identifier": (
                                                 str(
-                                                    issue_activity.get(
-                                                        "old_identifier"
-                                                    )
+                                                    issue_activity.get("old_identifier")
                                                 )
-                                                if issue_activity.get(
-                                                    "old_identifier"
-                                                )
+                                                if issue_activity.get("old_identifier")
                                                 else None
                                             ),
                                             "new_identifier": (
                                                 str(
-                                                    issue_activity.get(
-                                                        "new_identifier"
-                                                    )
+                                                    issue_activity.get("new_identifier")
                                                 )
-                                                if issue_activity.get(
-                                                    "new_identifier"
-                                                )
+                                                if issue_activity.get("new_identifier")
                                                 else None
                                             ),
                                             "activity_time": str(
@@ -861,27 +733,17 @@
                                                 "type_id": str(issue.type_id),
                                             },
                                             "issue_activity": {
-                                                "id": str(
-                                                    issue_activity.get("id")
-                                                ),
-                                                "verb": str(
-                                                    issue_activity.get("verb")
-                                                ),
+                                                "id": str(issue_activity.get("id")),
+                                                "verb": str(issue_activity.get("verb")),
                                                 "field": str("mention"),
                                                 "actor": str(
-                                                    issue_activity.get(
-                                                        "actor_id"
-                                                    )
+                                                    issue_activity.get("actor_id")
                                                 ),
                                                 "new_value": str(
-                                                    issue_activity.get(
-                                                        "new_value"
-                                                    )
+                                                    issue_activity.get("new_value")
                                                 ),
                                                 "old_value": str(
-                                                    issue_activity.get(
-                                                        "old_value"
-                                                    )
+                                                    issue_activity.get("old_value")
                                                 ),
                                                 "old_identifier": (
                                                     str(
