# Python imports
import json

# Django imports
from django.utils import timezone

# Third-party imports
from bs4 import BeautifulSoup

# Module imports
from plane.db.models import Page, PageLog
from celery import shared_task
from plane.utils.exception_logger import log_exception


def extract_components(value, tag):
    try:
        mentions = []
        html = value.get("description_html")
        soup = BeautifulSoup(html, "html.parser")
        mention_tags = soup.find_all(tag)

        for mention_tag in mention_tags:
            mention = {
                "id": mention_tag.get("id"),
                "entity_identifier": mention_tag.get("entity_identifier"),
                "entity_name": mention_tag.get("entity_name"),
            }
            mentions.append(mention)

        return mentions
    except Exception:
        return []


@shared_task
def page_transaction(new_value, old_value, page_id):
<<<<<<< HEAD
    try:
        page = Page.objects.get(pk=page_id)
        new_page_mention = PageLog.objects.filter(page_id=page_id).exists()

        old_value = json.loads(old_value) if old_value else {}

        new_transactions = []
        deleted_transaction_ids = set()

        # TODO - Add "issue-embed-component", "img", "todo" components
        components = ["mention-component"]
        for component in components:
            old_mentions = extract_components(old_value, component)
            new_mentions = extract_components(new_value, component)

            new_mentions_ids = {mention["id"] for mention in new_mentions}
            old_mention_ids = {mention["id"] for mention in old_mentions}
            deleted_transaction_ids.update(old_mention_ids - new_mentions_ids)

            new_transactions.extend(
                PageLog(
                    transaction=mention["id"],
                    page_id=page_id,
                    entity_identifier=mention["entity_identifier"],
                    entity_name=mention["entity_name"],
                    workspace_id=page.workspace_id,
                    created_at=timezone.now(),
                    updated_at=timezone.now(),
                )
                for mention in new_mentions
                if mention["id"] not in old_mention_ids or not new_page_mention
=======
    page = Page.objects.get(pk=page_id)
    new_page_mention = PageLog.objects.filter(page_id=page_id).exists()

    old_value = json.loads(old_value) if old_value else {}

    new_transactions = []
    deleted_transaction_ids = set()

    # TODO - Add "img", "todo" components
    components = ["mention-component", "issue-embed-component"]

    for component in components:
        old_mentions = extract_components(old_value, component)
        new_mentions = extract_components(new_value, component)

        new_mentions_ids = {mention["id"] for mention in new_mentions}
        old_mention_ids = {mention["id"] for mention in old_mentions}
        deleted_transaction_ids.update(old_mention_ids - new_mentions_ids)

        new_transactions.extend(
            PageLog(
                transaction=mention["id"],
                page_id=page_id,
                entity_identifier=mention["entity_identifier"],
                entity_name=(
                    mention["entity_name"]
                    if mention["entity_name"]
                    else "issue"
                ),
                workspace_id=page.workspace_id,
                created_at=timezone.now(),
                updated_at=timezone.now(),
>>>>>>> 77b35dec
            )

        # Create new PageLog objects for new transactions
        PageLog.objects.bulk_create(
            new_transactions, batch_size=10, ignore_conflicts=True
        )

        # Delete the removed transactions
        PageLog.objects.filter(transaction__in=deleted_transaction_ids).delete()
    except Page.DoesNotExist:
        return
    except Exception as e:
        log_exception(e)
        return<|MERGE_RESOLUTION|>--- conflicted
+++ resolved
@@ -35,7 +35,6 @@
 
 @shared_task
 def page_transaction(new_value, old_value, page_id):
-<<<<<<< HEAD
     try:
         page = Page.objects.get(pk=page_id)
         new_page_mention = PageLog.objects.filter(page_id=page_id).exists()
@@ -45,8 +44,9 @@
         new_transactions = []
         deleted_transaction_ids = set()
 
-        # TODO - Add "issue-embed-component", "img", "todo" components
-        components = ["mention-component"]
+        # TODO - Add "img", "todo" components
+        components = ["mention-component", "issue-embed-component"]
+
         for component in components:
             old_mentions = extract_components(old_value, component)
             new_mentions = extract_components(new_value, component)
@@ -60,47 +60,17 @@
                     transaction=mention["id"],
                     page_id=page_id,
                     entity_identifier=mention["entity_identifier"],
-                    entity_name=mention["entity_name"],
+                    entity_name=(
+                        mention["entity_name"]
+                        if mention["entity_name"]
+                        else "issue"
+                    ),
                     workspace_id=page.workspace_id,
                     created_at=timezone.now(),
                     updated_at=timezone.now(),
                 )
                 for mention in new_mentions
                 if mention["id"] not in old_mention_ids or not new_page_mention
-=======
-    page = Page.objects.get(pk=page_id)
-    new_page_mention = PageLog.objects.filter(page_id=page_id).exists()
-
-    old_value = json.loads(old_value) if old_value else {}
-
-    new_transactions = []
-    deleted_transaction_ids = set()
-
-    # TODO - Add "img", "todo" components
-    components = ["mention-component", "issue-embed-component"]
-
-    for component in components:
-        old_mentions = extract_components(old_value, component)
-        new_mentions = extract_components(new_value, component)
-
-        new_mentions_ids = {mention["id"] for mention in new_mentions}
-        old_mention_ids = {mention["id"] for mention in old_mentions}
-        deleted_transaction_ids.update(old_mention_ids - new_mentions_ids)
-
-        new_transactions.extend(
-            PageLog(
-                transaction=mention["id"],
-                page_id=page_id,
-                entity_identifier=mention["entity_identifier"],
-                entity_name=(
-                    mention["entity_name"]
-                    if mention["entity_name"]
-                    else "issue"
-                ),
-                workspace_id=page.workspace_id,
-                created_at=timezone.now(),
-                updated_at=timezone.now(),
->>>>>>> 77b35dec
             )
 
         # Create new PageLog objects for new transactions
