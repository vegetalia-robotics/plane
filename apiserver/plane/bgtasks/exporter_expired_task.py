--- conflicted
+++ resolved
@@ -41,13 +41,8 @@
     for file_name, exporter_id in expired_exporter_history:
         # Delete object from S3
         if file_name:
-<<<<<<< HEAD
-            if settings.DOCKERIZED and settings.USE_MINIO:
+            if settings.USE_MINIO:
                 s3.delete_object(Bucket=settings.AWS_STORAGE_BUCKET_NAME, Key=file_name)
-=======
-            if settings.USE_MINIO:
-                s3.delete_object(Bucket=settings.AWS_S3_BUCKET_NAME, Key=file_name)
->>>>>>> 15927c9c
             else:
                 s3.delete_object(Bucket=settings.AWS_STORAGE_BUCKET_NAME, Key=file_name)
 
