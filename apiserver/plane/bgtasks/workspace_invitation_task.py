--- conflicted
+++ resolved
@@ -11,11 +11,7 @@
 from slack_sdk.errors import SlackApiError
 
 # Module imports
-<<<<<<< HEAD
-from plane.db.models import User, Workspace, WorkspaceMemberInvite
-=======
 from plane.db.models import Workspace, WorkspaceMemberInvite, User
->>>>>>> 44a3097e
 from plane.license.models import InstanceConfiguration
 from plane.license.utils.instance_value import get_configuration_value
 
@@ -58,19 +54,6 @@
         workspace_member_invite.message = text_content
         workspace_member_invite.save()
 
-<<<<<<< HEAD
-        instance_configuration = InstanceConfiguration.objects.filter(key__startswith='EMAIL_').values("key", "value")
-        connection = get_connection(
-            host=get_configuration_value(instance_configuration, "EMAIL_HOST"),
-            port=int(get_configuration_value(instance_configuration, "EMAIL_PORT", "587")),
-            username=get_configuration_value(instance_configuration, "EMAIL_HOST_USER"),
-            password=get_configuration_value(instance_configuration, "EMAIL_HOST_PASSWORD"),
-            use_tls=bool(get_configuration_value(instance_configuration, "EMAIL_USE_TLS", "1")),
-            use_ssl=bool(get_configuration_value(instance_configuration, "EMAIL_USE_SSL", "0")),
-        )
-        # Initiate email alternatives
-        msg = EmailMultiAlternatives(subject=subject, text_content=text_content, from_email=settings.EMAIL_FROM, to=[email], connection=connection)
-=======
         instance_configuration = InstanceConfiguration.objects.filter(
             key__startswith="EMAIL_"
         ).values("key", "value")
@@ -98,7 +81,6 @@
             to=[email],
             connection=connection,
         )
->>>>>>> 44a3097e
         msg.attach_alternative(html_content, "text/html")
         msg.send()
 
