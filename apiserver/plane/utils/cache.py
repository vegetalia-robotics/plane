<<<<<<< HEAD
# from django.utils.encoding import force_bytes
# import hashlib
from functools import wraps

from django.core.cache import cache
=======
# Python imports
from functools import wraps

# Django imports
from django.conf import settings
from django.core.cache import cache

# Third party imports
>>>>>>> 73c91654
from rest_framework.response import Response


def generate_cache_key(custom_path, auth_header=None):
    """Generate a cache key with the given params"""
    if auth_header:
        key_data = f"{custom_path}:{auth_header}"
    else:
        key_data = custom_path
    return key_data


def cache_response(timeout=60 * 60, path=None, user=True):
    """decorator to create cache per user"""

    def decorator(view_func):
        @wraps(view_func)
        def _wrapped_view(instance, request, *args, **kwargs):
            # Function to generate cache key
            auth_header = (
                None
                if request.user.is_anonymous
                else str(request.user.id) if user else None
            )
            custom_path = path if path is not None else request.get_full_path()
            key = generate_cache_key(custom_path, auth_header)
            cached_result = cache.get(key)
            if cached_result is not None:
                return Response(
                    cached_result["data"], status=cached_result["status"]
                )
            response = view_func(instance, request, *args, **kwargs)

            if response.status_code == 200 and not settings.DEBUG:
                cache.set(
                    key,
                    {"data": response.data, "status": response.status_code},
                    timeout,
                )

            return response

        return _wrapped_view

    return decorator


def invalidate_cache(path=None, url_params=False, user=True):
    """invalidate cache per user"""

    def decorator(view_func):
        @wraps(view_func)
        def _wrapped_view(instance, request, *args, **kwargs):
            # Invalidate cache before executing the view function
            if url_params:
                path_with_values = path
                for key, value in kwargs.items():
                    path_with_values = path_with_values.replace(
                        f":{key}", str(value)
                    )

                custom_path = path_with_values
            else:
                custom_path = (
                    path if path is not None else request.get_full_path()
                )

            auth_header = (
                None
                if request.user.is_anonymous
                else str(request.user.id) if user else None
            )
            key = generate_cache_key(custom_path, auth_header)
            cache.delete(key)
            # Execute the view function
            return view_func(instance, request, *args, **kwargs)

        return _wrapped_view

    return decorator<|MERGE_RESOLUTION|>--- conflicted
+++ resolved
@@ -1,10 +1,3 @@
-<<<<<<< HEAD
-# from django.utils.encoding import force_bytes
-# import hashlib
-from functools import wraps
-
-from django.core.cache import cache
-=======
 # Python imports
 from functools import wraps
 
@@ -13,7 +6,6 @@
 from django.core.cache import cache
 
 # Third party imports
->>>>>>> 73c91654
 from rest_framework.response import Response
 
 
