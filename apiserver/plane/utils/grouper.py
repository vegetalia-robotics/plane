--- conflicted
+++ resolved
@@ -16,18 +16,13 @@
     State,
     WorkspaceMember,
 )
-<<<<<<< HEAD
 from typing import Optional, Dict, Tuple, Any, Union, List
-=======
 from plane.payment.flags.flag_decorator import check_workspace_feature_flag
 from plane.payment.flags.flag import FeatureFlag
->>>>>>> 831ee1fd
 
 
 def issue_queryset_grouper(
-    queryset: QuerySet[Issue],
-    group_by: Optional[str],
-    sub_group_by: Optional[str],
+    queryset: QuerySet[Issue], group_by: Optional[str], sub_group_by: Optional[str]
 ) -> QuerySet[Issue]:
     FIELD_MAPPER: Dict[str, str] = {
         "label_ids": "labels__id",
@@ -76,17 +71,13 @@
     return queryset.annotate(**default_annotations)
 
 
-<<<<<<< HEAD
 def issue_on_results(
     issues: QuerySet[Issue],
     group_by: Optional[str],
     sub_group_by: Optional[str],
+    slug: Optional[str] = None,
 ) -> List[Dict[str, Any]]:
     FIELD_MAPPER: Dict[str, str] = {
-=======
-def issue_on_results(issues, group_by, sub_group_by, slug=None):
-    FIELD_MAPPER = {
->>>>>>> 831ee1fd
         "labels__id": "label_ids",
         "assignees__id": "assignee_ids",
         "issue_module__module_id": "module_ids",
@@ -138,16 +129,13 @@
 
 
 def issue_group_values(
-<<<<<<< HEAD
     field: str,
     slug: str,
     project_id: Optional[str] = None,
     filters: Dict[str, Any] = {},
+    team_id: Optional[str] = None,
+    epic: bool = False,
 ) -> List[Union[str, Any]]:
-=======
-    field, slug, project_id=None, filters=dict, team_id=None, epic=False
-):
->>>>>>> 831ee1fd
     if field == "state_id":
         queryset = State.objects.filter(
             is_triage=False, workspace__slug=slug
@@ -194,13 +182,6 @@
         return list(queryset) + ["None"]
 
     if field == "project_id":
-<<<<<<< HEAD
-        queryset = Project.objects.filter(workspace__slug=slug).values_list(
-            "id", flat=True
-        )
-        return list(queryset)
-
-=======
         if team_id:
             queryset = TeamspaceProject.objects.filter(
                 workspace__slug=slug, team_space_id=team_id
@@ -211,47 +192,11 @@
                 "id", flat=True
             )
             return list(queryset)
->>>>>>> 831ee1fd
     if field == "priority":
         return ["low", "medium", "high", "urgent", "none"]
 
     if field == "state__group":
         return ["backlog", "unstarted", "started", "completed", "cancelled"]
-<<<<<<< HEAD
-
-    if field == "target_date":
-        queryset = (
-            Issue.issue_objects.filter(workspace__slug=slug)
-            .filter(**filters)
-            .values_list("target_date", flat=True)
-            .distinct()
-        )
-        if project_id:
-            return list(queryset.filter(project_id=project_id))
-        return list(queryset)
-
-    if field == "start_date":
-        queryset = (
-            Issue.issue_objects.filter(workspace__slug=slug)
-            .filter(**filters)
-            .values_list("start_date", flat=True)
-            .distinct()
-        )
-        if project_id:
-            return list(queryset.filter(project_id=project_id))
-        return list(queryset)
-
-    if field == "created_by":
-        queryset = (
-            Issue.issue_objects.filter(workspace__slug=slug)
-            .filter(**filters)
-            .values_list("created_by", flat=True)
-            .distinct()
-        )
-        if project_id:
-            return list(queryset.filter(project_id=project_id))
-        return list(queryset)
-=======
 
     if epic:
         if field == "target_date":
@@ -333,6 +278,5 @@
                 return list(queryset.filter(project_id=project_id))
             else:
                 return list(queryset)
->>>>>>> 831ee1fd
 
     return []