from django.urls import path

from .views import (
    CSRFTokenEndpoint,
    ForgotPasswordEndpoint,
    SetUserPasswordEndpoint,
    ResetPasswordEndpoint,
    ChangePasswordEndpoint,
    # App
    EmailCheckEndpoint,
    GitLabCallbackEndpoint,
    GitLabOauthInitiateEndpoint,
    GitHubCallbackEndpoint,
    GitHubOauthInitiateEndpoint,
    GoogleCallbackEndpoint,
    GoogleOauthInitiateEndpoint,
    MagicGenerateEndpoint,
    MagicSignInEndpoint,
    MagicSignUpEndpoint,
    SignInAuthEndpoint,
    SignOutAuthEndpoint,
    SignUpAuthEndpoint,
    ForgotPasswordSpaceEndpoint,
    ResetPasswordSpaceEndpoint,
    # OIDC
    OIDCAuthInitiateEndpoint,
    OIDCallbackEndpoint,
    OIDCLogoutEndpoint,
    # SAML
    SAMLAuthInitiateEndpoint,
    SAMLCallbackEndpoint,
    SAMLMetadataEndpoint,
    SAMLLogoutEndpoint,
    # Space
    EmailCheckSpaceEndpoint,
    GitLabCallbackSpaceEndpoint,
    GitLabOauthInitiateSpaceEndpoint,
    GitHubCallbackSpaceEndpoint,
    GitHubOauthInitiateSpaceEndpoint,
    GoogleCallbackSpaceEndpoint,
    GoogleOauthInitiateSpaceEndpoint,
    MagicGenerateSpaceEndpoint,
    MagicSignInSpaceEndpoint,
    MagicSignUpSpaceEndpoint,
    SignInAuthSpaceEndpoint,
    SignUpAuthSpaceEndpoint,
    SignOutAuthSpaceEndpoint,
    # mobile web view authentication
    MobileSignInAuthEndpoint,
    MobileMagicSignInEndpoint,
    MobileSessionTokenCheckEndpoint,
    MobileSignOutAuthEndpoint,
    MobileSessionTokenEndpoint,
    MobileTokenEndpoint,
    MobileRefreshTokenEndpoint,
    MobileGoogleOauthInitiateEndpoint,
    MobileGoogleCallbackEndpoint,
    MobileGitHubOauthInitiateEndpoint,
    MobileGitHubCallbackEndpoint,
)

urlpatterns = [
    # credentials
    path("sign-in/", SignInAuthEndpoint.as_view(), name="sign-in"),
    path("sign-up/", SignUpAuthEndpoint.as_view(), name="sign-up"),
    path("spaces/sign-in/", SignInAuthSpaceEndpoint.as_view(), name="sign-in"),
    path("spaces/sign-up/", SignUpAuthSpaceEndpoint.as_view(), name="sign-in"),
    # signout
    path("sign-out/", SignOutAuthEndpoint.as_view(), name="sign-out"),
    path("spaces/sign-out/", SignOutAuthSpaceEndpoint.as_view(), name="sign-out"),
    # csrf token
    path("get-csrf-token/", CSRFTokenEndpoint.as_view(), name="get_csrf_token"),
    # Magic sign in
    path("magic-generate/", MagicGenerateEndpoint.as_view(), name="magic-generate"),
    path("magic-sign-in/", MagicSignInEndpoint.as_view(), name="magic-sign-in"),
    path("magic-sign-up/", MagicSignUpEndpoint.as_view(), name="magic-sign-up"),
    path("get-csrf-token/", CSRFTokenEndpoint.as_view(), name="get_csrf_token"),
    path(
        "spaces/magic-generate/",
        MagicGenerateSpaceEndpoint.as_view(),
        name="magic-generate",
    ),
    path(
        "spaces/magic-sign-in/",
        MagicSignInSpaceEndpoint.as_view(),
        name="magic-sign-in",
    ),
    path(
        "spaces/magic-sign-up/",
        MagicSignUpSpaceEndpoint.as_view(),
        name="magic-sign-up",
    ),
    ## Google Oauth
    path("google/", GoogleOauthInitiateEndpoint.as_view(), name="google-initiate"),
    path("google/callback/", GoogleCallbackEndpoint.as_view(), name="google-callback"),
    path(
        "spaces/google/",
        GoogleOauthInitiateSpaceEndpoint.as_view(),
        name="google-initiate",
    ),
    path(
        "google/callback/",
        GoogleCallbackSpaceEndpoint.as_view(),
        name="google-callback",
    ),
    ## Github Oauth
    path("github/", GitHubOauthInitiateEndpoint.as_view(), name="github-initiate"),
    path("github/callback/", GitHubCallbackEndpoint.as_view(), name="github-callback"),
    path(
        "spaces/github/",
        GitHubOauthInitiateSpaceEndpoint.as_view(),
        name="github-initiate",
    ),
    path(
        "spaces/github/callback/",
        GitHubCallbackSpaceEndpoint.as_view(),
        name="github-callback",
    ),
    ## Gitlab Oauth
    path("gitlab/", GitLabOauthInitiateEndpoint.as_view(), name="gitlab-initiate"),
    path("gitlab/callback/", GitLabCallbackEndpoint.as_view(), name="gitlab-callback"),
    path(
        "spaces/gitlab/",
        GitLabOauthInitiateSpaceEndpoint.as_view(),
        name="gitlab-initiate",
    ),
    path(
        "spaces/gitlab/callback/",
        GitLabCallbackSpaceEndpoint.as_view(),
        name="gitlab-callback",
    ),
    # Email Check
    path("email-check/", EmailCheckEndpoint.as_view(), name="email-check"),
    path("spaces/email-check/", EmailCheckSpaceEndpoint.as_view(), name="email-check"),
    # Password
    path("forgot-password/", ForgotPasswordEndpoint.as_view(), name="forgot-password"),
    path(
        "reset-password/<uidb64>/<token>/",
        ResetPasswordEndpoint.as_view(),
        name="forgot-password",
    ),
    path(
        "spaces/forgot-password/",
        ForgotPasswordSpaceEndpoint.as_view(),
        name="forgot-password",
    ),
    path(
        "spaces/reset-password/<uidb64>/<token>/",
        ResetPasswordSpaceEndpoint.as_view(),
        name="forgot-password",
    ),
<<<<<<< HEAD
    path("change-password/", ChangePasswordEndpoint.as_view(), name="forgot-password"),
    path("set-password/", SetUserPasswordEndpoint.as_view(), name="set-password"),
=======
    path(
        "change-password/",
        ChangePasswordEndpoint.as_view(),
        name="forgot-password",
    ),
    path(
        "set-password/",
        SetUserPasswordEndpoint.as_view(),
        name="set-password",
    ),
    # OIDC
    path(
        "oidc/",
        OIDCAuthInitiateEndpoint.as_view(),
        name="oidc",
    ),
    path(
        "oidc/callback/",
        OIDCallbackEndpoint.as_view(),
        name="oidc",
    ),
    path(
        "oidc/logout/",
        OIDCLogoutEndpoint.as_view(),
        name="oidc",
    ),
    # SAML
    path(
        "saml/",
        SAMLAuthInitiateEndpoint.as_view(),
        name="saml",
    ),
    path(
        "saml/callback/",
        SAMLCallbackEndpoint.as_view(),
        name="saml",
    ),
    path(
        "saml/metadata/",
        SAMLMetadataEndpoint.as_view(),
        name="saml",
    ),
    path(
        "saml/logout/",
        SAMLLogoutEndpoint.as_view(),
        name="saml",
    ),
    # mobile web view authentication
    path(
        "mobile/sign-in/",
        MobileSignInAuthEndpoint.as_view(),
        name="mobile-sign-in",
    ),
    path(
        "mobile/magic-sign-in/",
        MobileMagicSignInEndpoint.as_view(),
        name="mobile-magic-sign-in",
    ),
    path(
        "mobile/token-check/",
        MobileSessionTokenCheckEndpoint.as_view(),
        name="mobile-token-check",
    ),
    path(
        "mobile/sign-out/",
        MobileSignOutAuthEndpoint.as_view(),
        name="mobile-sign-out",
    ),
    path(
        "mobile/session-token/",
        MobileSessionTokenEndpoint.as_view(),
        name="mobile-token",
    ),
    path(
        "mobile/token/",
        MobileTokenEndpoint.as_view(),
        name="mobile-token",
    ),
    # mobile web view refresh token
    path(
        "mobile/refresh-token/",
        MobileRefreshTokenEndpoint.as_view(),
        name="mobile-refresh-token",
    ),
    # mobile web view google oauth
    path(
        "mobile/google/",
        MobileGoogleOauthInitiateEndpoint.as_view(),
        name="mobile-google-initiate",
    ),
    path(
        "mobile/google/callback/",
        MobileGoogleCallbackEndpoint.as_view(),
        name="mobile-google-callback",
    ),
    # mobile web view github oauth
    path(
        "mobile/github/",
        MobileGitHubOauthInitiateEndpoint.as_view(),
        name="mobile-github-initiate",
    ),
    path(
        "mobile/github/callback/",
        MobileGitHubCallbackEndpoint.as_view(),
        name="mobile-github-callback",
    ),
    # # mobile web view gitlab oauth
    # path(
    #     "mobile/gitlab/",
    #     MobileGitlabOauthInitiateEndpoint.as_view(),
    #     name="mobile-gitlab-initiate",
    # ),
    # path(
    #     "mobile/gitlab/callback/",
    #     MobileGitlabCallbackEndpoint.as_view(),
    #     name="mobile-gitlab-callback",
    # ),
>>>>>>> c4c58f67
]<|MERGE_RESOLUTION|>--- conflicted
+++ resolved
@@ -149,63 +149,19 @@
         ResetPasswordSpaceEndpoint.as_view(),
         name="forgot-password",
     ),
-<<<<<<< HEAD
     path("change-password/", ChangePasswordEndpoint.as_view(), name="forgot-password"),
     path("set-password/", SetUserPasswordEndpoint.as_view(), name="set-password"),
-=======
-    path(
-        "change-password/",
-        ChangePasswordEndpoint.as_view(),
-        name="forgot-password",
-    ),
-    path(
-        "set-password/",
-        SetUserPasswordEndpoint.as_view(),
-        name="set-password",
-    ),
     # OIDC
-    path(
-        "oidc/",
-        OIDCAuthInitiateEndpoint.as_view(),
-        name="oidc",
-    ),
-    path(
-        "oidc/callback/",
-        OIDCallbackEndpoint.as_view(),
-        name="oidc",
-    ),
-    path(
-        "oidc/logout/",
-        OIDCLogoutEndpoint.as_view(),
-        name="oidc",
-    ),
+    path("oidc/", OIDCAuthInitiateEndpoint.as_view(), name="oidc"),
+    path("oidc/callback/", OIDCallbackEndpoint.as_view(), name="oidc"),
+    path("oidc/logout/", OIDCLogoutEndpoint.as_view(), name="oidc"),
     # SAML
-    path(
-        "saml/",
-        SAMLAuthInitiateEndpoint.as_view(),
-        name="saml",
-    ),
-    path(
-        "saml/callback/",
-        SAMLCallbackEndpoint.as_view(),
-        name="saml",
-    ),
-    path(
-        "saml/metadata/",
-        SAMLMetadataEndpoint.as_view(),
-        name="saml",
-    ),
-    path(
-        "saml/logout/",
-        SAMLLogoutEndpoint.as_view(),
-        name="saml",
-    ),
+    path("saml/", SAMLAuthInitiateEndpoint.as_view(), name="saml"),
+    path("saml/callback/", SAMLCallbackEndpoint.as_view(), name="saml"),
+    path("saml/metadata/", SAMLMetadataEndpoint.as_view(), name="saml"),
+    path("saml/logout/", SAMLLogoutEndpoint.as_view(), name="saml"),
     # mobile web view authentication
-    path(
-        "mobile/sign-in/",
-        MobileSignInAuthEndpoint.as_view(),
-        name="mobile-sign-in",
-    ),
+    path("mobile/sign-in/", MobileSignInAuthEndpoint.as_view(), name="mobile-sign-in"),
     path(
         "mobile/magic-sign-in/",
         MobileMagicSignInEndpoint.as_view(),
@@ -217,20 +173,14 @@
         name="mobile-token-check",
     ),
     path(
-        "mobile/sign-out/",
-        MobileSignOutAuthEndpoint.as_view(),
-        name="mobile-sign-out",
+        "mobile/sign-out/", MobileSignOutAuthEndpoint.as_view(), name="mobile-sign-out"
     ),
     path(
         "mobile/session-token/",
         MobileSessionTokenEndpoint.as_view(),
         name="mobile-token",
     ),
-    path(
-        "mobile/token/",
-        MobileTokenEndpoint.as_view(),
-        name="mobile-token",
-    ),
+    path("mobile/token/", MobileTokenEndpoint.as_view(), name="mobile-token"),
     # mobile web view refresh token
     path(
         "mobile/refresh-token/",
@@ -270,5 +220,4 @@
     #     MobileGitlabCallbackEndpoint.as_view(),
     #     name="mobile-gitlab-callback",
     # ),
->>>>>>> c4c58f67
 ]