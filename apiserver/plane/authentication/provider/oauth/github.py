--- conflicted
+++ resolved
@@ -25,14 +25,8 @@
 
     provider = "github"
     scope = "read:user user:email"
-
-<<<<<<< HEAD
     organization_scope = "read:org"
 
-
-    def __init__(self, request, code=None, state=None, callback=None):
-        GITHUB_CLIENT_ID, GITHUB_CLIENT_SECRET, GITHUB_ORGANIZATION_ID = get_configuration_value(
-=======
     def __init__(
         self,
         request,
@@ -42,8 +36,7 @@
         redirect_uri=None,
         is_mobile=False,
     ):
-        GITHUB_CLIENT_ID, GITHUB_CLIENT_SECRET = get_configuration_value(
->>>>>>> 8d886cf2
+        GITHUB_CLIENT_ID, GITHUB_CLIENT_SECRET, GITHUB_ORGANIZATION_ID = get_configuration_value(
             [
                 {
                     "key": "GITHUB_CLIENT_ID",
