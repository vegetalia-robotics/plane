# Python imports
import os
from datetime import datetime
from urllib.parse import urlencode

import pytz
import requests

# Django imports
from django.conf import settings

# Module imports
from plane.authentication.adapter.oauth import OauthAdapter
from plane.license.utils.instance_value import get_configuration_value
from plane.authentication.adapter.error import (
    AuthenticationException,
    AUTHENTICATION_ERROR_CODES,
)


class GitHubOAuthProvider(OauthAdapter):
    token_url = "https://github.com/login/oauth/access_token"
    userinfo_url = "https://api.github.com/user"
    provider = "github"
    scope = "read:user user:email"

<<<<<<< HEAD
    def __init__(self, request, code=None, state=None, callback=None):
=======
    def __init__(
        self,
        request,
        code=None,
        state=None,
        callback=None,
        redirect_uri=None,
        is_mobile=False,
    ):
>>>>>>> c4c58f67
        GITHUB_CLIENT_ID, GITHUB_CLIENT_SECRET = get_configuration_value(
            [
                {
                    "key": "GITHUB_CLIENT_ID",
                    "default": os.environ.get("GITHUB_CLIENT_ID"),
                },
                {
                    "key": "GITHUB_CLIENT_SECRET",
                    "default": os.environ.get("GITHUB_CLIENT_SECRET"),
                },
            ]
        )

        if not (GITHUB_CLIENT_ID and GITHUB_CLIENT_SECRET):
            raise AuthenticationException(
                error_code=AUTHENTICATION_ERROR_CODES["GITHUB_NOT_CONFIGURED"],
                error_message="GITHUB_NOT_CONFIGURED",
            )

        client_id = GITHUB_CLIENT_ID
        client_secret = GITHUB_CLIENT_SECRET

        scheme = (
            "https"
            if settings.IS_HEROKU
            else "https"
            if request.is_secure()
            else "http"
        )

        redirect_uri = (
            redirect_uri
            if redirect_uri
            else (f"""{scheme}://{request.get_host()}/auth/github/callback/""")
        )

        url_params = {
            "client_id": client_id,
            "redirect_uri": redirect_uri,
            "scope": self.scope,
            "state": state,
        }
        auth_url = f"https://github.com/login/oauth/authorize?{urlencode(url_params)}"
        super().__init__(
            request,
            self.provider,
            client_id,
            self.scope,
            redirect_uri,
            auth_url,
            self.token_url,
            self.userinfo_url,
            client_secret,
            code,
            callback=callback,
            is_mobile=is_mobile,
        )

    def set_token_data(self):
        data = {
            "client_id": self.client_id,
            "client_secret": self.client_secret,
            "code": self.code,
            "redirect_uri": self.redirect_uri,
        }
        token_response = self.get_user_token(
            data=data, headers={"Accept": "application/json"}
        )
        super().set_token_data(
            {
                "access_token": token_response.get("access_token"),
                "refresh_token": token_response.get("refresh_token", None),
                "access_token_expired_at": (
                    datetime.fromtimestamp(
                        token_response.get("expires_in"), tz=pytz.utc
                    )
                    if token_response.get("expires_in")
                    else None
                ),
                "refresh_token_expired_at": (
                    datetime.fromtimestamp(
                        token_response.get("refresh_token_expired_at"), tz=pytz.utc
                    )
                    if token_response.get("refresh_token_expired_at")
                    else None
                ),
                "id_token": token_response.get("id_token", ""),
            }
        )

    def __get_email(self, headers):
        try:
            # Github does not provide email in user response
            emails_url = "https://api.github.com/user/emails"
            emails_response = requests.get(emails_url, headers=headers).json()
            email = next(
                (email["email"] for email in emails_response if email["primary"]), None
            )
            return email
        except requests.RequestException:
            raise AuthenticationException(
                error_code=AUTHENTICATION_ERROR_CODES["GITHUB_OAUTH_PROVIDER_ERROR"],
                error_message="GITHUB_OAUTH_PROVIDER_ERROR",
            )

    def set_user_data(self):
        user_info_response = self.get_user_response()
        headers = {
            "Authorization": f"Bearer {self.token_data.get('access_token')}",
            "Accept": "application/json",
        }
        email = self.__get_email(headers=headers)
        super().set_user_data(
            {
                "email": email,
                "user": {
                    "provider_id": user_info_response.get("id"),
                    "email": email,
                    "avatar": user_info_response.get("avatar_url"),
                    "first_name": user_info_response.get("name"),
                    "last_name": user_info_response.get("family_name"),
                    "is_password_autoset": True,
                },
            }
        )<|MERGE_RESOLUTION|>--- conflicted
+++ resolved
@@ -24,9 +24,6 @@
     provider = "github"
     scope = "read:user user:email"
 
-<<<<<<< HEAD
-    def __init__(self, request, code=None, state=None, callback=None):
-=======
     def __init__(
         self,
         request,
@@ -36,7 +33,6 @@
         redirect_uri=None,
         is_mobile=False,
     ):
->>>>>>> c4c58f67
         GITHUB_CLIENT_ID, GITHUB_CLIENT_SECRET = get_configuration_value(
             [
                 {
