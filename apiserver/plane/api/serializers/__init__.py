from .user import UserLiteSerializer
from .workspace import WorkspaceLiteSerializer
from .project import ProjectSerializer, ProjectLiteSerializer
from .issue import (
    IssueSerializer,
    LabelSerializer,
    IssueLinkSerializer,
    IssueCommentSerializer,
    IssueAttachmentSerializer,
    IssueActivitySerializer,
    IssueExpandSerializer,
    IssueLiteSerializer,
)
from .state import StateLiteSerializer, StateSerializer
from .cycle import CycleSerializer, CycleIssueSerializer, CycleLiteSerializer
<<<<<<< HEAD
from .module import ModuleSerializer, ModuleIssueSerializer, ModuleLiteSerializer
from .intake import IntakeIssueSerializer
=======
from .module import (
    ModuleSerializer,
    ModuleIssueSerializer,
    ModuleLiteSerializer,
)
from .intake import IntakeIssueSerializer
from .issue_type import IssueTypeAPISerializer, ProjectIssueTypeAPISerializer
>>>>>>> c4c58f67
<|MERGE_RESOLUTION|>--- conflicted
+++ resolved
@@ -13,15 +13,6 @@
 )
 from .state import StateLiteSerializer, StateSerializer
 from .cycle import CycleSerializer, CycleIssueSerializer, CycleLiteSerializer
-<<<<<<< HEAD
 from .module import ModuleSerializer, ModuleIssueSerializer, ModuleLiteSerializer
 from .intake import IntakeIssueSerializer
-=======
-from .module import (
-    ModuleSerializer,
-    ModuleIssueSerializer,
-    ModuleLiteSerializer,
-)
-from .intake import IntakeIssueSerializer
-from .issue_type import IssueTypeAPISerializer, ProjectIssueTypeAPISerializer
->>>>>>> c4c58f67
+from .issue_type import IssueTypeAPISerializer, ProjectIssueTypeAPISerializer