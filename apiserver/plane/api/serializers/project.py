--- conflicted
+++ resolved
@@ -133,7 +133,6 @@
         read_only_fields = [
             "workspace",
             "user",
-<<<<<<< HEAD
         ]
 
 
@@ -151,7 +150,4 @@
     class Meta:
         model = ProjectMember
         fields = ["member", "id", "is_subscribed"]
-        read_only_fields = fields
-=======
-        ]
->>>>>>> d564ea88
+        read_only_fields = fields