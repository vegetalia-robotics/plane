--- conflicted
+++ resolved
@@ -1,36 +1,31 @@
 from django.urls import path
 
-
 from plane.app.views import (
+    ExportWorkspaceUserActivityEndpoint,
+    TeamMemberViewSet,
+    UserLastProjectWithWorkspaceEndpoint,
     UserWorkspaceInvitationsViewSet,
-    WorkSpaceViewSet,
+    WorkSpaceAvailabilityCheckEndpoint,
+    WorkspaceCyclesEndpoint,
+    WorkspaceEstimatesEndpoint,
+    WorkspaceInvitationsViewset,
     WorkspaceJoinEndpoint,
-    WorkSpaceMemberViewSet,
-    WorkspaceInvitationsViewset,
+    WorkspaceLabelsEndpoint,
+    WorkspaceLogoEndpoint,
     WorkspaceMemberUserEndpoint,
     WorkspaceMemberUserViewsEndpoint,
-    WorkSpaceAvailabilityCheckEndpoint,
-    TeamMemberViewSet,
-    UserLastProjectWithWorkspaceEndpoint,
+    WorkSpaceMemberViewSet,
+    WorkspaceModulesEndpoint,
+    WorkspaceProjectMemberEndpoint,
+    WorkspaceStatesEndpoint,
     WorkspaceThemeViewSet,
-    WorkspaceUserProfileStatsEndpoint,
     WorkspaceUserActivityEndpoint,
     WorkspaceUserProfileEndpoint,
     WorkspaceUserProfileIssuesEndpoint,
-    WorkspaceLabelsEndpoint,
-    WorkspaceProjectMemberEndpoint,
+    WorkspaceUserProfileStatsEndpoint,
     WorkspaceUserPropertiesEndpoint,
-    WorkspaceStatesEndpoint,
-    WorkspaceEstimatesEndpoint,
-<<<<<<< HEAD
-    WorkspaceLogoEndpoint,
-=======
-    ExportWorkspaceUserActivityEndpoint,
-    WorkspaceModulesEndpoint,
-    WorkspaceCyclesEndpoint,
->>>>>>> 061be85a
+    WorkSpaceViewSet,
 )
-
 
 urlpatterns = [
     path(
@@ -232,7 +227,6 @@
         name="workspace-estimate",
     ),
     path(
-<<<<<<< HEAD
         "workspaces/<str:slug>/logo/",
         WorkspaceLogoEndpoint.as_view(),
         name="workspace-logo",
@@ -241,7 +235,8 @@
         "workspaces/<str:slug>/logo/<str:workspace_id>/<str:logo_key>/",
         WorkspaceLogoEndpoint.as_view(),
         name="workspace-logo",
-=======
+    ),
+    path(
         "workspaces/<str:slug>/modules/",
         WorkspaceModulesEndpoint.as_view(),
         name="workspace-modules",
@@ -250,6 +245,5 @@
         "workspaces/<str:slug>/cycles/",
         WorkspaceCyclesEndpoint.as_view(),
         name="workspace-cycles",
->>>>>>> 061be85a
     ),
 ]