--- conflicted
+++ resolved
@@ -68,7 +68,9 @@
     # user workspace invitations
     path(
         "users/me/workspaces/invitations/",
-        UserWorkspaceInvitationsViewSet.as_view({"get": "list", "post": "create"}),
+        UserWorkspaceInvitationsViewSet.as_view(
+            {"get": "list", "post": "create"}
+        ),
         name="user-workspace-invitations",
     ),
     path(
@@ -100,26 +102,6 @@
         name="leave-workspace-members",
     ),
     path(
-<<<<<<< HEAD
-=======
-        "workspaces/<str:slug>/teams/",
-        TeamMemberViewSet.as_view({"get": "list", "post": "create"}),
-        name="workspace-team-members",
-    ),
-    path(
-        "workspaces/<str:slug>/teams/<uuid:pk>/",
-        TeamMemberViewSet.as_view(
-            {
-                "put": "update",
-                "patch": "partial_update",
-                "delete": "destroy",
-                "get": "retrieve",
-            }
-        ),
-        name="workspace-team-members",
-    ),
-    path(
->>>>>>> b72d1807
         "users/last-visited-workspace/",
         UserLastProjectWithWorkspaceEndpoint.as_view(),
         name="workspace-project-details",
