from django.urls import path

from plane.app.views import (
    BulkCreateIssueLabelsEndpoint,
    BulkDeleteIssuesEndpoint,
    SubIssuesEndpoint,
    IssueLinkViewSet,
    IssueAttachmentEndpoint,
    CommentReactionViewSet,
    ExportIssuesEndpoint,
    IssueActivityEndpoint,
    IssueArchiveViewSet,
    IssueCommentViewSet,
    IssueDraftViewSet,
    IssueListEndpoint,
    IssueReactionViewSet,
    IssueRelationViewSet,
    IssueSubscriberViewSet,
    IssueUserDisplayPropertyEndpoint,
    IssueViewSet,
    LabelViewSet,
<<<<<<< HEAD
    BulkArchiveIssuesEndpoint,
=======
>>>>>>> e5c17d09
)

urlpatterns = [
    path(
        "workspaces/<str:slug>/projects/<uuid:project_id>/issues/list/",
        IssueListEndpoint.as_view(),
        name="project-issue",
    ),
    path(
        "workspaces/<str:slug>/projects/<uuid:project_id>/issues/",
        IssueViewSet.as_view(
            {
                "get": "list",
                "post": "create",
            }
        ),
        name="project-issue",
    ),
    path(
        "workspaces/<str:slug>/projects/<uuid:project_id>/issues/<uuid:pk>/",
        IssueViewSet.as_view(
            {
                "get": "retrieve",
                "put": "update",
                "patch": "partial_update",
                "delete": "destroy",
            }
        ),
        name="project-issue",
    ),
    path(
        "workspaces/<str:slug>/projects/<uuid:project_id>/issue-labels/",
        LabelViewSet.as_view(
            {
                "get": "list",
                "post": "create",
            }
        ),
        name="project-issue-labels",
    ),
    path(
        "workspaces/<str:slug>/projects/<uuid:project_id>/issue-labels/<uuid:pk>/",
        LabelViewSet.as_view(
            {
                "get": "retrieve",
                "put": "update",
                "patch": "partial_update",
                "delete": "destroy",
            }
        ),
        name="project-issue-labels",
    ),
    path(
        "workspaces/<str:slug>/projects/<uuid:project_id>/bulk-create-labels/",
        BulkCreateIssueLabelsEndpoint.as_view(),
        name="project-bulk-labels",
    ),
    path(
        "workspaces/<str:slug>/projects/<uuid:project_id>/bulk-delete-issues/",
        BulkDeleteIssuesEndpoint.as_view(),
        name="project-issues-bulk",
    ),
    ##
    path(
        "workspaces/<str:slug>/projects/<uuid:project_id>/issues/<uuid:issue_id>/sub-issues/",
        SubIssuesEndpoint.as_view(),
        name="sub-issues",
    ),
    path(
        "workspaces/<str:slug>/projects/<uuid:project_id>/issues/<uuid:issue_id>/issue-links/",
        IssueLinkViewSet.as_view(
            {
                "get": "list",
                "post": "create",
            }
        ),
        name="project-issue-links",
    ),
    path(
        "workspaces/<str:slug>/projects/<uuid:project_id>/issues/<uuid:issue_id>/issue-links/<uuid:pk>/",
        IssueLinkViewSet.as_view(
            {
                "get": "retrieve",
                "put": "update",
                "patch": "partial_update",
                "delete": "destroy",
            }
        ),
        name="project-issue-links",
    ),
    path(
        "workspaces/<str:slug>/projects/<uuid:project_id>/issues/<uuid:issue_id>/issue-attachments/",
        IssueAttachmentEndpoint.as_view(),
        name="project-issue-attachments",
    ),
    path(
        "workspaces/<str:slug>/projects/<uuid:project_id>/issues/<uuid:issue_id>/issue-attachments/<uuid:pk>/",
        IssueAttachmentEndpoint.as_view(),
        name="project-issue-attachments",
    ),
    path(
        "workspaces/<str:slug>/export-issues/",
        ExportIssuesEndpoint.as_view(),
        name="export-issues",
    ),
    ## End Issues
    ## Issue Activity
    path(
        "workspaces/<str:slug>/projects/<uuid:project_id>/issues/<uuid:issue_id>/history/",
        IssueActivityEndpoint.as_view(),
        name="project-issue-history",
    ),
    ## Issue Activity
    ## IssueComments
    path(
        "workspaces/<str:slug>/projects/<uuid:project_id>/issues/<uuid:issue_id>/comments/",
        IssueCommentViewSet.as_view(
            {
                "get": "list",
                "post": "create",
            }
        ),
        name="project-issue-comment",
    ),
    path(
        "workspaces/<str:slug>/projects/<uuid:project_id>/issues/<uuid:issue_id>/comments/<uuid:pk>/",
        IssueCommentViewSet.as_view(
            {
                "get": "retrieve",
                "put": "update",
                "patch": "partial_update",
                "delete": "destroy",
            }
        ),
        name="project-issue-comment",
    ),
    ## End IssueComments
    # Issue Subscribers
    path(
        "workspaces/<str:slug>/projects/<uuid:project_id>/issues/<uuid:issue_id>/issue-subscribers/",
        IssueSubscriberViewSet.as_view(
            {
                "get": "list",
                "post": "create",
            }
        ),
        name="project-issue-subscribers",
    ),
    path(
        "workspaces/<str:slug>/projects/<uuid:project_id>/issues/<uuid:issue_id>/issue-subscribers/<uuid:subscriber_id>/",
        IssueSubscriberViewSet.as_view({"delete": "destroy"}),
        name="project-issue-subscribers",
    ),
    path(
        "workspaces/<str:slug>/projects/<uuid:project_id>/issues/<uuid:issue_id>/subscribe/",
        IssueSubscriberViewSet.as_view(
            {
                "get": "subscription_status",
                "post": "subscribe",
                "delete": "unsubscribe",
            }
        ),
        name="project-issue-subscribers",
    ),
    ## End Issue Subscribers
    # Issue Reactions
    path(
        "workspaces/<str:slug>/projects/<uuid:project_id>/issues/<uuid:issue_id>/reactions/",
        IssueReactionViewSet.as_view(
            {
                "get": "list",
                "post": "create",
            }
        ),
        name="project-issue-reactions",
    ),
    path(
        "workspaces/<str:slug>/projects/<uuid:project_id>/issues/<uuid:issue_id>/reactions/<str:reaction_code>/",
        IssueReactionViewSet.as_view(
            {
                "delete": "destroy",
            }
        ),
        name="project-issue-reactions",
    ),
    ## End Issue Reactions
    # Comment Reactions
    path(
        "workspaces/<str:slug>/projects/<uuid:project_id>/comments/<uuid:comment_id>/reactions/",
        CommentReactionViewSet.as_view(
            {
                "get": "list",
                "post": "create",
            }
        ),
        name="project-issue-comment-reactions",
    ),
    path(
        "workspaces/<str:slug>/projects/<uuid:project_id>/comments/<uuid:comment_id>/reactions/<str:reaction_code>/",
        CommentReactionViewSet.as_view(
            {
                "delete": "destroy",
            }
        ),
        name="project-issue-comment-reactions",
    ),
    ## End Comment Reactions
    ## IssueUserProperty
    path(
        "workspaces/<str:slug>/projects/<uuid:project_id>/user-properties/",
        IssueUserDisplayPropertyEndpoint.as_view(),
        name="project-issue-display-properties",
    ),
    ## IssueUserProperty End
    ## Issue Archives
    path(
        "workspaces/<str:slug>/projects/<uuid:project_id>/archived-issues/",
        IssueArchiveViewSet.as_view(
            {
                "get": "list",
            }
        ),
        name="project-issue-archive",
    ),
    path(
        "workspaces/<str:slug>/projects/<uuid:project_id>/issues/<uuid:pk>/archive/",
        IssueArchiveViewSet.as_view(
            {
                "get": "retrieve",
                "post": "archive",
                "delete": "unarchive",
            }
        ),
        name="project-issue-archive-unarchive",
    ),
    ## End Issue Archives
    ## Issue Relation
    path(
        "workspaces/<str:slug>/projects/<uuid:project_id>/issues/<uuid:issue_id>/issue-relation/",
        IssueRelationViewSet.as_view(
            {
                "get": "list",
                "post": "create",
            }
        ),
        name="issue-relation",
    ),
    path(
        "workspaces/<str:slug>/projects/<uuid:project_id>/issues/<uuid:issue_id>/remove-relation/",
        IssueRelationViewSet.as_view(
            {
                "post": "remove_relation",
            }
        ),
        name="issue-relation",
    ),
    ## End Issue Relation
    ## Issue Drafts
    path(
        "workspaces/<str:slug>/projects/<uuid:project_id>/issue-drafts/",
        IssueDraftViewSet.as_view(
            {
                "get": "list",
                "post": "create",
            }
        ),
        name="project-issue-draft",
    ),
    path(
        "workspaces/<str:slug>/projects/<uuid:project_id>/issue-drafts/<uuid:pk>/",
        IssueDraftViewSet.as_view(
            {
                "get": "retrieve",
                "patch": "partial_update",
                "delete": "destroy",
            }
        ),
        name="project-issue-draft",
<<<<<<< HEAD
    )
=======
    ),
>>>>>>> e5c17d09
]<|MERGE_RESOLUTION|>--- conflicted
+++ resolved
@@ -19,10 +19,6 @@
     IssueUserDisplayPropertyEndpoint,
     IssueViewSet,
     LabelViewSet,
-<<<<<<< HEAD
-    BulkArchiveIssuesEndpoint,
-=======
->>>>>>> e5c17d09
 )
 
 urlpatterns = [
@@ -301,9 +297,5 @@
             }
         ),
         name="project-issue-draft",
-<<<<<<< HEAD
     )
-=======
-    ),
->>>>>>> e5c17d09
 ]