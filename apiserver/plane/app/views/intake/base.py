# Python imports
import json

# Django import
from django.utils import timezone
from django.db.models import Q, Count, OuterRef, Func, F, Prefetch, Subquery
from django.core.serializers.json import DjangoJSONEncoder
from django.contrib.postgres.aggregates import ArrayAgg
from django.contrib.postgres.fields import ArrayField
from django.db.models import Value, UUIDField
from django.db.models.functions import Coalesce

# Third party imports
from rest_framework import status
from rest_framework.response import Response

# Module imports
from ..base import BaseViewSet
from plane.app.permissions import allow_permission, ROLE
from plane.db.models import (
    Intake,
    IntakeIssue,
    Issue,
    State,
    IssueLink,
    FileAsset,
    Project,
    ProjectMember,
    CycleIssue,
    IssueDescriptionVersion,
)
from plane.app.serializers import (
    IssueCreateSerializer,
    IssueDetailSerializer,
    IntakeSerializer,
    IntakeIssueSerializer,
    IntakeIssueDetailSerializer,
    IssueDescriptionVersionDetailSerializer,
)
from plane.utils.issue_filters import issue_filters
from plane.bgtasks.issue_activities_task import issue_activity
from plane.bgtasks.issue_description_version_task import issue_description_version_task
from plane.app.views.base import BaseAPIView
from plane.utils.timezone_converter import user_timezone_converter
from plane.utils.global_paginator import paginate
from plane.utils.host import base_host
<<<<<<< HEAD
from plane.db.models.intake import SourceType
=======
from plane.ee.models import IntakeSetting
from plane.ee.utils.workflow import WorkflowStateManager
>>>>>>> 73bef8ca


class IntakeViewSet(BaseViewSet):
    serializer_class = IntakeSerializer
    model = Intake

    def get_queryset(self):
        return (
            super()
            .get_queryset()
            .filter(
                workspace__slug=self.kwargs.get("slug"),
                project_id=self.kwargs.get("project_id"),
            )
            .annotate(
                pending_issue_count=Count(
                    "issue_intake", filter=Q(issue_intake__status=-2)
                )
            )
            .select_related("workspace", "project")
        )

    @allow_permission([ROLE.ADMIN, ROLE.MEMBER])
    def list(self, request, slug, project_id):
        intake = self.get_queryset().first()
        return Response(IntakeSerializer(intake).data, status=status.HTTP_200_OK)

    @allow_permission([ROLE.ADMIN, ROLE.MEMBER])
    def perform_create(self, serializer):
        serializer.save(project_id=self.kwargs.get("project_id"))

    @allow_permission([ROLE.ADMIN, ROLE.MEMBER])
    def destroy(self, request, slug, project_id, pk):
        intake = Intake.objects.filter(
            workspace__slug=slug, project_id=project_id, pk=pk
        ).first()
        # Handle default intake delete
        if intake.is_default:
            return Response(
                {"error": "You cannot delete the default intake"},
                status=status.HTTP_400_BAD_REQUEST,
            )
        intake.delete()
        return Response(status=status.HTTP_204_NO_CONTENT)


class IntakeIssueViewSet(BaseViewSet):
    serializer_class = IntakeIssueSerializer
    model = IntakeIssue

    filterset_fields = ["status"]

    def get_queryset(self):
        return (
            Issue.objects.filter(
                project_id=self.kwargs.get("project_id"),
                workspace__slug=self.kwargs.get("slug"),
            )
            .filter(Q(type__isnull=True) | Q(type__is_epic=False))
            .select_related("workspace", "project", "state", "parent")
            .prefetch_related("assignees", "labels", "issue_module__module")
            .prefetch_related(
                Prefetch(
                    "issue_intake",
                    queryset=IntakeIssue.objects.only(
                        "status", "duplicate_to", "snoozed_till", "source"
                    ),
                )
            )
            .annotate(
                cycle_id=Subquery(
                    CycleIssue.objects.filter(
                        issue=OuterRef("id"), deleted_at__isnull=True
                    ).values("cycle_id")[:1]
                )
            )
            .annotate(
                link_count=IssueLink.objects.filter(issue=OuterRef("id"))
                .order_by()
                .annotate(count=Func(F("id"), function="Count"))
                .values("count")
            )
            .annotate(
                attachment_count=FileAsset.objects.filter(
                    issue_id=OuterRef("id"),
                    entity_type=FileAsset.EntityTypeContext.ISSUE_ATTACHMENT,
                )
                .order_by()
                .annotate(count=Func(F("id"), function="Count"))
                .values("count")
            )
            .annotate(
                sub_issues_count=Issue.issue_objects.filter(parent=OuterRef("id"))
                .order_by()
                .annotate(count=Func(F("id"), function="Count"))
                .values("count")
            )
            .annotate(
                label_ids=Coalesce(
                    ArrayAgg(
                        "labels__id",
                        distinct=True,
                        filter=Q(
                            ~Q(labels__id__isnull=True)
                            & Q(label_issue__deleted_at__isnull=True)
                        ),
                    ),
                    Value([], output_field=ArrayField(UUIDField())),
                ),
                assignee_ids=Coalesce(
                    ArrayAgg(
                        "assignees__id",
                        distinct=True,
                        filter=Q(
                            ~Q(assignees__id__isnull=True)
                            & Q(assignees__member_project__is_active=True)
                            & Q(issue_assignee__deleted_at__isnull=True)
                        ),
                    ),
                    Value([], output_field=ArrayField(UUIDField())),
                ),
                module_ids=Coalesce(
                    ArrayAgg(
                        "issue_module__module_id",
                        distinct=True,
                        filter=Q(
                            ~Q(issue_module__module_id__isnull=True)
                            & Q(issue_module__module__archived_at__isnull=True)
                            & Q(issue_module__deleted_at__isnull=True)
                        ),
                    ),
                    Value([], output_field=ArrayField(UUIDField())),
                ),
            )
        ).distinct()

    @allow_permission([ROLE.ADMIN, ROLE.MEMBER, ROLE.GUEST])
    def list(self, request, slug, project_id):
        intake = Intake.objects.filter(
            workspace__slug=slug, project_id=project_id
        ).first()
        if not intake:
            return Response(
                {"error": "Intake not found"}, status=status.HTTP_404_NOT_FOUND
            )

        project = Project.objects.get(pk=project_id)
        filters = issue_filters(request.GET, "GET", "issue__")
        intake_issue = (
            IntakeIssue.objects.filter(
                intake_id=intake.id, project_id=project_id, **filters
            )
            .select_related("issue")
            .prefetch_related("issue__labels")
            .annotate(
                label_ids=Coalesce(
                    ArrayAgg(
                        "issue__labels__id",
                        distinct=True,
                        filter=Q(
                            ~Q(issue__labels__id__isnull=True)
                            & Q(issue__label_issue__deleted_at__isnull=True)
                        ),
                    ),
                    Value([], output_field=ArrayField(UUIDField())),
                )
            )
        ).order_by(request.GET.get("order_by", "-issue__created_at"))
        # Intake status filter
        intake_status = [
            item
            for item in request.GET.get("status", "-2").split(",")
            if item != "null"
        ]
        if intake_status:
            intake_issue = intake_issue.filter(status__in=intake_status)

        if (
            ProjectMember.objects.filter(
                workspace__slug=slug,
                project_id=project_id,
                member=request.user,
                role=ROLE.GUEST.value,
                is_active=True,
            ).exists()
            and not project.guest_view_all_features
        ):
            intake_issue = intake_issue.filter(created_by=request.user)
        return self.paginate(
            request=request,
            queryset=(intake_issue),
            on_results=lambda intake_issues: IntakeIssueSerializer(
                intake_issues, many=True
            ).data,
        )

    @allow_permission([ROLE.ADMIN, ROLE.MEMBER, ROLE.GUEST])
    def create(self, request, slug, project_id):
        if not request.data.get("issue", {}).get("name", False):
            return Response(
                {"error": "Name is required"}, status=status.HTTP_400_BAD_REQUEST
            )

        intake = Intake.objects.filter(
            workspace__slug=slug, project_id=project_id
        ).first()

        intake_settings = IntakeSetting.objects.filter(
            workspace__slug=slug, project_id=project_id, intake=intake
        ).first()

        if intake_settings is not None and not intake_settings.is_in_app_enabled:
            return Response(
                {"error": "Creating intake issues is disabled"},
                status=status.HTTP_400_BAD_REQUEST,
            )

        # Check for valid priority
        if request.data.get("issue", {}).get("priority", "none") not in [
            "low",
            "medium",
            "high",
            "urgent",
            "none",
        ]:
            return Response(
                {"error": "Invalid priority"}, status=status.HTTP_400_BAD_REQUEST
            )

        # create an issue
        project = Project.objects.get(pk=project_id)
        serializer = IssueCreateSerializer(
            data=request.data.get("issue"),
            context={
                "project_id": project_id,
                "workspace_id": project.workspace_id,
                "default_assignee_id": project.default_assignee_id,
            },
        )
        # EE start
        workflow_state_manager = WorkflowStateManager(project_id=project_id, slug=slug)
        if workflow_state_manager.validate_issue_creation(
            state_id=request.data.get("issue", None).get("state_id", None),
            user_id=request.user.id,
        ):
            return Response(
                {"error": "You cannot create a intake issue in this state"},
                status=status.HTTP_403_FORBIDDEN,
            )
        # EE end

        if serializer.is_valid():
            serializer.save()
            intake_id = Intake.objects.filter(
                workspace__slug=slug, project_id=project_id
            ).first()
            # create an intake issue
            intake_issue = IntakeIssue.objects.create(
                intake_id=intake_id.id,
                project_id=project_id,
                issue_id=serializer.data["id"],
                source=SourceType.IN_APP,
            )
            # Create an Issue Activity
            issue_activity.delay(
                type="issue.activity.created",
                requested_data=json.dumps(request.data, cls=DjangoJSONEncoder),
                actor_id=str(request.user.id),
                issue_id=str(serializer.data["id"]),
                project_id=str(project_id),
                current_instance=None,
                epoch=int(timezone.now().timestamp()),
                notification=True,
                origin=base_host(request=request, is_app=True),
                intake=str(intake_issue.id),
            )
            # updated issue description version
            issue_description_version_task.delay(
                updated_issue=json.dumps(request.data, cls=DjangoJSONEncoder),
                issue_id=str(serializer.data["id"]),
                user_id=request.user.id,
                is_creating=True,
            )
            intake_issue = (
                IntakeIssue.objects.select_related("issue")
                .prefetch_related("issue__labels", "issue__assignees")
                .annotate(
                    label_ids=Coalesce(
                        ArrayAgg(
                            "issue__labels__id",
                            distinct=True,
                            filter=Q(
                                ~Q(issue__labels__id__isnull=True)
                                & Q(issue__label_issue__deleted_at__isnull=True)
                            ),
                        ),
                        Value([], output_field=ArrayField(UUIDField())),
                    ),
                    assignee_ids=Coalesce(
                        ArrayAgg(
                            "issue__assignees__id",
                            distinct=True,
                            filter=~Q(issue__assignees__id__isnull=True)
                            & Q(issue__assignees__member_project__is_active=True),
                        ),
                        Value([], output_field=ArrayField(UUIDField())),
                    ),
                )
                .get(
                    intake_id=intake_id.id,
                    issue_id=serializer.data["id"],
                    project_id=project_id,
                )
            )
            serializer = IntakeIssueDetailSerializer(intake_issue)
            return Response(serializer.data, status=status.HTTP_200_OK)
        else:
            return Response(serializer.errors, status=status.HTTP_400_BAD_REQUEST)

    @allow_permission(allowed_roles=[ROLE.ADMIN], creator=True, model=Issue)
    def partial_update(self, request, slug, project_id, pk):
        intake_id = Intake.objects.filter(
            workspace__slug=slug, project_id=project_id
        ).first()
        intake_issue = IntakeIssue.objects.get(
            issue_id=pk,
            workspace__slug=slug,
            project_id=project_id,
            intake_id=intake_id,
        )
        # Get the project member
        project_member = ProjectMember.objects.get(
            workspace__slug=slug,
            project_id=project_id,
            member=request.user,
            is_active=True,
        )
        # Only project members admins and created_by users can access this endpoint
        if project_member.role <= 5 and str(intake_issue.created_by_id) != str(
            request.user.id
        ):
            return Response(
                {"error": "You cannot edit intake issues"},
                status=status.HTTP_400_BAD_REQUEST,
            )

        # Get issue data
        issue_data = request.data.pop("issue", False)
        if bool(issue_data):
            issue = Issue.objects.annotate(
                label_ids=Coalesce(
                    ArrayAgg(
                        "labels__id",
                        distinct=True,
                        filter=Q(
                            ~Q(labels__id__isnull=True)
                            & Q(label_issue__deleted_at__isnull=True)
                        ),
                    ),
                    Value([], output_field=ArrayField(UUIDField())),
                ),
                assignee_ids=Coalesce(
                    ArrayAgg(
                        "assignees__id",
                        distinct=True,
                        filter=Q(
                            ~Q(assignees__id__isnull=True)
                            & Q(issue_assignee__deleted_at__isnull=True)
                        ),
                    ),
                    Value([], output_field=ArrayField(UUIDField())),
                ),
            ).get(pk=intake_issue.issue_id, workspace__slug=slug, project_id=project_id)

            # EE start
            # Check if state is updated then is the transition allowed
            workflow_state_manager = WorkflowStateManager(project_id=project_id, slug=slug)
            if issue_data.get(
                "state_id", None
            ) and not workflow_state_manager.validate_state_transition(
                issue=issue,
                new_state_id=issue_data.get("state_id", None),
                user_id=request.user.id,
            ):
                return Response(
                    {"error": "State transition is not allowed"},
                    status=status.HTTP_403_FORBIDDEN,
                )
            # EE end
            # Only allow guests to edit name and description
            if project_member.role <= 5:
                issue_data = {
                    "name": issue_data.get("name", issue.name),
                    "description_html": issue_data.get(
                        "description_html", issue.description_html
                    ),
                    "description": issue_data.get("description", issue.description),
                }
            current_instance = json.dumps(
                IssueDetailSerializer(issue).data, cls=DjangoJSONEncoder
            )

            issue_serializer = IssueCreateSerializer(
                issue, data=issue_data, partial=True, context={"project_id": project_id}
            )

            if issue_serializer.is_valid():
                # Log all the updates
                requested_data = json.dumps(issue_data, cls=DjangoJSONEncoder)
                if issue is not None:
                    issue_activity.delay(
                        type="issue.activity.updated",
                        requested_data=requested_data,
                        actor_id=str(request.user.id),
                        issue_id=str(issue.id),
                        project_id=str(project_id),
                        current_instance=current_instance,
                        epoch=int(timezone.now().timestamp()),
                        notification=True,
                        origin=base_host(request=request, is_app=True),
                        intake=str(intake_issue.id),
                    )
                    # updated issue description version
                    issue_description_version_task.delay(
                        updated_issue=current_instance,
                        issue_id=str(pk),
                        user_id=request.user.id,
                    )
                issue_serializer.save()
            else:
                return Response(
                    issue_serializer.errors, status=status.HTTP_400_BAD_REQUEST
                )

        # Only project admins and members can edit intake issue attributes
        if project_member.role > 15:
            serializer = IntakeIssueSerializer(
                intake_issue, data=request.data, partial=True
            )
            current_instance = json.dumps(
                IntakeIssueSerializer(intake_issue).data, cls=DjangoJSONEncoder
            )
            if serializer.is_valid():
                serializer.save()
                # Update the issue state if the issue is rejected or marked as duplicate
                if serializer.data["status"] in [-1, 2]:
                    issue = Issue.objects.get(
                        pk=intake_issue.issue_id,
                        workspace__slug=slug,
                        project_id=project_id,
                    )
                    state = State.objects.filter(
                        group="cancelled", workspace__slug=slug, project_id=project_id
                    ).first()
                    if state is not None:
                        issue.state = state
                        issue.save()

                # Update the issue state if it is accepted
                if serializer.data["status"] in [1]:
                    issue = Issue.objects.get(
                        pk=intake_issue.issue_id,
                        workspace__slug=slug,
                        project_id=project_id,
                    )

                    # Update the issue state only if it is in triage state
                    if issue.state.is_triage:
                        # Move to default state
                        state = State.objects.filter(
                            workspace__slug=slug, project_id=project_id, default=True
                        ).first()
                        if state is not None:
                            issue.state = state
                            issue.save()
                # create a activity for status change
                issue_activity.delay(
                    type="intake.activity.created",
                    requested_data=json.dumps(request.data, cls=DjangoJSONEncoder),
                    actor_id=str(request.user.id),
                    issue_id=str(pk),
                    project_id=str(project_id),
                    current_instance=current_instance,
                    epoch=int(timezone.now().timestamp()),
                    notification=False,
                    origin=base_host(request=request, is_app=True),
                    intake=(intake_issue.id),
                )

                intake_issue = (
                    IntakeIssue.objects.select_related("issue")
                    .prefetch_related("issue__labels", "issue__assignees")
                    .annotate(
                        label_ids=Coalesce(
                            ArrayAgg(
                                "issue__labels__id",
                                distinct=True,
                                filter=Q(
                                    ~Q(issue__labels__id__isnull=True)
                                    & Q(issue__label_issue__deleted_at__isnull=True)
                                ),
                            ),
                            Value([], output_field=ArrayField(UUIDField())),
                        ),
                        assignee_ids=Coalesce(
                            ArrayAgg(
                                "issue__assignees__id",
                                distinct=True,
                                filter=Q(
                                    ~Q(issue__assignees__id__isnull=True)
                                    & Q(issue__issue_assignee__deleted_at__isnull=True)
                                ),
                            ),
                            Value([], output_field=ArrayField(UUIDField())),
                        ),
                    )
                    .get(intake_id=intake_id.id, issue_id=pk, project_id=project_id)
                )
                serializer = IntakeIssueDetailSerializer(intake_issue).data
                return Response(serializer, status=status.HTTP_200_OK)
            return Response(serializer.errors, status=status.HTTP_400_BAD_REQUEST)
        else:
            serializer = IntakeIssueDetailSerializer(intake_issue).data
            return Response(serializer, status=status.HTTP_200_OK)

    @allow_permission(
        allowed_roles=[ROLE.ADMIN, ROLE.MEMBER, ROLE.GUEST], creator=True, model=Issue
    )
    def retrieve(self, request, slug, project_id, pk):
        intake_id = Intake.objects.filter(
            workspace__slug=slug, project_id=project_id
        ).first()
        project = Project.objects.get(pk=project_id)
        intake_issue = (
            IntakeIssue.objects.select_related("issue")
            .prefetch_related("issue__labels", "issue__assignees")
            .annotate(
                label_ids=Coalesce(
                    ArrayAgg(
                        "issue__labels__id",
                        distinct=True,
                        filter=Q(
                            ~Q(issue__labels__id__isnull=True)
                            & Q(issue__label_issue__deleted_at__isnull=True)
                        ),
                    ),
                    Value([], output_field=ArrayField(UUIDField())),
                ),
                assignee_ids=Coalesce(
                    ArrayAgg(
                        "issue__assignees__id",
                        distinct=True,
                        filter=Q(
                            ~Q(issue__assignees__id__isnull=True)
                            & Q(issue__issue_assignee__deleted_at__isnull=True)
                        ),
                    ),
                    Value([], output_field=ArrayField(UUIDField())),
                ),
            )
            .get(intake_id=intake_id.id, issue_id=pk, project_id=project_id)
        )
        if (
            ProjectMember.objects.filter(
                workspace__slug=slug,
                project_id=project_id,
                member=request.user,
                role=ROLE.GUEST.value,
                is_active=True,
            ).exists()
            and not project.guest_view_all_features
            and not intake_issue.created_by == request.user
        ):
            return Response(
                {"error": "You are not allowed to view this issue"},
                status=status.HTTP_403_FORBIDDEN,
            )
        issue = IntakeIssueDetailSerializer(intake_issue).data
        return Response(issue, status=status.HTTP_200_OK)

    @allow_permission(allowed_roles=[ROLE.ADMIN], creator=True, model=Issue)
    def destroy(self, request, slug, project_id, pk):
        intake_id = Intake.objects.filter(
            workspace__slug=slug, project_id=project_id
        ).first()
        intake_issue = IntakeIssue.objects.get(
            issue_id=pk,
            workspace__slug=slug,
            project_id=project_id,
            intake_id=intake_id,
        )

        # Check the issue status
        if intake_issue.status in [-2, -1, 0, 2]:
            # Delete the issue also
            issue = Issue.objects.filter(
                workspace__slug=slug, project_id=project_id, pk=pk
            ).first()
            issue.delete()

        intake_issue.delete()
        return Response(status=status.HTTP_204_NO_CONTENT)


class IntakeWorkItemDescriptionVersionEndpoint(BaseAPIView):
    def process_paginated_result(self, fields, results, timezone):
        paginated_data = results.values(*fields)

        datetime_fields = ["created_at", "updated_at"]
        paginated_data = user_timezone_converter(
            paginated_data, datetime_fields, timezone
        )

        return paginated_data

    @allow_permission(allowed_roles=[ROLE.ADMIN, ROLE.MEMBER, ROLE.GUEST])
    def get(self, request, slug, project_id, work_item_id, pk=None):
        project = Project.objects.get(pk=project_id)
        issue = Issue.objects.get(
            workspace__slug=slug, project_id=project_id, pk=work_item_id
        )

        if (
            ProjectMember.objects.filter(
                workspace__slug=slug,
                project_id=project_id,
                member=request.user,
                role=ROLE.GUEST.value,
                is_active=True,
            ).exists()
            and not project.guest_view_all_features
            and not issue.created_by == request.user
        ):
            return Response(
                {"error": "You are not allowed to view this issue"},
                status=status.HTTP_403_FORBIDDEN,
            )

        if pk:
            issue_description_version = IssueDescriptionVersion.objects.get(
                workspace__slug=slug,
                project_id=project_id,
                issue_id=work_item_id,
                pk=pk,
            )

            serializer = IssueDescriptionVersionDetailSerializer(
                issue_description_version
            )
            return Response(serializer.data, status=status.HTTP_200_OK)

        cursor = request.GET.get("cursor", None)

        required_fields = [
            "id",
            "workspace",
            "project",
            "issue",
            "last_saved_at",
            "owned_by",
            "created_at",
            "updated_at",
            "created_by",
            "updated_by",
        ]

        issue_description_versions_queryset = IssueDescriptionVersion.objects.filter(
            workspace__slug=slug, project_id=project_id, issue_id=work_item_id
        )

        paginated_data = paginate(
            base_queryset=issue_description_versions_queryset,
            queryset=issue_description_versions_queryset,
            cursor=cursor,
            on_result=lambda results: self.process_paginated_result(
                required_fields, results, request.user.user_timezone
            ),
        )
        return Response(paginated_data, status=status.HTTP_200_OK)<|MERGE_RESOLUTION|>--- conflicted
+++ resolved
@@ -44,12 +44,9 @@
 from plane.utils.timezone_converter import user_timezone_converter
 from plane.utils.global_paginator import paginate
 from plane.utils.host import base_host
-<<<<<<< HEAD
 from plane.db.models.intake import SourceType
-=======
 from plane.ee.models import IntakeSetting
 from plane.ee.utils.workflow import WorkflowStateManager
->>>>>>> 73bef8ca
 
 
 class IntakeViewSet(BaseViewSet):
@@ -423,22 +420,6 @@
                     Value([], output_field=ArrayField(UUIDField())),
                 ),
             ).get(pk=intake_issue.issue_id, workspace__slug=slug, project_id=project_id)
-
-            # EE start
-            # Check if state is updated then is the transition allowed
-            workflow_state_manager = WorkflowStateManager(project_id=project_id, slug=slug)
-            if issue_data.get(
-                "state_id", None
-            ) and not workflow_state_manager.validate_state_transition(
-                issue=issue,
-                new_state_id=issue_data.get("state_id", None),
-                user_id=request.user.id,
-            ):
-                return Response(
-                    {"error": "State transition is not allowed"},
-                    status=status.HTTP_403_FORBIDDEN,
-                )
-            # EE end
             # Only allow guests to edit name and description
             if project_member.role <= 5:
                 issue_data = {
