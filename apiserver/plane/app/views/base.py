--- conflicted
+++ resolved
@@ -7,12 +7,6 @@
 from django.db import IntegrityError
 
 # Django imports
-<<<<<<< HEAD
-from django.conf import settings
-from django.core.exceptions import ObjectDoesNotExist, ValidationError
-from django.db import IntegrityError
-=======
->>>>>>> 1c3619a4
 from django.urls import resolve
 from django.utils import timezone
 from django_filters.rest_framework import DjangoFilterBackend
@@ -25,18 +19,10 @@
 from rest_framework.response import Response
 from rest_framework.views import APIView
 from rest_framework.viewsets import ModelViewSet
-<<<<<<< HEAD
-from sentry_sdk import capture_exception
-
-from plane.bgtasks.webhook_task import send_webhook
-
-# Module imports
-=======
 
 # Module imports
 from plane.bgtasks.webhook_task import send_webhook
 from plane.utils.exception_logger import log_exception
->>>>>>> 1c3619a4
 from plane.utils.paginator import BasePaginator
 
 
