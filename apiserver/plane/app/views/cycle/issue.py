# Python imports
import json

# Django imports
from django.core import serializers
from django.db.models import (
    F,
    Func,
    OuterRef,
    Q,
)
from django.utils import timezone
from django.utils.decorators import method_decorator
from django.views.decorators.gzip import gzip_page

# Third party imports
from rest_framework import status
from rest_framework.response import Response

from plane.app.permissions import (
    ProjectEntityPermission,
)
# Module imports
from .. import BaseViewSet
from plane.app.serializers import (
    CycleIssueSerializer,
)
from plane.bgtasks.issue_activites_task import issue_activity
from plane.db.models import (
    Cycle,
    CycleIssue,
    Issue,
    IssueAttachment,
    IssueLink,
)
from plane.utils.grouper import (
    issue_group_values,
    issue_on_results,
    issue_queryset_grouper,
)
<<<<<<< HEAD
from plane.bgtasks.issue_activities_task import issue_activity
=======
>>>>>>> a0e16692
from plane.utils.issue_filters import issue_filters
from plane.utils.order_queryset import order_issue_queryset
from plane.utils.paginator import (
    GroupedOffsetPaginator,
    SubGroupedOffsetPaginator,
)

# Module imports


class CycleIssueViewSet(BaseViewSet):
    serializer_class = CycleIssueSerializer
    model = CycleIssue

    webhook_event = "cycle_issue"
    bulk = True

    permission_classes = [
        ProjectEntityPermission,
    ]

    filterset_fields = [
        "issue__labels__id",
        "issue__assignees__id",
    ]

    def get_queryset(self):
        return self.filter_queryset(
            super()
            .get_queryset()
            .annotate(
                sub_issues_count=Issue.issue_objects.filter(
                    parent=OuterRef("issue_id")
                )
                .order_by()
                .annotate(count=Func(F("id"), function="Count"))
                .values("count")
            )
            .filter(workspace__slug=self.kwargs.get("slug"))
            .filter(project_id=self.kwargs.get("project_id"))
            .filter(
                project__project_projectmember__member=self.request.user,
                project__project_projectmember__is_active=True,
            )
            .filter(project__archived_at__isnull=True)
            .filter(cycle_id=self.kwargs.get("cycle_id"))
            .select_related("project")
            .select_related("workspace")
            .select_related("cycle")
            .select_related("issue", "issue__state", "issue__project")
            .prefetch_related("issue__assignees", "issue__labels")
            .distinct()
        )

    @method_decorator(gzip_page)
    def list(self, request, slug, project_id, cycle_id):
        order_by_param = request.GET.get("order_by", "created_at")
        filters = issue_filters(request.query_params, "GET")
        issue_queryset = (
            Issue.issue_objects.filter(issue_cycle__cycle_id=cycle_id)
            .filter(project_id=project_id)
            .filter(workspace__slug=slug)
            .filter(**filters)
            .select_related("workspace", "project", "state", "parent")
            .prefetch_related(
                "assignees",
                "labels",
                "issue_module__module",
                "issue_cycle__cycle",
            )
            .filter(**filters)
            .annotate(cycle_id=F("issue_cycle__cycle_id"))
            .annotate(
                link_count=IssueLink.objects.filter(issue=OuterRef("id"))
                .order_by()
                .annotate(count=Func(F("id"), function="Count"))
                .values("count")
            )
            .annotate(
                attachment_count=IssueAttachment.objects.filter(
                    issue=OuterRef("id")
                )
                .order_by()
                .annotate(count=Func(F("id"), function="Count"))
                .values("count")
            )
            .annotate(
                sub_issues_count=Issue.issue_objects.filter(
                    parent=OuterRef("id")
                )
                .order_by()
                .annotate(count=Func(F("id"), function="Count"))
                .values("count")
            )
        )
        filters = issue_filters(request.query_params, "GET")

        order_by_param = request.GET.get("order_by", "-created_at")
        issue_queryset = issue_queryset.filter(**filters)
        # Issue queryset
        issue_queryset, order_by_param = order_issue_queryset(
            issue_queryset=issue_queryset,
            order_by_param=order_by_param,
        )

        # Group by
        group_by = request.GET.get("group_by", False)
        sub_group_by = request.GET.get("sub_group_by", False)

        # issue queryset
        issue_queryset = issue_queryset_grouper(
            queryset=issue_queryset,
            group_by=group_by,
            sub_group_by=sub_group_by,
        )

        if group_by:
            # Check group and sub group value paginate
            if sub_group_by:
                if group_by == sub_group_by:
                    return Response(
                        {
                            "error": "Group by and sub group by cannot have same parameters"
                        },
                        status=status.HTTP_400_BAD_REQUEST,
                    )
                else:
                    # group and sub group pagination
                    return self.paginate(
                        request=request,
                        order_by=order_by_param,
                        queryset=issue_queryset,
                        on_results=lambda issues: issue_on_results(
                            group_by=group_by,
                            issues=issues,
                            sub_group_by=sub_group_by,
                        ),
                        paginator_cls=SubGroupedOffsetPaginator,
                        group_by_fields=issue_group_values(
                            field=group_by,
                            slug=slug,
                            project_id=project_id,
                            filters=filters,
                        ),
                        sub_group_by_fields=issue_group_values(
                            field=sub_group_by,
                            slug=slug,
                            project_id=project_id,
                            filters=filters,
                        ),
                        group_by_field_name=group_by,
                        sub_group_by_field_name=sub_group_by,
                        count_filter=Q(
                            Q(issue_inbox__status=1)
                            | Q(issue_inbox__status=-1)
                            | Q(issue_inbox__status=2)
                            | Q(issue_inbox__isnull=True),
                            archived_at__isnull=True,
                            is_draft=False,
                        ),
                    )
            # Group Paginate
            else:
                # Group paginate
                return self.paginate(
                    request=request,
                    order_by=order_by_param,
                    queryset=issue_queryset,
                    on_results=lambda issues: issue_on_results(
                        group_by=group_by,
                        issues=issues,
                        sub_group_by=sub_group_by,
                    ),
                    paginator_cls=GroupedOffsetPaginator,
                    group_by_fields=issue_group_values(
                        field=group_by,
                        slug=slug,
                        project_id=project_id,
                        filters=filters,
                    ),
                    group_by_field_name=group_by,
                    count_filter=Q(
                        Q(issue_inbox__status=1)
                        | Q(issue_inbox__status=-1)
                        | Q(issue_inbox__status=2)
                        | Q(issue_inbox__isnull=True),
                        archived_at__isnull=True,
                        is_draft=False,
                    ),
                )
        else:
            # List Paginate
            return self.paginate(
                order_by=order_by_param,
                request=request,
                queryset=issue_queryset,
                on_results=lambda issues: issue_on_results(
                    group_by=group_by, issues=issues, sub_group_by=sub_group_by
                ),
            )

    def create(self, request, slug, project_id, cycle_id):
        issues = request.data.get("issues", [])

        if not issues:
            return Response(
                {"error": "Issues are required"},
                status=status.HTTP_400_BAD_REQUEST,
            )

        cycle = Cycle.objects.get(
            workspace__slug=slug, project_id=project_id, pk=cycle_id
        )

        if (
            cycle.end_date is not None
            and cycle.end_date < timezone.now().date()
        ):
            return Response(
                {
                    "error": "The Cycle has already been completed so no new issues can be added"
                },
                status=status.HTTP_400_BAD_REQUEST,
            )

        # Get all CycleIssues already created
        cycle_issues = list(
            CycleIssue.objects.filter(
                ~Q(cycle_id=cycle_id), issue_id__in=issues
            )
        )
        existing_issues = [
            str(cycle_issue.issue_id) for cycle_issue in cycle_issues
        ]
        new_issues = list(set(issues) - set(existing_issues))

        # New issues to create
        created_records = CycleIssue.objects.bulk_create(
            [
                CycleIssue(
                    project_id=project_id,
                    workspace_id=cycle.workspace_id,
                    created_by_id=request.user.id,
                    updated_by_id=request.user.id,
                    cycle_id=cycle_id,
                    issue_id=issue,
                )
                for issue in new_issues
            ],
            batch_size=10,
        )

        # Updated Issues
        updated_records = []
        update_cycle_issue_activity = []
        # Iterate over each cycle_issue in cycle_issues
        for cycle_issue in cycle_issues:
            old_cycle_id = cycle_issue.cycle_id
            # Update the cycle_issue's cycle_id
            cycle_issue.cycle_id = cycle_id
            # Add the modified cycle_issue to the records_to_update list
            updated_records.append(cycle_issue)
            # Record the update activity
            update_cycle_issue_activity.append(
                {
                    "old_cycle_id": str(old_cycle_id),
                    "new_cycle_id": str(cycle_id),
                    "issue_id": str(cycle_issue.issue_id),
                }
            )

        # Update the cycle issues
        CycleIssue.objects.bulk_update(
            updated_records, ["cycle_id"], batch_size=100
        )
        # Capture Issue Activity
        issue_activity.delay(
            type="cycle.activity.created",
            requested_data=json.dumps({"cycles_list": issues}),
            actor_id=str(self.request.user.id),
            issue_id=None,
            project_id=str(self.kwargs.get("project_id", None)),
            current_instance=json.dumps(
                {
                    "updated_cycle_issues": update_cycle_issue_activity,
                    "created_cycle_issues": serializers.serialize(
                        "json", created_records
                    ),
                }
            ),
            epoch=int(timezone.now().timestamp()),
            notification=True,
            origin=request.META.get("HTTP_ORIGIN"),
        )
        return Response({"message": "success"}, status=status.HTTP_201_CREATED)

    def destroy(self, request, slug, project_id, cycle_id, issue_id):
        cycle_issue = CycleIssue.objects.get(
            issue_id=issue_id,
            workspace__slug=slug,
            project_id=project_id,
            cycle_id=cycle_id,
        )
        issue_activity.delay(
            type="cycle.activity.deleted",
            requested_data=json.dumps(
                {
                    "cycle_id": str(self.kwargs.get("cycle_id")),
                    "issues": [str(issue_id)],
                }
            ),
            actor_id=str(self.request.user.id),
            issue_id=str(issue_id),
            project_id=str(self.kwargs.get("project_id", None)),
            current_instance=None,
            epoch=int(timezone.now().timestamp()),
            notification=True,
            origin=request.META.get("HTTP_ORIGIN"),
        )
        cycle_issue.delete()
        return Response(status=status.HTTP_204_NO_CONTENT)<|MERGE_RESOLUTION|>--- conflicted
+++ resolved
@@ -20,12 +20,12 @@
 from plane.app.permissions import (
     ProjectEntityPermission,
 )
+
 # Module imports
 from .. import BaseViewSet
 from plane.app.serializers import (
     CycleIssueSerializer,
 )
-from plane.bgtasks.issue_activites_task import issue_activity
 from plane.db.models import (
     Cycle,
     CycleIssue,
@@ -38,10 +38,7 @@
     issue_on_results,
     issue_queryset_grouper,
 )
-<<<<<<< HEAD
 from plane.bgtasks.issue_activities_task import issue_activity
-=======
->>>>>>> a0e16692
 from plane.utils.issue_filters import issue_filters
 from plane.utils.order_queryset import order_issue_queryset
 from plane.utils.paginator import (
