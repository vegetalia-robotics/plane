# Python imports
import re

# Django imports
from django.db import models
from django.db.models import (
    Q,
    OuterRef,
    Subquery,
    Value,
    UUIDField,
    CharField,
    When,
    Case,
)
from django.contrib.postgres.aggregates import ArrayAgg
from django.contrib.postgres.fields import ArrayField
from django.db.models.functions import Coalesce, Concat
from django.utils import timezone

# Third party imports
from rest_framework import status
from rest_framework.response import Response

# Module imports
from plane.app.views.base import BaseAPIView
from plane.db.models import (
    Workspace,
    Project,
    Issue,
    Cycle,
    Module,
    Page,
    IssueView,
    ProjectMember,
    ProjectPage,
    ProjectMember,
)


class GlobalSearchEndpoint(BaseAPIView):
    """Endpoint to search across multiple fields in the workspace and
    also show related workspace if found
    """

    def filter_workspaces(self, query, slug, project_id, workspace_search):
        fields = ["name"]
        q = Q()
        for field in fields:
            q |= Q(**{f"{field}__icontains": query})
        return (
            Workspace.objects.filter(q, workspace_member__member=self.request.user)
            .distinct()
            .values("name", "id", "slug")
        )

    def filter_projects(self, query, slug, project_id, workspace_search):
        fields = ["name", "identifier"]
        q = Q()
        for field in fields:
            q |= Q(**{f"{field}__icontains": query})
        return (
            Project.objects.filter(
                q,
                project_projectmember__member=self.request.user,
                project_projectmember__is_active=True,
                archived_at__isnull=True,
                workspace__slug=slug,
            )
            .distinct()
            .values("name", "id", "identifier", "workspace__slug")
        )

    def filter_issues(self, query, slug, project_id, workspace_search):
        fields = ["name", "sequence_id", "project__identifier"]
        q = Q()
        for field in fields:
            if field == "sequence_id":
                # Match whole integers only (exclude decimal numbers)
                sequences = re.findall(r"\b\d+\b", query)
                for sequence_id in sequences:
                    q |= Q(**{"sequence_id": sequence_id})
            else:
                q |= Q(**{f"{field}__icontains": query})

        issues = Issue.issue_objects.filter(
            q,
            project__project_projectmember__member=self.request.user,
            project__project_projectmember__is_active=True,
            project__archived_at__isnull=True,
            workspace__slug=slug,
        )

        if workspace_search == "false" and project_id:
            issues = issues.filter(project_id=project_id)

        return issues.distinct().values(
            "name",
            "id",
            "sequence_id",
            "project__identifier",
            "project_id",
            "workspace__slug",
            "type_id",
        )[:100]

    def filter_cycles(self, query, slug, project_id, workspace_search):
        fields = ["name"]
        q = Q()
        for field in fields:
            q |= Q(**{f"{field}__icontains": query})

        cycles = Cycle.objects.filter(
            q,
            project__project_projectmember__member=self.request.user,
            project__project_projectmember__is_active=True,
            project__archived_at__isnull=True,
            workspace__slug=slug,
        )

        if workspace_search == "false" and project_id:
            cycles = cycles.filter(project_id=project_id)

        return cycles.distinct().values(
            "name", "id", "project_id", "project__identifier", "workspace__slug"
        )

    def filter_modules(self, query, slug, project_id, workspace_search):
        fields = ["name"]
        q = Q()
        for field in fields:
            q |= Q(**{f"{field}__icontains": query})

        modules = Module.objects.filter(
            q,
            project__project_projectmember__member=self.request.user,
            project__project_projectmember__is_active=True,
            project__archived_at__isnull=True,
            workspace__slug=slug,
        )

        if workspace_search == "false" and project_id:
            modules = modules.filter(project_id=project_id)

        return modules.distinct().values(
            "name", "id", "project_id", "project__identifier", "workspace__slug"
        )

    def filter_pages(self, query, slug, project_id, workspace_search):
        fields = ["name"]
        q = Q()
        for field in fields:
            q |= Q(**{f"{field}__icontains": query})

        pages = (
            Page.objects.filter(
                q,
                projects__project_projectmember__member=self.request.user,
                projects__project_projectmember__is_active=True,
                projects__archived_at__isnull=True,
                workspace__slug=slug,
            )
            .annotate(
                project_ids=Coalesce(
                    ArrayAgg(
                        "projects__id", distinct=True, filter=~Q(projects__id=True)
                    ),
                    Value([], output_field=ArrayField(UUIDField())),
                )
            )
            .annotate(
                project_identifiers=Coalesce(
                    ArrayAgg(
                        "projects__identifier",
                        distinct=True,
                        filter=~Q(projects__id=True),
                    ),
                    Value([], output_field=ArrayField(CharField())),
                )
            )
        )

        if workspace_search == "false" and project_id:
            project_subquery = ProjectPage.objects.filter(
                page_id=OuterRef("id"), project_id=project_id
            ).values_list("project_id", flat=True)[:1]

            pages = pages.annotate(project_id=Subquery(project_subquery)).filter(
                project_id=project_id
            )

        return pages.distinct().values(
            "name", "id", "project_ids", "project_identifiers", "workspace__slug"
        )

    def filter_views(self, query, slug, project_id, workspace_search):
        fields = ["name"]
        q = Q()
        for field in fields:
            q |= Q(**{f"{field}__icontains": query})

        issue_views = IssueView.objects.filter(
            q,
            project__project_projectmember__member=self.request.user,
            project__project_projectmember__is_active=True,
            project__archived_at__isnull=True,
            workspace__slug=slug,
        )

        if workspace_search == "false" and project_id:
            issue_views = issue_views.filter(project_id=project_id)

        return issue_views.distinct().values(
            "name", "id", "project_id", "project__identifier", "workspace__slug"
        )

    def get(self, request, slug):
        query = request.query_params.get("search", False)
        workspace_search = request.query_params.get("workspace_search", "false")
        project_id = request.query_params.get("project_id", False)

        if not query:
            return Response(
                {
                    "results": {
                        "workspace": [],
                        "project": [],
                        "issue": [],
                        "cycle": [],
                        "module": [],
                        "issue_view": [],
                        "page": [],
                    }
                },
                status=status.HTTP_200_OK,
            )

        MODELS_MAPPER = {
            "workspace": self.filter_workspaces,
            "project": self.filter_projects,
            "issue": self.filter_issues,
            "cycle": self.filter_cycles,
            "module": self.filter_modules,
            "issue_view": self.filter_views,
            "page": self.filter_pages,
        }

        results = {}

        for model in MODELS_MAPPER.keys():
            func = MODELS_MAPPER.get(model, None)
            results[model] = func(query, slug, project_id, workspace_search)
        return Response({"results": results}, status=status.HTTP_200_OK)


class SearchEndpoint(BaseAPIView):
    def get(self, request, slug, project_id):
        query = request.query_params.get("query", False)
<<<<<<< HEAD
        query_types = request.query_params.get("query_type", "user_mention").split(",")
        query_types = [qt.strip() for qt in query_types]
        count = int(request.query_params.get("count", 5))

        response_data = {}

        for query_type in query_types:
            if query_type == "user_mention":
                fields = [
                    "member__first_name",
                    "member__last_name",
                    "member__display_name",
                ]
                q = Q()

                if query:
                    for field in fields:
                        q |= Q(**{f"{field}__icontains": query})
                users = (
                    ProjectMember.objects.filter(
                        q,
                        member=self.request.user,
                        is_active=True,
                        project_id=project_id,
                        workspace__slug=slug,
                    )
                    .annotate(
                        member__avatar_url=Case(
                            When(
                                member__avatar_asset__isnull=False,
                                then=Concat(
                                    Value("/api/assets/v2/static/"),
                                    "member__avatar_asset",
                                    Value("/"),
                                ),
                            ),
                            When(
                                member__avatar_asset__isnull=True, then="member__avatar"
                            ),
                            default=Value(None),
                            output_field=models.CharField(),
                        )
                    )
                    .order_by("-created_at")
                    .values("member__avatar_url", "member__display_name", "member__id")[
                        :count
                    ]
                )
                response_data["user_mention"] = list(users)

            elif query_type == "project":
                fields = ["name", "identifier"]
                q = Q()

                if query:
                    for field in fields:
                        q |= Q(**{f"{field}__icontains": query})
                projects = (
                    Project.objects.filter(
                        q,
                        Q(project_projectmember__member=self.request.user)
                        | Q(network=2),
                        workspace__slug=slug,
                    )
                    .order_by("-created_at")
                    .distinct()
                    .values(
                        "name", "id", "identifier", "logo_props", "workspace__slug"
                    )[:count]
                )
                response_data["project"] = list(projects)

            elif query_type == "issue":
                fields = ["name", "sequence_id", "project__identifier"]
                q = Q()

                if query:
                    for field in fields:
                        if field == "sequence_id":
                            sequences = re.findall(r"\b\d+\b", query)
                            for sequence_id in sequences:
                                q |= Q(**{"sequence_id": sequence_id})
                        else:
                            q |= Q(**{f"{field}__icontains": query})

                issues = (
                    Issue.issue_objects.filter(
                        q,
                        project__project_projectmember__member=self.request.user,
                        project__project_projectmember__is_active=True,
                        workspace__slug=slug,
                        project_id=project_id,
                    )
                    .order_by("-created_at")
                    .distinct()
                    .values(
                        "name",
                        "id",
                        "sequence_id",
                        "project__identifier",
                        "project_id",
                        "priority",
                        "state_id",
                        "type_id",
                    )[:count]
                )
                response_data["issue"] = list(issues)

            elif query_type == "cycle":
                fields = ["name"]
                q = Q()

                if query:
                    for field in fields:
                        q |= Q(**{f"{field}__icontains": query})

                cycles = (
                    Cycle.objects.filter(
                        q,
                        project__project_projectmember__member=self.request.user,
                        project__project_projectmember__is_active=True,
                        workspace__slug=slug,
                    )
                    .annotate(
                        status=Case(
                            When(
                                Q(start_date__lte=timezone.now())
                                & Q(end_date__gte=timezone.now()),
                                then=Value("CURRENT"),
                            ),
                            When(start_date__gt=timezone.now(), then=Value("UPCOMING")),
                            When(end_date__lt=timezone.now(), then=Value("COMPLETED")),
                            When(
                                Q(start_date__isnull=True) & Q(end_date__isnull=True),
                                then=Value("DRAFT"),
                            ),
                            default=Value("DRAFT"),
                            output_field=CharField(),
                        )
                    )
                    .order_by("-created_at")
                    .distinct()
                    .values(
                        "name",
                        "id",
                        "project_id",
                        "project__identifier",
                        "status",
                        "workspace__slug",
                    )[:count]
                )
                response_data["cycle"] = list(cycles)

            elif query_type == "module":
                fields = ["name"]
                q = Q()

                if query:
                    for field in fields:
                        q |= Q(**{f"{field}__icontains": query})

                modules = (
                    Module.objects.filter(
                        q,
                        project__project_projectmember__member=self.request.user,
                        project__project_projectmember__is_active=True,
                        workspace__slug=slug,
                    )
                    .order_by("-created_at")
                    .distinct()
                    .values(
                        "name",
                        "id",
                        "project_id",
                        "project__identifier",
                        "status",
                        "workspace__slug",
                    )[:count]
                )
                response_data["module"] = list(modules)

            elif query_type == "page":
                fields = ["name"]
                q = Q()

                if query:
                    for field in fields:
                        q |= Q(**{f"{field}__icontains": query})

                pages = (
                    Page.objects.filter(
                        q,
                        projects__project_projectmember__member=self.request.user,
                        projects__project_projectmember__is_active=True,
                        projects__id=project_id,
                        workspace__slug=slug,
                        access=0,
                    )
                    .order_by("-created_at")
                    .distinct()
                    .values(
                        "name", "id", "logo_props", "projects__id", "workspace__slug"
                    )[:count]
                )
                response_data["page"] = list(pages)

            else:
                return Response(
                    {"error": f"Invalid query type: {query_type}"},
                    status=status.HTTP_400_BAD_REQUEST,
                )

        return Response(response_data, status=status.HTTP_200_OK)
=======
        query_type = request.query_params.get("query_type", "issue")
        count = int(request.query_params.get("count", 5))

        if query_type == "mention":
            fields = ["member__first_name", "member__last_name"]
            q = Q()

            if query:
                for field in fields:
                    q |= Q(**{f"{field}__icontains": query})
            users = (
                ProjectMember.objects.filter(
                    q,
                    project__project_projectmember__member=self.request.user,
                    project__project_projectmember__is_active=True,
                    project_id=project_id,
                    workspace__slug=slug,
                )
                .order_by("-created_at")
                .values(
                    "member__first_name",
                    "member__last_name",
                    "member__avatar",
                    "member__display_name",
                    "member__id",
                )[:count]
            )

            fields = ["name"]
            q = Q()

            if query:
                for field in fields:
                    q |= Q(**{f"{field}__icontains": query})

            pages = (
                Page.objects.filter(
                    q,
                    project__project_projectmember__member=self.request.user,
                    project__project_projectmember__is_active=True,
                    workspace__slug=slug,
                    access=0,
                )
                .order_by("-created_at")
                .values("name", "id")[:count]
            )
            return Response({"users": users, "pages": pages}, status=status.HTTP_200_OK)

        if query_type == "project":
            fields = ["name", "identifier"]
            q = Q()

            if query:
                for field in fields:
                    q |= Q(**{f"{field}__icontains": query})
            projects = (
                Project.objects.filter(
                    q,
                    Q(project_projectmember__member=self.request.user) | Q(network=2),
                    workspace__slug=slug,
                )
                .order_by("-created_at")
                .distinct()
                .values("name", "id", "identifier", "workspace__slug")[:count]
            )
            return Response(projects, status=status.HTTP_200_OK)

        if query_type == "issue":
            fields = ["name", "sequence_id", "project__identifier"]
            q = Q()

            if query:
                for field in fields:
                    if field == "sequence_id":
                        # Match whole integers only (exclude decimal numbers)
                        sequences = re.findall(r"\b\d+\b", query)
                        for sequence_id in sequences:
                            q |= Q(**{"sequence_id": sequence_id})
                    else:
                        q |= Q(**{f"{field}__icontains": query})

            issues = (
                Issue.issue_objects.filter(
                    q,
                    project__project_projectmember__member=self.request.user,
                    project__project_projectmember__is_active=True,
                    workspace__slug=slug,
                    project_id=project_id,
                )
                .order_by("-created_at")
                .distinct()
                .values(
                    "name",
                    "id",
                    "sequence_id",
                    "project__identifier",
                    "project_id",
                    "priority",
                    "state_id",
                    "type_id",
                )[:count]
            )
            return Response(issues, status=status.HTTP_200_OK)

        if query_type == "cycle":
            fields = ["name"]
            q = Q()

            if query:
                for field in fields:
                    q |= Q(**{f"{field}__icontains": query})

            cycles = (
                Cycle.objects.filter(
                    q,
                    project__project_projectmember__member=self.request.user,
                    project__project_projectmember__is_active=True,
                    workspace__slug=slug,
                )
                .order_by("-created_at")
                .distinct()
                .values(
                    "name", "id", "project_id", "project__identifier", "workspace__slug"
                )[:count]
            )
            return Response(cycles, status=status.HTTP_200_OK)

        if query_type == "module":
            fields = ["name"]
            q = Q()

            if query:
                for field in fields:
                    q |= Q(**{f"{field}__icontains": query})

            modules = (
                Module.objects.filter(
                    q,
                    project__project_projectmember__member=self.request.user,
                    project__project_projectmember__is_active=True,
                    workspace__slug=slug,
                )
                .order_by("-created_at")
                .distinct()
                .values(
                    "name", "id", "project_id", "project__identifier", "workspace__slug"
                )[:count]
            )
            return Response(modules, status=status.HTTP_200_OK)

        if query_type == "page":
            fields = ["name"]
            q = Q()

            if query:
                for field in fields:
                    q |= Q(**{f"{field}__icontains": query})

            pages = (
                Page.objects.filter(
                    q,
                    projects__project_projectmember__member=self.request.user,
                    projects__project_projectmember__is_active=True,
                    projects__id=project_id,
                    workspace__slug=slug,
                    access=0,
                )
                .order_by("-created_at")
                .distinct()
                .values(
                    "name",
                    "id",
                    "projects__id",
                    "project__identifier",
                    "workspace__slug",
                )[:count]
            )
            return Response(pages, status=status.HTTP_200_OK)

        return Response(
            {"error": "Please provide a valid query"},
            status=status.HTTP_400_BAD_REQUEST,
        )
>>>>>>> cb53cd62
<|MERGE_RESOLUTION|>--- conflicted
+++ resolved
@@ -34,7 +34,6 @@
     IssueView,
     ProjectMember,
     ProjectPage,
-    ProjectMember,
 )
 
 
@@ -256,7 +255,6 @@
 class SearchEndpoint(BaseAPIView):
     def get(self, request, slug, project_id):
         query = request.query_params.get("query", False)
-<<<<<<< HEAD
         query_types = request.query_params.get("query_type", "user_mention").split(",")
         query_types = [qt.strip() for qt in query_types]
         count = int(request.query_params.get("count", 5))
@@ -469,189 +467,4 @@
                     status=status.HTTP_400_BAD_REQUEST,
                 )
 
-        return Response(response_data, status=status.HTTP_200_OK)
-=======
-        query_type = request.query_params.get("query_type", "issue")
-        count = int(request.query_params.get("count", 5))
-
-        if query_type == "mention":
-            fields = ["member__first_name", "member__last_name"]
-            q = Q()
-
-            if query:
-                for field in fields:
-                    q |= Q(**{f"{field}__icontains": query})
-            users = (
-                ProjectMember.objects.filter(
-                    q,
-                    project__project_projectmember__member=self.request.user,
-                    project__project_projectmember__is_active=True,
-                    project_id=project_id,
-                    workspace__slug=slug,
-                )
-                .order_by("-created_at")
-                .values(
-                    "member__first_name",
-                    "member__last_name",
-                    "member__avatar",
-                    "member__display_name",
-                    "member__id",
-                )[:count]
-            )
-
-            fields = ["name"]
-            q = Q()
-
-            if query:
-                for field in fields:
-                    q |= Q(**{f"{field}__icontains": query})
-
-            pages = (
-                Page.objects.filter(
-                    q,
-                    project__project_projectmember__member=self.request.user,
-                    project__project_projectmember__is_active=True,
-                    workspace__slug=slug,
-                    access=0,
-                )
-                .order_by("-created_at")
-                .values("name", "id")[:count]
-            )
-            return Response({"users": users, "pages": pages}, status=status.HTTP_200_OK)
-
-        if query_type == "project":
-            fields = ["name", "identifier"]
-            q = Q()
-
-            if query:
-                for field in fields:
-                    q |= Q(**{f"{field}__icontains": query})
-            projects = (
-                Project.objects.filter(
-                    q,
-                    Q(project_projectmember__member=self.request.user) | Q(network=2),
-                    workspace__slug=slug,
-                )
-                .order_by("-created_at")
-                .distinct()
-                .values("name", "id", "identifier", "workspace__slug")[:count]
-            )
-            return Response(projects, status=status.HTTP_200_OK)
-
-        if query_type == "issue":
-            fields = ["name", "sequence_id", "project__identifier"]
-            q = Q()
-
-            if query:
-                for field in fields:
-                    if field == "sequence_id":
-                        # Match whole integers only (exclude decimal numbers)
-                        sequences = re.findall(r"\b\d+\b", query)
-                        for sequence_id in sequences:
-                            q |= Q(**{"sequence_id": sequence_id})
-                    else:
-                        q |= Q(**{f"{field}__icontains": query})
-
-            issues = (
-                Issue.issue_objects.filter(
-                    q,
-                    project__project_projectmember__member=self.request.user,
-                    project__project_projectmember__is_active=True,
-                    workspace__slug=slug,
-                    project_id=project_id,
-                )
-                .order_by("-created_at")
-                .distinct()
-                .values(
-                    "name",
-                    "id",
-                    "sequence_id",
-                    "project__identifier",
-                    "project_id",
-                    "priority",
-                    "state_id",
-                    "type_id",
-                )[:count]
-            )
-            return Response(issues, status=status.HTTP_200_OK)
-
-        if query_type == "cycle":
-            fields = ["name"]
-            q = Q()
-
-            if query:
-                for field in fields:
-                    q |= Q(**{f"{field}__icontains": query})
-
-            cycles = (
-                Cycle.objects.filter(
-                    q,
-                    project__project_projectmember__member=self.request.user,
-                    project__project_projectmember__is_active=True,
-                    workspace__slug=slug,
-                )
-                .order_by("-created_at")
-                .distinct()
-                .values(
-                    "name", "id", "project_id", "project__identifier", "workspace__slug"
-                )[:count]
-            )
-            return Response(cycles, status=status.HTTP_200_OK)
-
-        if query_type == "module":
-            fields = ["name"]
-            q = Q()
-
-            if query:
-                for field in fields:
-                    q |= Q(**{f"{field}__icontains": query})
-
-            modules = (
-                Module.objects.filter(
-                    q,
-                    project__project_projectmember__member=self.request.user,
-                    project__project_projectmember__is_active=True,
-                    workspace__slug=slug,
-                )
-                .order_by("-created_at")
-                .distinct()
-                .values(
-                    "name", "id", "project_id", "project__identifier", "workspace__slug"
-                )[:count]
-            )
-            return Response(modules, status=status.HTTP_200_OK)
-
-        if query_type == "page":
-            fields = ["name"]
-            q = Q()
-
-            if query:
-                for field in fields:
-                    q |= Q(**{f"{field}__icontains": query})
-
-            pages = (
-                Page.objects.filter(
-                    q,
-                    projects__project_projectmember__member=self.request.user,
-                    projects__project_projectmember__is_active=True,
-                    projects__id=project_id,
-                    workspace__slug=slug,
-                    access=0,
-                )
-                .order_by("-created_at")
-                .distinct()
-                .values(
-                    "name",
-                    "id",
-                    "projects__id",
-                    "project__identifier",
-                    "workspace__slug",
-                )[:count]
-            )
-            return Response(pages, status=status.HTTP_200_OK)
-
-        return Response(
-            {"error": "Please provide a valid query"},
-            status=status.HTTP_400_BAD_REQUEST,
-        )
->>>>>>> cb53cd62
+        return Response(response_data, status=status.HTTP_200_OK)