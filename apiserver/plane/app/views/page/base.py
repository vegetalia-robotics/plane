--- conflicted
+++ resolved
@@ -1,9 +1,6 @@
 # Python imports
 import json
-<<<<<<< HEAD
-=======
 import y_py as Y
->>>>>>> 4ccdd29b
 import base64
 from datetime import datetime
 from django.core.serializers.json import DjangoJSONEncoder
@@ -13,11 +10,7 @@
 from django.db.models import Exists, OuterRef, Q
 from django.utils.decorators import method_decorator
 from django.views.decorators.gzip import gzip_page
-<<<<<<< HEAD
-from django.http import StreamingHttpResponse, HttpResponse
-=======
 from django.http import StreamingHttpResponse
->>>>>>> 4ccdd29b
 
 # Third party imports
 from rest_framework import status
@@ -425,13 +418,6 @@
         page = Page.objects.get(
             pk=pk, workspace__slug=slug, project_id=project_id
         )
-<<<<<<< HEAD
-        base64_data = request.data.get("description_yjs")
-
-        if base64_data:
-            binary_data = base64.b64decode(base64_data)
-            page.description_yjs = binary_data
-=======
 
         base64_data = request.data.get("description_yjs")
 
@@ -460,7 +446,6 @@
             # Store the updated binary data
             page.description_yjs = updated_binary_data
             page.description_html = request.data.get("description_html")
->>>>>>> 4ccdd29b
             page.save()
             return Response({"message": "Updated successfully"})
         else:
