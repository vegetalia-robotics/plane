# Django imports
<<<<<<< HEAD
from django.db.models import CharField, Count, Q, OuterRef, Subquery, IntegerField
=======
from django.db.models import (
    CharField,
    Count,
    Q,
    OuterRef,
    Subquery,
    IntegerField,
)
from django.utils import timezone
>>>>>>> c4c58f67
from django.db.models.functions import Coalesce
from django.db.models.functions import Cast

# Third party modules
from rest_framework import status
from rest_framework.response import Response

from plane.app.permissions import (
    WorkSpaceAdminPermission,
    WorkspaceEntityPermission,
    allow_permission,
    ROLE,
)

# Module imports
from plane.app.serializers import (
    ProjectMemberRoleSerializer,
    TeamSerializer,
    UserLiteSerializer,
    WorkspaceMemberAdminSerializer,
    WorkspaceMemberMeSerializer,
    WorkSpaceMemberSerializer,
)
from plane.app.views.base import BaseAPIView
from plane.db.models import (
    Project,
    ProjectMember,
    Team,
    User,
    Workspace,
    WorkspaceMember,
    DraftIssue,
    Cycle,
)

from plane.utils.cache import cache_response, invalidate_cache
from plane.payment.bgtasks.member_sync_task import member_sync_task
from .. import BaseViewSet
from plane.payment.utils.member_payment_count import workspace_member_check


class WorkSpaceMemberViewSet(BaseViewSet):
    serializer_class = WorkspaceMemberAdminSerializer
    model = WorkspaceMember

    search_fields = ["member__display_name", "member__first_name"]

    def get_queryset(self):
        return self.filter_queryset(
            super()
            .get_queryset()
            .filter(workspace__slug=self.kwargs.get("slug"), is_active=True)
            .select_related("workspace", "workspace__owner")
            .select_related("member")
        )

    @allow_permission(
        allowed_roles=[ROLE.ADMIN, ROLE.MEMBER, ROLE.GUEST], level="WORKSPACE"
    )
    def list(self, request, slug):
        workspace_member = WorkspaceMember.objects.get(
            member=request.user, workspace__slug=slug, is_active=True
        )

        # Get all active workspace members
        workspace_members = self.get_queryset()
        if workspace_member.role > 5:
            serializer = WorkspaceMemberAdminSerializer(
                workspace_members, fields=("id", "member", "role"), many=True
            )
        else:
            serializer = WorkSpaceMemberSerializer(
                workspace_members, fields=("id", "member", "role"), many=True
            )
        return Response(serializer.data, status=status.HTTP_200_OK)

    @allow_permission(allowed_roles=[ROLE.ADMIN], level="WORKSPACE")
    def partial_update(self, request, slug, pk):
        workspace_member = WorkspaceMember.objects.get(
            pk=pk, workspace__slug=slug, member__is_bot=False, is_active=True
        )
        if request.user.id == workspace_member.member_id:
            return Response(
                {"error": "You cannot update your own role"},
                status=status.HTTP_400_BAD_REQUEST,
            )

        if workspace_member.role > int(request.data.get("role")):
            _ = ProjectMember.objects.filter(
                workspace__slug=slug, member_id=workspace_member.member_id
            ).update(role=int(request.data.get("role")))

        if "role" in request.data:
            allowed, _, _ = workspace_member_check(
                slug=slug,
                requested_role=request.data.get("role"),
                current_role=workspace_member.role,
                requested_invite_list=[],
            )
            if not allowed:
                return Response(
                    {
                        "error": "Cannot update the role as it exceeds the purchased seat limit"
                    },
                    status=status.HTTP_400_BAD_REQUEST,
                )

        serializer = WorkSpaceMemberSerializer(
            workspace_member, data=request.data, partial=True
        )

        if serializer.is_valid():
            serializer.save()
            # Sync workspace members
            member_sync_task.delay(slug)
            return Response(serializer.data, status=status.HTTP_200_OK)
        return Response(serializer.errors, status=status.HTTP_400_BAD_REQUEST)

    @allow_permission(allowed_roles=[ROLE.ADMIN], level="WORKSPACE")
    def destroy(self, request, slug, pk):
        # Check the user role who is deleting the user
        workspace_member = WorkspaceMember.objects.get(
            workspace__slug=slug, pk=pk, member__is_bot=False, is_active=True
        )

        # check requesting user role
        requesting_workspace_member = WorkspaceMember.objects.get(
            workspace__slug=slug, member=request.user, is_active=True
        )

        if str(workspace_member.id) == str(requesting_workspace_member.id):
            return Response(
                {
                    "error": "You cannot remove yourself from the workspace. Please use leave workspace"
                },
                status=status.HTTP_400_BAD_REQUEST,
            )

        if requesting_workspace_member.role < workspace_member.role:
            return Response(
                {"error": "You cannot remove a user having role higher than you"},
                status=status.HTTP_400_BAD_REQUEST,
            )

        if (
            Project.objects.annotate(
                total_members=Count("project_projectmember"),
                member_with_role=Count(
                    "project_projectmember",
                    filter=Q(
                        project_projectmember__member_id=workspace_member.id,
                        project_projectmember__role=20,
                    ),
                ),
            )
            .filter(total_members=1, member_with_role=1, workspace__slug=slug)
            .exists()
        ):
            return Response(
                {
                    "error": "User is a part of some projects where they are the only admin, they should either leave that project or promote another user to admin."
                },
                status=status.HTTP_400_BAD_REQUEST,
            )

        # Deactivate the users from the projects where the user is part of
        _ = ProjectMember.objects.filter(
            workspace__slug=slug, member_id=workspace_member.member_id, is_active=True
        ).update(is_active=False)

        workspace_member.is_active = False
        workspace_member.save()

        # Sync workspace members
        member_sync_task.delay(slug)

        return Response(status=status.HTTP_204_NO_CONTENT)

    @invalidate_cache(
        path="/api/workspaces/:slug/members/",
        url_params=True,
        user=False,
        multiple=True,
    )
    @invalidate_cache(path="/api/users/me/settings/")
    @invalidate_cache(path="api/users/me/workspaces/", user=False, multiple=True)
    @allow_permission(
        allowed_roles=[ROLE.ADMIN, ROLE.MEMBER, ROLE.GUEST], level="WORKSPACE"
    )
    def leave(self, request, slug):
        workspace_member = WorkspaceMember.objects.get(
            workspace__slug=slug, member=request.user, is_active=True
        )

        # Check if the leaving user is the only admin of the workspace
        if (
            workspace_member.role == 20
            and not WorkspaceMember.objects.filter(
                workspace__slug=slug, role=20, is_active=True
            ).count()
            > 1
        ):
            return Response(
                {
                    "error": "You cannot leave the workspace as you are the only admin of the workspace you will have to either delete the workspace or promote another user to admin."
                },
                status=status.HTTP_400_BAD_REQUEST,
            )

        if (
            Project.objects.annotate(
                total_members=Count("project_projectmember"),
                member_with_role=Count(
                    "project_projectmember",
                    filter=Q(
                        project_projectmember__member_id=request.user.id,
                        project_projectmember__role=20,
                    ),
                ),
            )
            .filter(total_members=1, member_with_role=1, workspace__slug=slug)
            .exists()
        ):
            return Response(
                {
                    "error": "You are a part of some projects where you are the only admin, you should either leave the project or promote another user to admin."
                },
                status=status.HTTP_400_BAD_REQUEST,
            )

        # # Deactivate the users from the projects where the user is part of
        _ = ProjectMember.objects.filter(
            workspace__slug=slug, member_id=workspace_member.member_id, is_active=True
        ).update(is_active=False)

        # # Deactivate the user
        workspace_member.is_active = False
        workspace_member.save()

        # # Sync workspace members
        member_sync_task.delay(slug)
        return Response(status=status.HTTP_204_NO_CONTENT)


class WorkspaceMemberUserViewsEndpoint(BaseAPIView):
    def post(self, request, slug):
        workspace_member = WorkspaceMember.objects.get(
            workspace__slug=slug, member=request.user, is_active=True
        )
        workspace_member.view_props = request.data.get("view_props", {})
        workspace_member.save()

        return Response(status=status.HTTP_204_NO_CONTENT)


class WorkspaceMemberUserEndpoint(BaseAPIView):
    def get(self, request, slug):
        draft_issue_count = (
            DraftIssue.objects.filter(
<<<<<<< HEAD
                created_by=request.user, workspace_id=OuterRef("workspace_id")
=======
                created_by=OuterRef("member"),
                workspace_id=OuterRef("workspace_id"),
                project__project_projectmember__member=OuterRef("member"),
                project__project_projectmember__is_active=True,
>>>>>>> c4c58f67
            )
            .values("workspace_id")
            .annotate(count=Count("id", distinct=True))
            .values("count")
        )
        active_cycles_count = (
            Cycle.objects.filter(
                workspace__slug=OuterRef("workspace__slug"),
                project__project_projectmember__role__gt=5,
                project__project_projectmember__member=OuterRef("member"),
                project__project_projectmember__is_active=True,
                start_date__lte=timezone.now(),
                end_date__gte=timezone.now(),
            )
            .values("workspace__slug")
            .annotate(count=Count("id", distinct=True))
            .values("count")
        )

        workspace_member = (
            WorkspaceMember.objects.filter(
                member=request.user, workspace__slug=slug, is_active=True
            )
            .annotate(
                draft_issue_count=Coalesce(
                    Subquery(draft_issue_count, output_field=IntegerField()), 0
                )
            )
            .annotate(
                active_cycles_count=Coalesce(
                    Subquery(active_cycles_count, output_field=IntegerField()),
                    0,
                )
            )
            .first()
        )
        serializer = WorkspaceMemberMeSerializer(workspace_member)
        return Response(serializer.data, status=status.HTTP_200_OK)


class WorkspaceProjectMemberEndpoint(BaseAPIView):
    serializer_class = ProjectMemberRoleSerializer
    model = ProjectMember

    permission_classes = [WorkspaceEntityPermission]

    def get(self, request, slug):
        # Fetch all project IDs where the user is involved
        project_ids = (
            ProjectMember.objects.filter(member=request.user, is_active=True)
            .values_list("project_id", flat=True)
            .distinct()
        )

        # Get all the project members in which the user is involved
        project_members = ProjectMember.objects.filter(
            workspace__slug=slug, project_id__in=project_ids, is_active=True
        ).select_related("project", "member", "workspace")
        project_members = ProjectMemberRoleSerializer(project_members, many=True).data

        project_members_dict = dict()

        # Construct a dictionary with project_id as key and project_members as value
        for project_member in project_members:
            project_id = project_member.pop("project")
            if str(project_id) not in project_members_dict:
                project_members_dict[str(project_id)] = []
            project_members_dict[str(project_id)].append(project_member)

        return Response(project_members_dict, status=status.HTTP_200_OK)


class TeamMemberViewSet(BaseViewSet):
    serializer_class = TeamSerializer
    model = Team
    permission_classes = [WorkSpaceAdminPermission]

    search_fields = ["member__display_name", "member__first_name"]

    def get_queryset(self):
        return self.filter_queryset(
            super()
            .get_queryset()
            .filter(workspace__slug=self.kwargs.get("slug"))
            .select_related("workspace", "workspace__owner")
            .prefetch_related("members")
        )

    def create(self, request, slug):
        members = list(
            WorkspaceMember.objects.filter(
                workspace__slug=slug,
                member__id__in=request.data.get("members", []),
                is_active=True,
            )
            .annotate(member_str_id=Cast("member", output_field=CharField()))
            .distinct()
            .values_list("member_str_id", flat=True)
        )

        if len(members) != len(request.data.get("members", [])):
            users = list(set(request.data.get("members", [])).difference(members))
            users = User.objects.filter(pk__in=users)

            serializer = UserLiteSerializer(users, many=True)
            return Response(
                {
                    "error": f"{len(users)} of the member(s) are not a part of the workspace",
                    "members": serializer.data,
                },
                status=status.HTTP_400_BAD_REQUEST,
            )

        workspace = Workspace.objects.get(slug=slug)

        serializer = TeamSerializer(data=request.data, context={"workspace": workspace})
        if serializer.is_valid():
            serializer.save()
            return Response(serializer.data, status=status.HTTP_201_CREATED)
        return Response(serializer.errors, status=status.HTTP_400_BAD_REQUEST)<|MERGE_RESOLUTION|>--- conflicted
+++ resolved
@@ -1,17 +1,6 @@
 # Django imports
-<<<<<<< HEAD
 from django.db.models import CharField, Count, Q, OuterRef, Subquery, IntegerField
-=======
-from django.db.models import (
-    CharField,
-    Count,
-    Q,
-    OuterRef,
-    Subquery,
-    IntegerField,
-)
 from django.utils import timezone
->>>>>>> c4c58f67
 from django.db.models.functions import Coalesce
 from django.db.models.functions import Cast
 
@@ -47,7 +36,7 @@
     Cycle,
 )
 
-from plane.utils.cache import cache_response, invalidate_cache
+from plane.utils.cache import invalidate_cache
 from plane.payment.bgtasks.member_sync_task import member_sync_task
 from .. import BaseViewSet
 from plane.payment.utils.member_payment_count import workspace_member_check
@@ -271,14 +260,10 @@
     def get(self, request, slug):
         draft_issue_count = (
             DraftIssue.objects.filter(
-<<<<<<< HEAD
-                created_by=request.user, workspace_id=OuterRef("workspace_id")
-=======
                 created_by=OuterRef("member"),
                 workspace_id=OuterRef("workspace_id"),
                 project__project_projectmember__member=OuterRef("member"),
                 project__project_projectmember__is_active=True,
->>>>>>> c4c58f67
             )
             .values("workspace_id")
             .annotate(count=Count("id", distinct=True))
@@ -309,8 +294,7 @@
             )
             .annotate(
                 active_cycles_count=Coalesce(
-                    Subquery(active_cycles_count, output_field=IntegerField()),
-                    0,
+                    Subquery(active_cycles_count, output_field=IntegerField()), 0
                 )
             )
             .first()
