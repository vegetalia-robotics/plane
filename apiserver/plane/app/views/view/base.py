--- conflicted
+++ resolved
@@ -30,18 +30,15 @@
     Project,
     CycleIssue,
     UserRecentVisit,
-<<<<<<< HEAD
     IssueAssignee,
     IssueLabel,
     ModuleIssue,
-=======
     DeployBoard,
 )
 from plane.utils.grouper import (
     issue_group_values,
     issue_on_results,
     issue_queryset_grouper,
->>>>>>> e6744fc9
 )
 from plane.utils.issue_filters import issue_filters
 from plane.utils.order_queryset import order_issue_queryset
@@ -189,7 +186,6 @@
                 .values("count")
             )
             .filter(workspace__slug=self.kwargs.get("slug"))
-<<<<<<< HEAD
             .select_related("state")
             .prefetch_related(
                 Prefetch(
@@ -209,10 +205,6 @@
                     queryset=ModuleIssue.objects.all(),
                 )
             )
-=======
-            .select_related("workspace", "project", "state", "parent")
-            .prefetch_related("assignees", "labels", "issue_module__module")
->>>>>>> e6744fc9
             .annotate(
                 cycle_id=Subquery(
                     CycleIssue.objects.filter(
@@ -241,47 +233,6 @@
                 .annotate(count=Func(F("id"), function="Count"))
                 .values("count")
             )
-<<<<<<< HEAD
-=======
-            .annotate(
-                label_ids=Coalesce(
-                    ArrayAgg(
-                        "labels__id",
-                        distinct=True,
-                        filter=Q(
-                            ~Q(labels__id__isnull=True)
-                            & Q(label_issue__deleted_at__isnull=True)
-                        ),
-                    ),
-                    Value([], output_field=ArrayField(UUIDField())),
-                ),
-                assignee_ids=Coalesce(
-                    ArrayAgg(
-                        "assignees__id",
-                        distinct=True,
-                        filter=Q(
-                            ~Q(assignees__id__isnull=True)
-                            & Q(assignees__member_project__is_active=True)
-                            & Q(issue_assignee__deleted_at__isnull=True)
-                        ),
-                    ),
-                    Value([], output_field=ArrayField(UUIDField())),
-                ),
-                module_ids=Coalesce(
-                    ArrayAgg(
-                        "issue_module__module_id",
-                        distinct=True,
-                        filter=Q(
-                            ~Q(issue_module__module_id__isnull=True)
-                            & Q(issue_module__module__archived_at__isnull=True)
-                            & Q(issue_module__deleted_at__isnull=True)
-                        ),
-                    ),
-                    Value([], output_field=ArrayField(UUIDField())),
-                ),
-            )
-            .accessible_to(self.request.user.id, self.kwargs["slug"])
->>>>>>> e6744fc9
         )
 
     @method_decorator(gzip_page)
@@ -297,28 +248,12 @@
         # Get common project permission filters
         permission_filters = self._get_project_permission_filters()
 
-<<<<<<< HEAD
         # Base query for the counts
         total_issue_count = (
             Issue.issue_objects.filter(**filters)
             .filter(workspace__slug=slug)
             .filter(permission_filters)
             .only("id")
-=======
-        issue_queryset = issue_queryset.filter(
-            Q(
-                project__project_projectmember__role=5,
-                project__guest_view_all_features=True,
-            )
-            | Q(
-                project__project_projectmember__role=5,
-                project__guest_view_all_features=False,
-                created_by=self.request.user,
-            )
-            |
-            # For other roles (role < 5), show all issues
-            Q(project__project_projectmember__role__gt=5),
->>>>>>> e6744fc9
         )
 
         # Apply project permission filters to the issue queryset
