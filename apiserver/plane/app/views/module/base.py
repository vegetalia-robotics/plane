--- conflicted
+++ resolved
@@ -1,8 +1,6 @@
 # Python imports
 import json
 
-<<<<<<< HEAD
-=======
 # Django Imports
 from django.utils import timezone
 from django.db.models import (
@@ -16,7 +14,6 @@
     Subquery,
     IntegerField,
 )
->>>>>>> 1c3619a4
 from django.contrib.postgres.aggregates import ArrayAgg
 from django.contrib.postgres.fields import ArrayField
 from django.db.models import (
