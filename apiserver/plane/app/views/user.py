--- conflicted
+++ resolved
@@ -48,15 +48,6 @@
     def deactivate(self, request):
         # Check all workspace user is active
         user = self.get_object()
-<<<<<<< HEAD
-        if WorkspaceMember.objects.filter(member=request.user, is_active=True).exists():
-            return Response(
-                {
-                    "error": "You cannot deactivate account as you are a member in some workspaces."
-                },
-                status=status.HTTP_400_BAD_REQUEST,
-            )
-=======
 
         projects_to_deactivate = []
         workspaces_to_deactivate = []
@@ -119,7 +110,6 @@
         WorkspaceMember.objects.bulk_update(
             workspaces_to_deactivate, ["is_active"], batch_size=100
         )
->>>>>>> 528372af
 
         # Deactivate the user
         user.is_active = False
