# Python imports
import json

<<<<<<< HEAD
from django.core.serializers.json import DjangoJSONEncoder
from django.db.models import (
    Exists,
    F,
    Func,
    OuterRef,
    Prefetch,
    Q,
)
=======
from django.contrib.postgres.aggregates import ArrayAgg
from django.contrib.postgres.fields import ArrayField
from django.core.serializers.json import DjangoJSONEncoder
from django.db.models import (
    Case,
    CharField,
    Exists,
    F,
    Func,
    Max,
    OuterRef,
    Prefetch,
    Q,
    UUIDField,
    Value,
    When,
)
from django.db.models.functions import Coalesce
>>>>>>> 1c3619a4

# Django imports
from django.utils import timezone
from django.utils.decorators import method_decorator
from django.views.decorators.gzip import gzip_page
from rest_framework import status

# Third Party imports
from rest_framework.response import Response

from plane.app.permissions import ProjectEntityPermission
from plane.app.serializers import (
    IssueCreateSerializer,
    IssueDetailSerializer,
    IssueFlatSerializer,
    IssueSerializer,
)
from plane.bgtasks.issue_activites_task import issue_activity
from plane.db.models import (
    Issue,
    IssueAttachment,
    IssueLink,
    IssueReaction,
    IssueSubscriber,
    Project,
<<<<<<< HEAD
)
from plane.utils.grouper import (
    issue_group_values,
    issue_on_results,
    issue_queryset_grouper,
=======
>>>>>>> 1c3619a4
)
from plane.utils.issue_filters import issue_filters
from plane.utils.order_queryset import order_issue_queryset
from plane.utils.paginator import (
    GroupedOffsetPaginator,
    SubGroupedOffsetPaginator,
)

# Module imports
from .. import BaseViewSet

# Module imports
from .. import BaseViewSet


class IssueDraftViewSet(BaseViewSet):
    permission_classes = [
        ProjectEntityPermission,
    ]
    serializer_class = IssueFlatSerializer
    model = Issue

    def get_queryset(self):
        return (
            Issue.objects.filter(project_id=self.kwargs.get("project_id"))
            .filter(workspace__slug=self.kwargs.get("slug"))
            .filter(is_draft=True)
            .select_related("workspace", "project", "state", "parent")
            .prefetch_related("assignees", "labels", "issue_module__module")
            .annotate(cycle_id=F("issue_cycle__cycle_id"))
            .annotate(
                link_count=IssueLink.objects.filter(issue=OuterRef("id"))
                .order_by()
                .annotate(count=Func(F("id"), function="Count"))
                .values("count")
            )
            .annotate(
                attachment_count=IssueAttachment.objects.filter(
                    issue=OuterRef("id")
                )
                .order_by()
                .annotate(count=Func(F("id"), function="Count"))
                .values("count")
            )
            .annotate(
                sub_issues_count=Issue.issue_objects.filter(
                    parent=OuterRef("id")
                )
                .order_by()
                .annotate(count=Func(F("id"), function="Count"))
                .values("count")
            )
<<<<<<< HEAD
=======
            .annotate(
                label_ids=Coalesce(
                    ArrayAgg(
                        "labels__id",
                        distinct=True,
                        filter=~Q(labels__id__isnull=True),
                    ),
                    Value([], output_field=ArrayField(UUIDField())),
                ),
                assignee_ids=Coalesce(
                    ArrayAgg(
                        "assignees__id",
                        distinct=True,
                        filter=~Q(assignees__id__isnull=True)
                        & Q(assignees__member_project__is_active=True),
                    ),
                    Value([], output_field=ArrayField(UUIDField())),
                ),
                module_ids=Coalesce(
                    ArrayAgg(
                        "issue_module__module_id",
                        distinct=True,
                        filter=~Q(issue_module__module_id__isnull=True),
                    ),
                    Value([], output_field=ArrayField(UUIDField())),
                ),
            )
>>>>>>> 1c3619a4
        ).distinct()

    @method_decorator(gzip_page)
    def list(self, request, slug, project_id):
        filters = issue_filters(request.query_params, "GET")
<<<<<<< HEAD
=======

        # Custom ordering for priority and state
        priority_order = ["urgent", "high", "medium", "low", "none"]
        state_order = [
            "backlog",
            "unstarted",
            "started",
            "completed",
            "cancelled",
        ]
>>>>>>> 1c3619a4

        order_by_param = request.GET.get("order_by", "-created_at")

        issue_queryset = self.get_queryset().filter(**filters)
        # Issue queryset
        issue_queryset = order_issue_queryset(
            issue_queryset=issue_queryset,
            order_by_param=order_by_param,
        )

        # Group by
        group_by = request.GET.get("group_by", False)
        sub_group_by = request.GET.get("sub_group_by", False)

        # issue queryset
        issue_queryset = issue_queryset_grouper(
            queryset=issue_queryset,
            group_by=group_by,
            sub_group_by=sub_group_by,
        )

        if group_by:
            # Check group and sub group value paginate
            if sub_group_by:
                if group_by == sub_group_by:
                    return Response(
                        {
                            "error": "Group by and sub group by cannot have same parameters"
                        },
                        status=status.HTTP_400_BAD_REQUEST,
                    )
                else:
                    # group and sub group pagination
                    return self.paginate(
                        request=request,
                        order_by=(
                            "priority_order"
                            if order_by_param in ["priority", "-priority"]
                            else order_by_param
                        ),
                        queryset=issue_queryset,
                        on_results=lambda issues: issue_on_results(
                            group_by=group_by,
                            issues=issues,
                            sub_group_by=sub_group_by,
                        ),
                        paginator_cls=SubGroupedOffsetPaginator,
                        group_by_fields=issue_group_values(
                            field=group_by,
                            slug=slug,
                            project_id=project_id,
                            filters=filters,
                        ),
                        sub_group_by_fields=issue_group_values(
                            field=sub_group_by,
                            slug=slug,
                            project_id=project_id,
                            filters=filters,
                        ),
                        group_by_field_name=group_by,
                        sub_group_by_field_name=sub_group_by,
                        count_filter=Q(
                            Q(issue_inbox__status=1)
                            | Q(issue_inbox__status=-1)
                            | Q(issue_inbox__status=2)
                            | Q(issue_inbox__isnull=True),
                            archived_at__isnull=True,
                            is_draft=False,
                        ),
                    )
            # Group Paginate
            else:
                # Group paginate
                return self.paginate(
                    request=request,
                    order_by=(
                        "priority_order"
                        if order_by_param in ["priority", "-priority"]
                        else order_by_param
                    ),
                    queryset=issue_queryset,
                    on_results=lambda issues: issue_on_results(
                        group_by=group_by,
                        issues=issues,
                        sub_group_by=sub_group_by,
                    ),
                    paginator_cls=GroupedOffsetPaginator,
                    group_by_fields=issue_group_values(
                        field=group_by,
                        slug=slug,
                        project_id=project_id,
                        filters=filters,
                    ),
                    group_by_field_name=group_by,
                    count_filter=Q(
                        Q(issue_inbox__status=1)
                        | Q(issue_inbox__status=-1)
                        | Q(issue_inbox__status=2)
                        | Q(issue_inbox__isnull=True),
                        archived_at__isnull=True,
                        is_draft=False,
                    ),
                )
        else:
            # List Paginate
            return self.paginate(
                order_by=(
                    "-priority_order"
                    if order_by_param in ["priority", "-priority"]
                    else order_by_param
                ),
                request=request,
                queryset=issue_queryset,
                on_results=lambda issues: issue_on_results(
                    group_by=group_by, issues=issues, sub_group_by=sub_group_by
                ),
            )

    def create(self, request, slug, project_id):
        project = Project.objects.get(pk=project_id)

        serializer = IssueCreateSerializer(
            data=request.data,
            context={
                "project_id": project_id,
                "workspace_id": project.workspace_id,
                "default_assignee_id": project.default_assignee_id,
            },
        )

        if serializer.is_valid():
            serializer.save(is_draft=True)

            # Track the issue
            issue_activity.delay(
                type="issue_draft.activity.created",
                requested_data=json.dumps(
                    self.request.data, cls=DjangoJSONEncoder
                ),
                actor_id=str(request.user.id),
                issue_id=str(serializer.data.get("id", None)),
                project_id=str(project_id),
                current_instance=None,
                epoch=int(timezone.now().timestamp()),
                notification=True,
                origin=request.META.get("HTTP_ORIGIN"),
            )

            issue = (
                issue_queryset_grouper(
                    queryset=self.get_queryset().filter(
                        pk=serializer.data["id"]
                    ),
                    group_by=None,
                    sub_group_by=None,
                )
                .values(
                    "id",
                    "name",
                    "state_id",
                    "sort_order",
                    "completed_at",
                    "estimate_point",
                    "priority",
                    "start_date",
                    "target_date",
                    "sequence_id",
                    "project_id",
                    "parent_id",
                    "cycle_id",
                    "module_ids",
                    "label_ids",
                    "assignee_ids",
                    "sub_issues_count",
                    "created_at",
                    "updated_at",
                    "created_by",
                    "updated_by",
                    "attachment_count",
                    "link_count",
                    "is_draft",
                    "archived_at",
                )
                .first()
            )
            return Response(issue, status=status.HTTP_201_CREATED)
        return Response(serializer.errors, status=status.HTTP_400_BAD_REQUEST)

    def partial_update(self, request, slug, project_id, pk):
        issue = self.get_queryset().filter(pk=pk).first()

        if not issue:
            return Response(
                {"error": "Issue does not exist"},
                status=status.HTTP_404_NOT_FOUND,
            )

        serializer = IssueCreateSerializer(
            issue, data=request.data, partial=True
        )

        if serializer.is_valid():
            serializer.save()
            issue_activity.delay(
                type="issue_draft.activity.updated",
                requested_data=json.dumps(request.data, cls=DjangoJSONEncoder),
                actor_id=str(self.request.user.id),
                issue_id=str(self.kwargs.get("pk", None)),
                project_id=str(self.kwargs.get("project_id", None)),
                current_instance=json.dumps(
                    IssueSerializer(issue).data,
                    cls=DjangoJSONEncoder,
                ),
                epoch=int(timezone.now().timestamp()),
                notification=True,
                origin=request.META.get("HTTP_ORIGIN"),
            )
            return Response(status=status.HTTP_204_NO_CONTENT)
        return Response(serializer.errors, status=status.HTTP_400_BAD_REQUEST)

    def retrieve(self, request, slug, project_id, pk=None):
        issue = (
            self.get_queryset()
            .filter(pk=pk)
            .prefetch_related(
                Prefetch(
                    "issue_reactions",
                    queryset=IssueReaction.objects.select_related(
                        "issue", "actor"
                    ),
                )
            )
            .prefetch_related(
                Prefetch(
                    "issue_attachment",
                    queryset=IssueAttachment.objects.select_related("issue"),
                )
            )
            .prefetch_related(
                Prefetch(
                    "issue_link",
                    queryset=IssueLink.objects.select_related("created_by"),
                )
            )
            .annotate(
                is_subscribed=Exists(
                    IssueSubscriber.objects.filter(
                        workspace__slug=slug,
                        project_id=project_id,
                        issue_id=OuterRef("pk"),
                        subscriber=request.user,
                    )
                )
            )
        ).first()

        if not issue:
            return Response(
                {"error": "The required object does not exist."},
                status=status.HTTP_404_NOT_FOUND,
            )
        serializer = IssueDetailSerializer(issue, expand=self.expand)
        return Response(serializer.data, status=status.HTTP_200_OK)

    def destroy(self, request, slug, project_id, pk=None):
        issue = Issue.objects.get(
            workspace__slug=slug, project_id=project_id, pk=pk
        )
        issue.delete()
        issue_activity.delay(
            type="issue_draft.activity.deleted",
            requested_data=json.dumps({"issue_id": str(pk)}),
            actor_id=str(request.user.id),
            issue_id=str(pk),
            project_id=str(project_id),
            current_instance={},
            epoch=int(timezone.now().timestamp()),
            notification=True,
            origin=request.META.get("HTTP_ORIGIN"),
        )
        return Response(status=status.HTTP_204_NO_CONTENT)<|MERGE_RESOLUTION|>--- conflicted
+++ resolved
@@ -1,17 +1,6 @@
 # Python imports
 import json
 
-<<<<<<< HEAD
-from django.core.serializers.json import DjangoJSONEncoder
-from django.db.models import (
-    Exists,
-    F,
-    Func,
-    OuterRef,
-    Prefetch,
-    Q,
-)
-=======
 from django.contrib.postgres.aggregates import ArrayAgg
 from django.contrib.postgres.fields import ArrayField
 from django.core.serializers.json import DjangoJSONEncoder
@@ -30,7 +19,6 @@
     When,
 )
 from django.db.models.functions import Coalesce
->>>>>>> 1c3619a4
 
 # Django imports
 from django.utils import timezone
@@ -56,14 +44,11 @@
     IssueReaction,
     IssueSubscriber,
     Project,
-<<<<<<< HEAD
 )
 from plane.utils.grouper import (
     issue_group_values,
     issue_on_results,
     issue_queryset_grouper,
-=======
->>>>>>> 1c3619a4
 )
 from plane.utils.issue_filters import issue_filters
 from plane.utils.order_queryset import order_issue_queryset
@@ -71,9 +56,6 @@
     GroupedOffsetPaginator,
     SubGroupedOffsetPaginator,
 )
-
-# Module imports
-from .. import BaseViewSet
 
 # Module imports
 from .. import BaseViewSet
@@ -116,54 +98,11 @@
                 .annotate(count=Func(F("id"), function="Count"))
                 .values("count")
             )
-<<<<<<< HEAD
-=======
-            .annotate(
-                label_ids=Coalesce(
-                    ArrayAgg(
-                        "labels__id",
-                        distinct=True,
-                        filter=~Q(labels__id__isnull=True),
-                    ),
-                    Value([], output_field=ArrayField(UUIDField())),
-                ),
-                assignee_ids=Coalesce(
-                    ArrayAgg(
-                        "assignees__id",
-                        distinct=True,
-                        filter=~Q(assignees__id__isnull=True)
-                        & Q(assignees__member_project__is_active=True),
-                    ),
-                    Value([], output_field=ArrayField(UUIDField())),
-                ),
-                module_ids=Coalesce(
-                    ArrayAgg(
-                        "issue_module__module_id",
-                        distinct=True,
-                        filter=~Q(issue_module__module_id__isnull=True),
-                    ),
-                    Value([], output_field=ArrayField(UUIDField())),
-                ),
-            )
->>>>>>> 1c3619a4
         ).distinct()
 
     @method_decorator(gzip_page)
     def list(self, request, slug, project_id):
         filters = issue_filters(request.query_params, "GET")
-<<<<<<< HEAD
-=======
-
-        # Custom ordering for priority and state
-        priority_order = ["urgent", "high", "medium", "low", "none"]
-        state_order = [
-            "backlog",
-            "unstarted",
-            "started",
-            "completed",
-            "cancelled",
-        ]
->>>>>>> 1c3619a4
 
         order_by_param = request.GET.get("order_by", "-created_at")
 
