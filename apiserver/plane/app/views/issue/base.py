# Python imports
import json

# Django imports
from django.contrib.postgres.aggregates import ArrayAgg
from django.contrib.postgres.fields import ArrayField
from django.core.serializers.json import DjangoJSONEncoder
from django.db.models import (
    Exists,
    F,
    Func,
    OuterRef,
    Prefetch,
    Q,
    UUIDField,
    Value,
    Subquery,
    Count,
)
from django.db.models.functions import Coalesce
from django.utils import timezone
from django.utils.decorators import method_decorator
from django.views.decorators.gzip import gzip_page

# Third Party imports
from rest_framework import status
from rest_framework.response import Response

# Module imports
from plane.app.permissions import allow_permission, ROLE
from plane.app.serializers import (
    IssueCreateSerializer,
    IssueDetailSerializer,
    IssueUserPropertySerializer,
    IssueSerializer,
    IssueListDetailSerializer,
)
from plane.payment.flags.flag_decorator import check_workspace_feature_flag
from plane.payment.flags.flag import FeatureFlag
from plane.bgtasks.issue_activities_task import issue_activity
from plane.db.models import (
    Issue,
    FileAsset,
    IssueLink,
    IssueUserProperty,
    IssueReaction,
    IssueSubscriber,
    Project,
    ProjectMember,
    CycleIssue,
    UserRecentVisit,
    ModuleIssue,
<<<<<<< HEAD
    IssueRelation,
    IssueAssignee,
    IssueLabel,
=======
    Cycle,
>>>>>>> e6744fc9
)
from plane.ee.models import EntityIssueStateActivity, TeamspaceProject, TeamspaceMember
from plane.utils.grouper import (
    issue_group_values,
    issue_on_results,
    issue_queryset_grouper,
)
from plane.utils.issue_filters import issue_filters
from plane.utils.order_queryset import order_issue_queryset
from plane.utils.paginator import GroupedOffsetPaginator, SubGroupedOffsetPaginator
from .. import BaseAPIView, BaseViewSet
from plane.utils.timezone_converter import user_timezone_converter
from plane.bgtasks.recent_visited_task import recent_visited_task
from plane.utils.global_paginator import paginate
from plane.bgtasks.webhook_task import model_activity
from plane.bgtasks.issue_description_version_task import issue_description_version_task
from plane.utils.host import base_host
from plane.ee.utils.workflow import WorkflowStateManager
from plane.ee.bgtasks.entity_issue_state_progress_task import (
    entity_issue_state_activity_task,
)
from plane.ee.utils.check_user_teamspace_member import (
    check_if_current_user_is_teamspace_member,
)


class IssueListEndpoint(BaseAPIView):
    @allow_permission([ROLE.ADMIN, ROLE.MEMBER, ROLE.GUEST])
    def get(self, request, slug, project_id):
        issue_ids = request.GET.get("issues", False)

        if not issue_ids:
            return Response(
                {"error": "Issues are required"}, status=status.HTTP_400_BAD_REQUEST
            )

        issue_ids = [issue_id for issue_id in issue_ids.split(",") if issue_id != ""]

        queryset = (
            Issue.issue_objects.filter(
                workspace__slug=slug, project_id=project_id, pk__in=issue_ids
            )
            .filter(workspace__slug=self.kwargs.get("slug"))
            .select_related("workspace", "project", "state", "parent")
            .prefetch_related("assignees", "labels", "issue_module__module")
            .annotate(
                cycle_id=Subquery(
                    CycleIssue.objects.filter(
                        issue=OuterRef("id"), deleted_at__isnull=True
                    ).values("cycle_id")[:1]
                )
            )
            .annotate(
                link_count=IssueLink.objects.filter(issue=OuterRef("id"))
                .order_by()
                .annotate(count=Func(F("id"), function="Count"))
                .values("count")
            )
            .annotate(
                attachment_count=FileAsset.objects.filter(
                    issue_id=OuterRef("id"),
                    entity_type=FileAsset.EntityTypeContext.ISSUE_ATTACHMENT,
                )
                .order_by()
                .annotate(count=Func(F("id"), function="Count"))
                .values("count")
            )
            .annotate(
                sub_issues_count=Issue.issue_objects.filter(parent=OuterRef("id"))
                .order_by()
                .annotate(count=Func(F("id"), function="Count"))
                .values("count")
            )
        ).distinct()

        filters = issue_filters(request.query_params, "GET")

        order_by_param = request.GET.get("order_by", "-created_at")
        issue_queryset = queryset.filter(**filters)
        # Issue queryset
        issue_queryset, _ = order_issue_queryset(
            issue_queryset=issue_queryset, order_by_param=order_by_param
        )

        # Group by
        group_by = request.GET.get("group_by", False)
        sub_group_by = request.GET.get("sub_group_by", False)

        # issue queryset
        issue_queryset = issue_queryset_grouper(
            queryset=issue_queryset, group_by=group_by, sub_group_by=sub_group_by
        )

        recent_visited_task.delay(
            slug=slug,
            project_id=project_id,
            entity_name="project",
            entity_identifier=project_id,
            user_id=request.user.id,
        )

        if self.fields or self.expand:
            issues = IssueSerializer(
                queryset, many=True, fields=self.fields, expand=self.expand
            ).data
        else:
            issues = issue_queryset.values(
                "id",
                "name",
                "state_id",
                "sort_order",
                "completed_at",
                "estimate_point",
                "priority",
                "start_date",
                "target_date",
                "sequence_id",
                "project_id",
                "parent_id",
                "cycle_id",
                "module_ids",
                "label_ids",
                "assignee_ids",
                "sub_issues_count",
                "created_at",
                "updated_at",
                "created_by",
                "updated_by",
                "attachment_count",
                "link_count",
                "is_draft",
                "archived_at",
                "deleted_at",
                "type_id",
            )
            datetime_fields = ["created_at", "updated_at"]
            issues = user_timezone_converter(
                issues, datetime_fields, request.user.user_timezone
            )
        return Response(issues, status=status.HTTP_200_OK)


class IssueViewSet(BaseViewSet):
    def get_serializer_class(self):
        return (
            IssueCreateSerializer
            if self.action in ["create", "update", "partial_update"]
            else IssueSerializer
        )

    model = Issue
    webhook_event = "issue"

    search_fields = ["name"]

    filterset_fields = ["state__name", "assignees__id", "workspace__id"]

    def get_queryset(self):
        issues = (
            Issue.issue_objects.filter(project_id=self.kwargs.get("project_id"))
            .filter(workspace__slug=self.kwargs.get("slug"))
            .select_related("workspace", "project", "state", "parent")
            .prefetch_related("assignees", "labels", "issue_module__module")
            .annotate(
                cycle_id=Subquery(
                    CycleIssue.objects.filter(
                        issue=OuterRef("id"), deleted_at__isnull=True
                    ).values("cycle_id")[:1]
                )
            )
            .annotate(
                link_count=IssueLink.objects.filter(issue=OuterRef("id"))
                .order_by()
                .annotate(count=Func(F("id"), function="Count"))
                .values("count")
            )
            .annotate(
                attachment_count=FileAsset.objects.filter(
                    issue_id=OuterRef("id"),
                    entity_type=FileAsset.EntityTypeContext.ISSUE_ATTACHMENT,
                )
                .order_by()
                .annotate(count=Func(F("id"), function="Count"))
                .values("count")
            )
            .annotate(
                sub_issues_count=Issue.issue_objects.filter(parent=OuterRef("id"))
                .order_by()
                .annotate(count=Func(F("id"), function="Count"))
                .values("count")
            )
        )

        if check_workspace_feature_flag(
            feature_key=FeatureFlag.CUSTOMERS,
            slug=self.kwargs.get("slug"),
            user_id=str(self.request.user.id),
        ):
            issues = issues.annotate(
                customer_ids=Coalesce(
                    ArrayAgg(
                        "customer_request_issues__customer_id",
                        filter=Q(
                            customer_request_issues__deleted_at__isnull=True,
                            customer_request_issues__customer_request__isnull=True,
                            customer_request_issues__issue_id__isnull=False,
                        ),
                        distinct=True,
                    ),
                    Value([], output_field=ArrayField(UUIDField())),
                )
            ).annotate(
                customer_request_ids=Coalesce(
                    ArrayAgg(
                        "customer_request_issues__customer_request_id",
                        filter=Q(
                            customer_request_issues__deleted_at__isnull=True,
                            customer_request_issues__customer_request__isnull=False,
                        ),
                        distinct=True,
                    ),
                    Value([], output_field=ArrayField(UUIDField())),
                )
            )

        return issues.distinct()

    @method_decorator(gzip_page)
    @allow_permission([ROLE.ADMIN, ROLE.MEMBER, ROLE.GUEST])
    def list(self, request, slug, project_id):
        extra_filters = {}
        if request.GET.get("updated_at__gt", None) is not None:
            extra_filters = {"updated_at__gt": request.GET.get("updated_at__gt")}

        project = Project.objects.get(pk=project_id, workspace__slug=slug)
        query_params = request.query_params.copy()
        sub_issue = query_params.get("sub_issue", None)
        query_params.pop("sub_issue", None)

        filters = issue_filters(query_params, "GET")
        order_by_param = request.GET.get("order_by", "-created_at")

        issue_queryset = self.get_queryset().filter(**filters, **extra_filters)
        if sub_issue is not None and sub_issue == "false":
            # If sub_issue is false, show the issues which are attached to epic as well.
            issue_queryset = issue_queryset.filter(
                Q(parent__isnull=True) | Q(parent__type__is_epic=True)
            )

        # Custom ordering for priority and state

        # Issue queryset
        issue_queryset, order_by_param = order_issue_queryset(
            issue_queryset=issue_queryset, order_by_param=order_by_param
        )

        # Group by
        group_by = request.GET.get("group_by", False)
        sub_group_by = request.GET.get("sub_group_by", False)

        # issue queryset
        issue_queryset = issue_queryset_grouper(
            queryset=issue_queryset, group_by=group_by, sub_group_by=sub_group_by
        )

        recent_visited_task.delay(
            slug=slug,
            project_id=project_id,
            entity_name="project",
            entity_identifier=project_id,
            user_id=request.user.id,
        )
        if (
            ProjectMember.objects.filter(
                workspace__slug=slug,
                project_id=project_id,
                member=request.user,
                role=5,
                is_active=True,
            ).exists()
            and not project.guest_view_all_features
            and not check_if_current_user_is_teamspace_member(
                request.user.id, slug, project_id
            )
        ):
            issue_queryset = issue_queryset.filter(created_by=request.user)

        if group_by:
            if sub_group_by:
                if group_by == sub_group_by:
                    return Response(
                        {
                            "error": "Group by and sub group by cannot have same parameters"
                        },
                        status=status.HTTP_400_BAD_REQUEST,
                    )
                else:
                    return self.paginate(
                        request=request,
                        order_by=order_by_param,
                        queryset=issue_queryset,
                        on_results=lambda issues: issue_on_results(
                            group_by=group_by,
                            issues=issues,
                            sub_group_by=sub_group_by,
                            slug=slug,
                            user_id=request.user.id,
                        ),
                        paginator_cls=SubGroupedOffsetPaginator,
                        group_by_fields=issue_group_values(
                            field=group_by,
                            slug=slug,
                            project_id=project_id,
                            filters=filters,
                        ),
                        sub_group_by_fields=issue_group_values(
                            field=sub_group_by,
                            slug=slug,
                            project_id=project_id,
                            filters=filters,
                        ),
                        group_by_field_name=group_by,
                        sub_group_by_field_name=sub_group_by,
                        count_filter=Q(
                            Q(issue_intake__status=1)
                            | Q(issue_intake__status=-1)
                            | Q(issue_intake__status=2)
                            | Q(issue_intake__isnull=True),
                            archived_at__isnull=True,
                            is_draft=False,
                        ),
                    )
            else:
                # Group paginate
                return self.paginate(
                    request=request,
                    order_by=order_by_param,
                    queryset=issue_queryset,
                    on_results=lambda issues: issue_on_results(
                        group_by=group_by,
                        issues=issues,
                        sub_group_by=sub_group_by,
                        slug=slug,
                        user_id=request.user.id,
                    ),
                    paginator_cls=GroupedOffsetPaginator,
                    group_by_fields=issue_group_values(
                        field=group_by,
                        slug=slug,
                        project_id=project_id,
                        filters=filters,
                    ),
                    group_by_field_name=group_by,
                    count_filter=Q(
                        Q(issue_intake__status=1)
                        | Q(issue_intake__status=-1)
                        | Q(issue_intake__status=2)
                        | Q(issue_intake__isnull=True),
                        archived_at__isnull=True,
                        is_draft=False,
                    ),
                )
        else:
            return self.paginate(
                order_by=order_by_param,
                request=request,
                queryset=issue_queryset,
                on_results=lambda issues: issue_on_results(
                    group_by=group_by,
                    issues=issues,
                    sub_group_by=sub_group_by,
                    slug=slug,
                    user_id=request.user.id,
                ),
            )

    @allow_permission([ROLE.ADMIN, ROLE.MEMBER])
    def create(self, request, slug, project_id):
        project = Project.objects.get(pk=project_id)

        serializer = IssueCreateSerializer(
            data=request.data,
            context={
                "project_id": project_id,
                "workspace_id": project.workspace_id,
                "default_assignee_id": project.default_assignee_id,
                "user_id": request.user.id,
                "slug": slug,
            },
        )
        if request.data.get("state_id"):
            workflow_state_manager = WorkflowStateManager(
                project_id=project_id, slug=slug
            )
            if workflow_state_manager.validate_issue_creation(
                state_id=request.data.get("state_id"), user_id=request.user.id
            ):
                return Response(
                    {"error": "You cannot create a work item in this state"},
                    status=status.HTTP_403_FORBIDDEN,
                )

        if serializer.is_valid():
            serializer.save()

            # Track the issue
            issue_activity.delay(
                type="issue.activity.created",
                requested_data=json.dumps(self.request.data, cls=DjangoJSONEncoder),
                actor_id=str(request.user.id),
                issue_id=str(serializer.data.get("id", None)),
                project_id=str(project_id),
                current_instance=None,
                epoch=int(timezone.now().timestamp()),
                notification=True,
                origin=base_host(request=request, is_app=True),
            )
            issue = (
                issue_queryset_grouper(
                    queryset=self.get_queryset().filter(pk=serializer.data["id"]),
                    group_by=None,
                    sub_group_by=None,
                )
                .values(
                    "id",
                    "name",
                    "state_id",
                    "sort_order",
                    "completed_at",
                    "estimate_point",
                    "priority",
                    "start_date",
                    "target_date",
                    "sequence_id",
                    "project_id",
                    "parent_id",
                    "cycle_id",
                    "module_ids",
                    "label_ids",
                    "assignee_ids",
                    "sub_issues_count",
                    "created_at",
                    "updated_at",
                    "created_by",
                    "updated_by",
                    "attachment_count",
                    "link_count",
                    "is_draft",
                    "archived_at",
                    "deleted_at",
                    "type_id",
                )
                .first()
            )
            datetime_fields = ["created_at", "updated_at"]
            issue = user_timezone_converter(
                issue, datetime_fields, request.user.user_timezone
            )
            # Send the model activity
            model_activity.delay(
                model_name="issue",
                model_id=str(serializer.data["id"]),
                requested_data=request.data,
                current_instance=None,
                actor_id=request.user.id,
                slug=slug,
                origin=base_host(request=request, is_app=True),
            )
            # updated issue description version
            issue_description_version_task.delay(
                updated_issue=json.dumps(request.data, cls=DjangoJSONEncoder),
                issue_id=str(serializer.data["id"]),
                user_id=request.user.id,
                is_creating=True,
            )
            return Response(issue, status=status.HTTP_201_CREATED)
        return Response(serializer.errors, status=status.HTTP_400_BAD_REQUEST)

    @allow_permission(
        allowed_roles=[ROLE.ADMIN, ROLE.MEMBER, ROLE.GUEST], creator=True, model=Issue
    )
    def retrieve(self, request, slug, project_id, pk=None):
        project = Project.objects.get(pk=project_id, workspace__slug=slug)

        issue = (
            Issue.objects.filter(project_id=self.kwargs.get("project_id"))
            .filter(workspace__slug=self.kwargs.get("slug"))
            .filter(Q(type__is_epic=False) | Q(type__isnull=True))
            .select_related("workspace", "project", "state", "parent")
            .prefetch_related("assignees", "labels", "issue_module__module")
            .annotate(
                cycle_id=Subquery(
                    CycleIssue.objects.filter(issue=OuterRef("id")).values("cycle_id")[
                        :1
                    ]
                )
            )
            .annotate(
                link_count=IssueLink.objects.filter(issue=OuterRef("id"))
                .order_by()
                .annotate(count=Func(F("id"), function="Count"))
                .values("count")
            )
            .annotate(
                attachment_count=FileAsset.objects.filter(
                    issue_id=OuterRef("id"),
                    entity_type=FileAsset.EntityTypeContext.ISSUE_ATTACHMENT,
                )
                .order_by()
                .annotate(count=Func(F("id"), function="Count"))
                .values("count")
            )
            .annotate(
                sub_issues_count=Issue.issue_objects.filter(parent=OuterRef("id"))
                .order_by()
                .annotate(count=Func(F("id"), function="Count"))
                .values("count")
            )
            .filter(pk=pk)
            .annotate(
                label_ids=Coalesce(
                    ArrayAgg(
                        "labels__id",
                        distinct=True,
                        filter=Q(
                            ~Q(labels__id__isnull=True)
                            & Q(label_issue__deleted_at__isnull=True)
                        ),
                    ),
                    Value([], output_field=ArrayField(UUIDField())),
                ),
                assignee_ids=Coalesce(
                    ArrayAgg(
                        "assignees__id",
                        distinct=True,
                        filter=Q(
                            ~Q(assignees__id__isnull=True)
                            & Q(assignees__member_project__is_active=True)
                            & Q(issue_assignee__deleted_at__isnull=True)
                        ),
                    ),
                    Value([], output_field=ArrayField(UUIDField())),
                ),
                module_ids=Coalesce(
                    ArrayAgg(
                        "issue_module__module_id",
                        distinct=True,
                        filter=Q(
                            ~Q(issue_module__module_id__isnull=True)
                            & Q(issue_module__module__archived_at__isnull=True)
                            & Q(issue_module__deleted_at__isnull=True)
                        ),
                    ),
                    Value([], output_field=ArrayField(UUIDField())),
                ),
            )
            .prefetch_related(
                Prefetch(
                    "issue_reactions",
                    queryset=IssueReaction.objects.select_related("issue", "actor"),
                )
            )
            .prefetch_related(
                Prefetch(
                    "issue_link",
                    queryset=IssueLink.objects.select_related("created_by"),
                )
            )
            .annotate(
                is_subscribed=Exists(
                    IssueSubscriber.objects.filter(
                        workspace__slug=slug,
                        project_id=project_id,
                        issue_id=OuterRef("pk"),
                        subscriber=request.user,
                    )
                )
            )
        )

        if check_workspace_feature_flag(
            feature_key=FeatureFlag.CUSTOMERS,
            slug=self.kwargs.get("slug"),
            user_id=str(request.user.id),
        ):
            issue = issue.annotate(
                customer_request_ids=Coalesce(
                    ArrayAgg(
                        "customer_request_issues__customer_request_id",
                        filter=Q(
                            customer_request_issues__deleted_at__isnull=True,
                            customer_request_issues__customer_request__isnull=False,
                        ),
                        distinct=True,
                    ),
                    Value([], output_field=ArrayField(UUIDField())),
                )
            )
        issue = issue.first()

        if not issue:
            return Response(
                {"error": "The required object does not exist."},
                status=status.HTTP_404_NOT_FOUND,
            )

        """
        if the role is guest and guest_view_all_features is false and owned by is not
        the requesting user then dont show the issue
        """

        if (
            ProjectMember.objects.filter(
                workspace__slug=slug,
                project_id=project_id,
                member=request.user,
                role=5,
                is_active=True,
            ).exists()
            and not project.guest_view_all_features
            and not issue.created_by == request.user
            and not check_if_current_user_is_teamspace_member(
                request.user.id, slug, project_id
            )
        ):
            return Response(
                {"error": "You are not allowed to view this issue"},
                status=status.HTTP_403_FORBIDDEN,
            )

        recent_visited_task.delay(
            slug=slug,
            entity_name="issue",
            entity_identifier=pk,
            user_id=request.user.id,
            project_id=project_id,
        )

        serializer = IssueDetailSerializer(
            issue,
            expand=self.expand,
            context={"slug": self.kwargs.get("slug"), "user_id": str(request.user.id)},
        )
        return Response(serializer.data, status=status.HTTP_200_OK)

    @allow_permission(
        allowed_roles=[ROLE.ADMIN, ROLE.MEMBER], creator=True, model=Issue
    )
    def partial_update(self, request, slug, project_id, pk=None):
        issue = (
            self.get_queryset()
            .annotate(
                label_ids=Coalesce(
                    ArrayAgg(
                        "labels__id",
                        distinct=True,
                        filter=Q(
                            ~Q(labels__id__isnull=True)
                            & Q(label_issue__deleted_at__isnull=True)
                        ),
                    ),
                    Value([], output_field=ArrayField(UUIDField())),
                ),
                assignee_ids=Coalesce(
                    ArrayAgg(
                        "assignees__id",
                        distinct=True,
                        filter=Q(
                            ~Q(assignees__id__isnull=True)
                            & Q(assignees__member_project__is_active=True)
                            & Q(issue_assignee__deleted_at__isnull=True)
                        ),
                    ),
                    Value([], output_field=ArrayField(UUIDField())),
                ),
                module_ids=Coalesce(
                    ArrayAgg(
                        "issue_module__module_id",
                        distinct=True,
                        filter=Q(
                            ~Q(issue_module__module_id__isnull=True)
                            & Q(issue_module__module__archived_at__isnull=True)
                            & Q(issue_module__deleted_at__isnull=True)
                        ),
                    ),
                    Value([], output_field=ArrayField(UUIDField())),
                ),
            )
            .filter(pk=pk)
            .first()
        )

        if not issue:
            return Response(
                {"error": "Issue not found"}, status=status.HTTP_404_NOT_FOUND
            )

        current_instance = json.dumps(
            IssueDetailSerializer(issue).data, cls=DjangoJSONEncoder
        )
        estimate_type = Project.objects.filter(
            workspace__slug=slug,
            pk=project_id,
            estimate__isnull=False,
            estimate__type="points",
        ).exists()

        # Check if state is updated then is the transition allowed
        workflow_state_manager = WorkflowStateManager(project_id=project_id, slug=slug)
        if request.data.get(
            "state_id"
        ) and not workflow_state_manager.validate_state_transition(
            issue=issue,
            new_state_id=request.data.get("state_id"),
            user_id=request.user.id,
        ):
            return Response(
                {"error": "State transition is not allowed"},
                status=status.HTTP_403_FORBIDDEN,
            )

        requested_data = json.dumps(self.request.data, cls=DjangoJSONEncoder)
        serializer = IssueCreateSerializer(
            issue,
            data=request.data,
            partial=True,
            context={
                "project_id": project_id,
                "user_id": request.user.id,
                "slug": slug,
            },
        )
        if serializer.is_valid():
            serializer.save()
            issue_activity.delay(
                type="issue.activity.updated",
                requested_data=requested_data,
                actor_id=str(request.user.id),
                issue_id=str(pk),
                project_id=str(project_id),
                current_instance=current_instance,
                epoch=int(timezone.now().timestamp()),
                notification=True,
                origin=base_host(request=request, is_app=True),
            )

            if issue.cycle_id and (
                request.data.get("state_id") or request.data.get("estimate_point")
            ):
                entity_issue_state_activity_task.delay(
                    issue_cycle_data=[
                        {"issue_id": str(issue.id), "cycle_id": str(issue.cycle_id)}
                    ],
                    user_id=str(request.user.id),
                    slug=slug,
                    action="UPDATED",
                )

            model_activity.delay(
                model_name="issue",
                model_id=str(serializer.data.get("id", None)),
                requested_data=request.data,
                current_instance=current_instance,
                actor_id=request.user.id,
                slug=slug,
                origin=base_host(request=request, is_app=True),
            )
            # updated issue description version
            issue_description_version_task.delay(
                updated_issue=current_instance,
                issue_id=str(serializer.data.get("id", None)),
                user_id=request.user.id,
            )
            return Response(status=status.HTTP_204_NO_CONTENT)
        return Response(serializer.errors, status=status.HTTP_400_BAD_REQUEST)

    @allow_permission([ROLE.ADMIN], creator=True, model=Issue)
    def destroy(self, request, slug, project_id, pk=None):
        issue = Issue.objects.get(
            Q(type__is_epic=False) | Q(type__isnull=True),
            workspace__slug=slug,
            project_id=project_id,
            pk=pk,
        )
        issue_cycle = CycleIssue.objects.filter(issue_id=pk).first()
        if issue_cycle:
            # added a entry to remove from the entity issue state activity
            entity_issue_state_activity_task.delay(
                issue_cycle_data=[
                    {"issue_id": str(issue.id), "cycle_id": str(issue_cycle.cycle_id)}
                ],
                user_id=str(request.user.id),
                slug=slug,
                action="REMOVED",
            )
        issue.delete()

        # delete the issue from recent visits
        UserRecentVisit.objects.filter(
            project_id=project_id,
            workspace__slug=slug,
            entity_identifier=pk,
            entity_name="issue",
        ).delete(soft=False)
        issue_activity.delay(
            type="issue.activity.deleted",
            requested_data=json.dumps({"issue_id": str(pk)}),
            actor_id=str(request.user.id),
            issue_id=str(pk),
            project_id=str(project_id),
            current_instance={},
            epoch=int(timezone.now().timestamp()),
            notification=True,
            origin=base_host(request=request, is_app=True),
            subscriber=False,
        )
        return Response(status=status.HTTP_204_NO_CONTENT)


class IssueUserDisplayPropertyEndpoint(BaseAPIView):
    @allow_permission([ROLE.ADMIN, ROLE.MEMBER, ROLE.GUEST])
    def patch(self, request, slug, project_id):
        issue_property = IssueUserProperty.objects.get(
            user=request.user, project_id=project_id
        )

        issue_property.filters = request.data.get("filters", issue_property.filters)
        issue_property.display_filters = request.data.get(
            "display_filters", issue_property.display_filters
        )
        issue_property.display_properties = request.data.get(
            "display_properties", issue_property.display_properties
        )
        issue_property.save()
        serializer = IssueUserPropertySerializer(issue_property)
        return Response(serializer.data, status=status.HTTP_201_CREATED)

    @allow_permission([ROLE.ADMIN, ROLE.MEMBER, ROLE.GUEST])
    def get(self, request, slug, project_id):
        issue_property, _ = IssueUserProperty.objects.get_or_create(
            user=request.user, project_id=project_id
        )
        serializer = IssueUserPropertySerializer(issue_property)
        return Response(serializer.data, status=status.HTTP_200_OK)


class BulkDeleteIssuesEndpoint(BaseAPIView):
    @allow_permission([ROLE.ADMIN])
    def delete(self, request, slug, project_id):
        issue_ids = request.data.get("issue_ids", [])

        if not len(issue_ids):
            return Response(
                {"error": "Issue IDs are required"}, status=status.HTTP_400_BAD_REQUEST
            )

        issues = Issue.issue_objects.filter(
            workspace__slug=slug, project_id=project_id, pk__in=issue_ids
        )

        total_issues = len(issues)

        # EE code
        # fetch all the issues with their respective cycle ids
        issues_with_cycle_ids = CycleIssue.objects.filter(
            workspace__slug=slug, project_id=project_id, issue_id__in=issue_ids
        )

        # then trigger the entity issue state activity task for each issue
        for issue_id, cycle_id in issues_with_cycle_ids.values_list(
            "issue_id", "cycle_id"
        ):
            entity_issue_state_activity_task.delay(
                issue_cycle_data=[
                    {"issue_id": str(issue_id), "cycle_id": str(cycle_id)}
                ],
                user_id=str(request.user.id),
                slug=slug,
                action="REMOVED",
            )
        # EE code end here

        # First, delete all related cycle issues
        issues_with_cycle_ids.delete()

        # Then, delete all related module issues
        ModuleIssue.objects.filter(issue_id__in=issue_ids).delete()

        # Finally, delete the issues themselves
        issues.delete()

        return Response(
            {"message": f"{total_issues} issues were deleted"},
            status=status.HTTP_200_OK,
        )


class DeletedIssuesListViewSet(BaseAPIView):
    @allow_permission([ROLE.ADMIN, ROLE.MEMBER, ROLE.GUEST])
    def get(self, request, slug, project_id):
        filters = {}
        if request.GET.get("updated_at__gt", None) is not None:
            filters = {"updated_at__gt": request.GET.get("updated_at__gt")}
        deleted_issues = (
            Issue.all_objects.filter(workspace__slug=slug, project_id=project_id)
            .filter(Q(archived_at__isnull=False) | Q(deleted_at__isnull=False))
            .filter(**filters)
            .values_list("id", flat=True)
        )

        return Response(deleted_issues, status=status.HTTP_200_OK)


class IssuePaginatedViewSet(BaseViewSet):
    def get_queryset(self):
        workspace_slug = self.kwargs.get("slug")
        project_id = self.kwargs.get("project_id")

        issue_queryset = Issue.issue_objects.filter(
            workspace__slug=workspace_slug, project_id=project_id
        )

        return (
            issue_queryset.select_related("workspace", "project", "state", "parent")
            .prefetch_related("assignees", "labels", "issue_module__module")
            .annotate(
                cycle_id=Subquery(
                    CycleIssue.objects.filter(
                        issue=OuterRef("id"), deleted_at__isnull=True
                    ).values("cycle_id")[:1]
                )
            )
            .annotate(
                link_count=IssueLink.objects.filter(issue=OuterRef("id"))
                .order_by()
                .annotate(count=Func(F("id"), function="Count"))
                .values("count")
            )
            .annotate(
                attachment_count=FileAsset.objects.filter(
                    issue_id=OuterRef("id"),
                    entity_type=FileAsset.EntityTypeContext.ISSUE_ATTACHMENT,
                )
                .order_by()
                .annotate(count=Func(F("id"), function="Count"))
                .values("count")
            )
            .annotate(
                sub_issues_count=Issue.issue_objects.filter(parent=OuterRef("id"))
                .order_by()
                .annotate(count=Func(F("id"), function="Count"))
                .values("count")
            )
            .annotate(
                customer_ids=Coalesce(
                    ArrayAgg(
                        "customer_request_issues__customer_id",
                        filter=Q(
                            customer_request_issues__deleted_at__isnull=True,
                            customer_request_issues__customer_request__isnull=True,
                            customer_request_issues__issue_id__isnull=False,
                        ),
                        distinct=True,
                    ),
                    Value([], output_field=ArrayField(UUIDField())),
                )
            )
            .annotate(
                customer_request_ids=Coalesce(
                    ArrayAgg(
                        "customer_request_issues__customer_request_id",
                        filter=Q(
                            customer_request_issues__deleted_at__isnull=True,
                            customer_request_issues__customer_request__isnull=False,
                        ),
                        distinct=True,
                    ),
                    Value([], output_field=ArrayField(UUIDField())),
                )
            )
        ).distinct()

    def process_paginated_result(self, fields, results, timezone):
        paginated_data = results.values(*fields)

        # converting the datetime fields in paginated data
        datetime_fields = ["created_at", "updated_at"]
        paginated_data = user_timezone_converter(
            paginated_data, datetime_fields, timezone
        )

        return paginated_data

    @allow_permission([ROLE.ADMIN, ROLE.MEMBER, ROLE.GUEST])
    def list(self, request, slug, project_id):
        cursor = request.GET.get("cursor", None)
        is_description_required = request.GET.get("description", "false")
        updated_at = request.GET.get("updated_at__gt", None)

        # required fields
        required_fields = [
            "id",
            "name",
            "state_id",
            "state__group",
            "sort_order",
            "completed_at",
            "estimate_point",
            "priority",
            "start_date",
            "target_date",
            "sequence_id",
            "project_id",
            "parent_id",
            "cycle_id",
            "created_at",
            "updated_at",
            "created_by",
            "updated_by",
            "is_draft",
            "archived_at",
            "module_ids",
            "label_ids",
            "assignee_ids",
            "link_count",
            "attachment_count",
            "sub_issues_count",
            "customer_ids",
            "customer_request_ids",
            "type_id",
        ]

        if str(is_description_required).lower() == "true":
            required_fields.append("description_html")

        # querying issues
        base_queryset = Issue.issue_objects.filter(
            workspace__slug=slug, project_id=project_id
        )

        base_queryset = base_queryset.order_by("updated_at")
        queryset = self.get_queryset().order_by("updated_at")

        # validation for guest user
        project = Project.objects.get(pk=project_id, workspace__slug=slug)
        project_member = ProjectMember.objects.filter(
            workspace__slug=slug,
            project_id=project_id,
            member=request.user,
            role=5,
            is_active=True,
        )
        if (
            project_member.exists()
            and not project.guest_view_all_features
            and not check_if_current_user_is_teamspace_member(
                request.user.id, slug, project_id
            )
        ):
            base_queryset = base_queryset.filter(created_by=request.user)
            queryset = queryset.filter(created_by=request.user)

        # filtering issues by greater then updated_at given by the user
        if updated_at:
            base_queryset = base_queryset.filter(updated_at__gt=updated_at)
            queryset = queryset.filter(updated_at__gt=updated_at)

        queryset = queryset.annotate(
            label_ids=Coalesce(
                ArrayAgg(
                    "labels__id",
                    distinct=True,
                    filter=Q(
                        ~Q(labels__id__isnull=True)
                        & Q(label_issue__deleted_at__isnull=True)
                    ),
                ),
                Value([], output_field=ArrayField(UUIDField())),
            ),
            assignee_ids=Coalesce(
                ArrayAgg(
                    "assignees__id",
                    distinct=True,
                    filter=Q(
                        ~Q(assignees__id__isnull=True)
                        & Q(assignees__member_project__is_active=True)
                        & Q(issue_assignee__deleted_at__isnull=True)
                    ),
                ),
                Value([], output_field=ArrayField(UUIDField())),
            ),
            module_ids=Coalesce(
                ArrayAgg(
                    "issue_module__module_id",
                    distinct=True,
                    filter=Q(
                        ~Q(issue_module__module_id__isnull=True)
                        & Q(issue_module__module__archived_at__isnull=True)
                        & Q(issue_module__deleted_at__isnull=True)
                    ),
                ),
                Value([], output_field=ArrayField(UUIDField())),
            ),
        )

        paginated_data = paginate(
            base_queryset=base_queryset,
            queryset=queryset,
            cursor=cursor,
            on_result=lambda results: self.process_paginated_result(
                required_fields, results, request.user.user_timezone
            ),
        )

        return Response(paginated_data, status=status.HTTP_200_OK)


class IssueDetailEndpoint(BaseAPIView):
    @allow_permission([ROLE.ADMIN, ROLE.MEMBER, ROLE.GUEST])
    def get(self, request, slug, project_id):
        filters = issue_filters(request.query_params, "GET")

        # check for the project member role, if the role is 5 then check for the guest_view_all_features
        #  if it is true then show all the issues else show only the issues created by the user
        permission_subquery = (
            Issue.issue_objects.filter(
                workspace__slug=slug, project_id=project_id, id=OuterRef("id")
            )
            .filter(
                Q(
                    project__project_projectmember__member=self.request.user,
                    project__project_projectmember__is_active=True,
                    project__project_projectmember__role__gt=ROLE.GUEST.value,
                )
                | Q(
                    project__project_projectmember__member=self.request.user,
                    project__project_projectmember__is_active=True,
                    project__project_projectmember__role=ROLE.GUEST.value,
                    project__guest_view_all_features=True,
                )
                | Q(
                    project__project_projectmember__member=self.request.user,
                    project__project_projectmember__is_active=True,
                    project__project_projectmember__role=ROLE.GUEST.value,
                    project__guest_view_all_features=False,
                    created_by=self.request.user,
                )
            )
            .values("id")
        )
        # Main issue query
        issue = (
            Issue.issue_objects.filter(workspace__slug=slug, project_id=project_id)
            .filter(Exists(permission_subquery))
            .prefetch_related(
                Prefetch(
                    "issue_assignee",
                    queryset=IssueAssignee.objects.all(),
                )
            )
            .prefetch_related(
                Prefetch(
                    "label_issue",
                    queryset=IssueLabel.objects.all(),
                )
            )
            .prefetch_related(
                Prefetch(
                    "issue_module",
                    queryset=ModuleIssue.objects.all(),
                )
            )
            .annotate(
                cycle_id=Subquery(
                    CycleIssue.objects.filter(
                        issue=OuterRef("id"), deleted_at__isnull=True
                    ).values("cycle_id")[:1]
                )
            )
            .annotate(
                link_count=IssueLink.objects.filter(issue=OuterRef("id"))
                .order_by()
                .annotate(count=Func(F("id"), function="Count"))
                .values("count")
            )
            .annotate(
                attachment_count=FileAsset.objects.filter(
                    issue_id=OuterRef("id"),
                    entity_type=FileAsset.EntityTypeContext.ISSUE_ATTACHMENT,
                )
                .order_by()
                .annotate(count=Func(F("id"), function="Count"))
                .values("count")
            )
            .annotate(
                sub_issues_count=Issue.issue_objects.filter(parent=OuterRef("id"))
                .order_by()
                .annotate(count=Func(F("id"), function="Count"))
                .values("count")
            )
        )

        # Add additional prefetch based on expand parameter
        if self.expand:
            if "issue_relation" in self.expand:
                issue = issue.prefetch_related(
                    Prefetch(
                        "issue_relation",
                        queryset=IssueRelation.objects.select_related("related_issue"),
                    )
                )
            if "issue_related" in self.expand:
                issue = issue.prefetch_related(
                    Prefetch(
                        "issue_related",
                        queryset=IssueRelation.objects.select_related("issue"),
                    )
                )

        issue = issue.filter(**filters)
        order_by_param = request.GET.get("order_by", "-created_at")
        # Issue queryset
        issue, order_by_param = order_issue_queryset(
            issue_queryset=issue, order_by_param=order_by_param
        )
        return self.paginate(
            request=request,
            order_by=order_by_param,
            queryset=(issue),
            on_results=lambda issue: IssueListDetailSerializer(
                issue, many=True, fields=self.fields, expand=self.expand
            ).data,
        )


class IssueBulkUpdateDateEndpoint(BaseAPIView):
    def validate_dates(self, current_start, current_target, new_start, new_target):
        """
        Validate that start date is before target date.
        """
        from datetime import datetime

        start = new_start or current_start
        target = new_target or current_target

        # Convert string dates to datetime objects if they're strings
        if isinstance(start, str):
            start = datetime.strptime(start, "%Y-%m-%d").date()
        if isinstance(target, str):
            target = datetime.strptime(target, "%Y-%m-%d").date()

        if start and target and start > target:
            return False
        return True

    @allow_permission([ROLE.ADMIN, ROLE.MEMBER])
    def post(self, request, slug, project_id):
        updates = request.data.get("updates", [])

        issue_ids = [update["id"] for update in updates]
        epoch = int(timezone.now().timestamp())

        # Fetch all relevant issues in a single query
        issues = list(Issue.objects.filter(id__in=issue_ids))
        issues_dict = {str(issue.id): issue for issue in issues}
        issues_to_update = []

        for update in updates:
            issue_id = update["id"]
            issue = issues_dict.get(issue_id)

            if not issue:
                continue

            start_date = update.get("start_date")
            target_date = update.get("target_date")
            validate_dates = self.validate_dates(
                issue.start_date, issue.target_date, start_date, target_date
            )
            if not validate_dates:
                return Response(
                    {"message": "Start date cannot exceed target date"},
                    status=status.HTTP_400_BAD_REQUEST,
                )

            if start_date:
                issue_activity.delay(
                    type="issue.activity.updated",
                    requested_data=json.dumps({"start_date": update.get("start_date")}),
                    current_instance=json.dumps({"start_date": str(issue.start_date)}),
                    issue_id=str(issue_id),
                    actor_id=str(request.user.id),
                    project_id=str(project_id),
                    epoch=epoch,
                )
                issue.start_date = start_date
                issues_to_update.append(issue)

            if target_date:
                issue_activity.delay(
                    type="issue.activity.updated",
                    requested_data=json.dumps(
                        {"target_date": update.get("target_date")}
                    ),
                    current_instance=json.dumps(
                        {"target_date": str(issue.target_date)}
                    ),
                    issue_id=str(issue_id),
                    actor_id=str(request.user.id),
                    project_id=str(project_id),
                    epoch=epoch,
                )
                issue.target_date = target_date
                issues_to_update.append(issue)

        # Bulk update issues
        Issue.objects.bulk_update(issues_to_update, ["start_date", "target_date"])

        return Response(
            {"message": "Issues updated successfully"}, status=status.HTTP_200_OK
        )


class IssueMetaEndpoint(BaseAPIView):
    @allow_permission([ROLE.ADMIN, ROLE.MEMBER, ROLE.GUEST], level="PROJECT")
    def get(self, request, slug, project_id, issue_id):
        issue = Issue.issue_objects.only("sequence_id", "project__identifier").get(
            id=issue_id, project_id=project_id, workspace__slug=slug
        )
        return Response(
            {
                "sequence_id": issue.sequence_id,
                "project_identifier": issue.project.identifier,
            },
            status=status.HTTP_200_OK,
        )


class IssueDetailIdentifierEndpoint(BaseAPIView):
    def strict_str_to_int(self, s):
        if not s.isdigit() and not (s.startswith("-") and s[1:].isdigit()):
            raise ValueError("Invalid integer string")
        return int(s)

    def get(self, request, slug, project_identifier, issue_identifier):
        # Check if the issue identifier is a valid integer
        try:
            issue_identifier = self.strict_str_to_int(issue_identifier)
        except ValueError:
            return Response(
                {"error": "Invalid issue identifier"},
                status=status.HTTP_400_BAD_REQUEST,
            )

        # Fetch the project
        project = Project.objects.get(
            identifier__iexact=project_identifier, workspace__slug=slug
        )

        # Fetch the issue
        issue = (
            Issue.objects.filter(
                Q(issue_intake__status=1)
                | Q(issue_intake__status=-1)
                | Q(issue_intake__status=2)
                | Q(issue_intake__isnull=True)
            )
            .filter(project_id=project.id)
            .filter(workspace__slug=slug)
            .select_related("workspace", "project", "state")
            .prefetch_related("assignees", "labels", "issue_module__module")
            .prefetch_related(
                Prefetch("parent", queryset=Issue.objects.select_related("type"))
            )
            .annotate(
                cycle_id=Subquery(
                    CycleIssue.objects.filter(issue=OuterRef("id")).values("cycle_id")[
                        :1
                    ]
                )
            )
            .prefetch_related(Prefetch("customer_request_issues__customer"))
            .annotate(
                link_count=IssueLink.objects.filter(issue=OuterRef("id"))
                .order_by()
                .annotate(count=Func(F("id"), function="Count"))
                .values("count")
            )
            .annotate(
                attachment_count=FileAsset.objects.filter(
                    issue_id=OuterRef("id"),
                    entity_type=FileAsset.EntityTypeContext.ISSUE_ATTACHMENT,
                )
                .order_by()
                .annotate(count=Func(F("id"), function="Count"))
                .values("count")
            )
            .annotate(
                sub_issues_count=Issue.issue_objects.filter(parent=OuterRef("id"))
                .order_by()
                .annotate(count=Func(F("id"), function="Count"))
                .values("count")
            )
            .filter(sequence_id=issue_identifier)
            .annotate(
                label_ids=Coalesce(
                    ArrayAgg(
                        "labels__id",
                        distinct=True,
                        filter=Q(
                            ~Q(labels__id__isnull=True)
                            & Q(label_issue__deleted_at__isnull=True)
                        ),
                    ),
                    Value([], output_field=ArrayField(UUIDField())),
                ),
                assignee_ids=Coalesce(
                    ArrayAgg(
                        "assignees__id",
                        distinct=True,
                        filter=Q(
                            ~Q(assignees__id__isnull=True)
                            & Q(assignees__member_project__is_active=True)
                            & Q(issue_assignee__deleted_at__isnull=True)
                        ),
                    ),
                    Value([], output_field=ArrayField(UUIDField())),
                ),
                module_ids=Coalesce(
                    ArrayAgg(
                        "issue_module__module_id",
                        distinct=True,
                        filter=Q(
                            ~Q(issue_module__module_id__isnull=True)
                            & Q(issue_module__module__archived_at__isnull=True)
                            & Q(issue_module__deleted_at__isnull=True)
                        ),
                    ),
                    Value([], output_field=ArrayField(UUIDField())),
                ),
            )
            .prefetch_related(
                Prefetch(
                    "issue_reactions",
                    queryset=IssueReaction.objects.select_related("issue", "actor"),
                )
            )
            .prefetch_related(
                Prefetch(
                    "issue_link",
                    queryset=IssueLink.objects.select_related("created_by"),
                )
            )
            .annotate(
                is_subscribed=Exists(
                    IssueSubscriber.objects.filter(
                        workspace__slug=slug,
                        project_id=project.id,
                        issue__sequence_id=issue_identifier,
                        subscriber=request.user,
                    )
                )
            )
        ).annotate(is_epic=F("type__is_epic"))

        if check_workspace_feature_flag(
            feature_key=FeatureFlag.CUSTOMERS,
            slug=self.kwargs.get("slug"),
            user_id=str(request.user.id),
        ):
            issue = issue.annotate(
                customer_request_ids=Coalesce(
                    ArrayAgg(
                        "customer_request_issues__customer_request_id",
                        filter=Q(
                            customer_request_issues__deleted_at__isnull=True,
                            customer_request_issues__customer_request__isnull=False,
                        ),
                        distinct=True,
                    ),
                    Value([], output_field=ArrayField(UUIDField())),
                )
            ).annotate(
                initiative_ids=Coalesce(
                    ArrayAgg(
                        "initiative_epics__initiative_id",
                        distinct=True,
                        filter=Q(
                            initiative_epics__deleted_at__isnull=True,
                            initiative_epics__initiative_id__isnull=False,
                        ),
                    ),
                    Value([], output_field=ArrayField(UUIDField())),
                )
            )

        issue = issue.first()

        # Check if the issue exists
        if not issue:
            return Response(
                {"error": "The required object does not exist."},
                status=status.HTTP_404_NOT_FOUND,
            )

        has_issue_access = ProjectMember.objects.filter(
            workspace__slug=slug,
            project_id=project.id,
            member=request.user,
            is_active=True,
        ).exists()

        # Check if the user is a member of the team space
        if check_workspace_feature_flag(
            feature_key=FeatureFlag.TEAMSPACES,
            slug=slug,
            user_id=request.user.id,
        ):
            teamspace_ids = TeamspaceProject.objects.filter(
                workspace__slug=slug, project_id=project.id
            ).values_list("team_space_id", flat=True)

            if TeamspaceMember.objects.filter(
                member=request.user, team_space_id__in=teamspace_ids
            ).exists():
                has_issue_access = True

        # Check if the user has access to the issue if not return 403
        if not has_issue_access:
            return Response(
                {"error": "You are not allowed to view this issue"},
                status=status.HTTP_403_FORBIDDEN,
            )

        """
        if the role is guest and guest_view_all_features is false and owned by is not
        the requesting user then dont show the issue
        """

        if ProjectMember.objects.filter(
            workspace__slug=slug,
            project_id=project.id,
            member=request.user,
            role=5,
            is_active=True,
        ).exists():
            # If the user is guest and trying to access and epic do not show the epic
            if issue.is_epic:
                return Response(
                    {"error": "You are not allowed to view this issue"},
                    status=status.HTTP_403_FORBIDDEN,
                )
            elif (
                not project.guest_view_all_features
                and not issue.created_by_id == request.user.id
            ):
                return Response(
                    {"error": "You are not allowed to view this issue"},
                    status=status.HTTP_403_FORBIDDEN,
                )

        recent_visited_task.delay(
            slug=slug,
            entity_name="issue",
            entity_identifier=str(issue.id),
            user_id=str(request.user.id),
            project_id=str(project.id),
        )

        # Serialize the issue
        serializer = IssueDetailSerializer(
            issue,
            expand=self.expand,
            context={"slug": self.kwargs.get("slug"), "user_id": str(request.user.id)},
        )

        return Response(serializer.data, status=status.HTTP_200_OK)<|MERGE_RESOLUTION|>--- conflicted
+++ resolved
@@ -15,7 +15,6 @@
     UUIDField,
     Value,
     Subquery,
-    Count,
 )
 from django.db.models.functions import Coalesce
 from django.utils import timezone
@@ -50,15 +49,11 @@
     CycleIssue,
     UserRecentVisit,
     ModuleIssue,
-<<<<<<< HEAD
     IssueRelation,
     IssueAssignee,
     IssueLabel,
-=======
-    Cycle,
->>>>>>> e6744fc9
 )
-from plane.ee.models import EntityIssueStateActivity, TeamspaceProject, TeamspaceMember
+from plane.ee.models import TeamspaceProject, TeamspaceMember
 from plane.utils.grouper import (
     issue_group_values,
     issue_on_results,
