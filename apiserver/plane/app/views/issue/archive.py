--- conflicted
+++ resolved
@@ -23,15 +23,8 @@
 from .. import BaseViewSet
 from plane.app.serializers import (
     IssueSerializer,
-<<<<<<< HEAD
-    IssueDetailSerializer,
-=======
     IssueFlatSerializer,
     IssueDetailSerializer,
-)
-from plane.app.permissions import (
-    ProjectEntityPermission,
->>>>>>> 91727b4c
 )
 from plane.bgtasks.issue_activities_task import issue_activity
 from plane.db.models import (
@@ -322,64 +315,4 @@
         issue.archived_at = None
         issue.save()
 
-<<<<<<< HEAD
-        return Response(status=status.HTTP_204_NO_CONTENT)
-
-
-class BulkArchiveIssuesEndpoint(BaseAPIView):
-    permission_classes = [
-        ProjectEntityPermission,
-    ]
-
-    @allow_permission([ROLE.ADMIN, ROLE.MEMBER])
-    def post(self, request, slug, project_id):
-        issue_ids = request.data.get("issue_ids", [])
-
-        if not len(issue_ids):
-            return Response(
-                {"error": "Issue IDs are required"},
-                status=status.HTTP_400_BAD_REQUEST,
-            )
-
-        issues = Issue.objects.filter(
-            workspace__slug=slug, project_id=project_id, pk__in=issue_ids
-        ).select_related("state")
-        bulk_archive_issues = []
-        for issue in issues:
-            if issue.state.group not in ["completed", "cancelled"]:
-                return Response(
-                    {
-                        "error_code": 4091,
-                        "error_message": "INVALID_ARCHIVE_STATE_GROUP",
-                    },
-                    status=status.HTTP_400_BAD_REQUEST,
-                )
-            issue_activity.delay(
-                type="issue.activity.updated",
-                requested_data=json.dumps(
-                    {
-                        "archived_at": str(timezone.now().date()),
-                        "automation": False,
-                    }
-                ),
-                actor_id=str(request.user.id),
-                issue_id=str(issue.id),
-                project_id=str(project_id),
-                current_instance=json.dumps(
-                    IssueSerializer(issue).data, cls=DjangoJSONEncoder
-                ),
-                epoch=int(timezone.now().timestamp()),
-                notification=True,
-                origin=request.META.get("HTTP_ORIGIN"),
-            )
-            issue.archived_at = timezone.now().date()
-            bulk_archive_issues.append(issue)
-        Issue.objects.bulk_update(bulk_archive_issues, ["archived_at"])
-
-        return Response(
-            {"archived_at": str(timezone.now().date())},
-            status=status.HTTP_200_OK,
-        )
-=======
-        return Response(status=status.HTTP_204_NO_CONTENT)
->>>>>>> 91727b4c
+        return Response(status=status.HTTP_204_NO_CONTENT)