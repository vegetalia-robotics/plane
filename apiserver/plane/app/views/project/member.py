--- conflicted
+++ resolved
@@ -83,7 +83,10 @@
             workspace_member_role = WorkspaceMember.objects.get(
                 workspace__slug=slug, member=member, is_active=True
             ).role
-            if workspace_member_role in [20] and member_roles.get(member) in [5, 15]:
+            if workspace_member_role in [20] and member_roles.get(member) in [
+                5,
+                15,
+            ]:
                 return Response(
                     {
                         "error": "You cannot add a user with role lower than the workspace role"
@@ -91,7 +94,10 @@
                     status=status.HTTP_400_BAD_REQUEST,
                 )
 
-            if workspace_member_role in [5] and member_roles.get(member) in [15, 20]:
+            if workspace_member_role in [5] and member_roles.get(member) in [
+                15,
+                20,
+            ]:
                 return Response(
                     {
                         "error": "You cannot add a user with role higher than the workspace role"
@@ -129,7 +135,8 @@
             sort_order = [
                 project_member.get("sort_order")
                 for project_member in project_members
-                if str(project_member.get("member_id")) == str(member.get("member_id"))
+                if str(project_member.get("member_id"))
+                == str(member.get("member_id"))
             ]
             # Create a new project member
             bulk_project_members.append(
@@ -138,7 +145,9 @@
                     role=member.get("role", 5),
                     project_id=project_id,
                     workspace_id=project.workspace_id,
-                    sort_order=(sort_order[0] - 10000 if len(sort_order) else 65535),
+                    sort_order=(
+                        sort_order[0] - 10000 if len(sort_order) else 65535
+                    ),
                 )
             )
             # Create a new issue property
@@ -229,7 +238,9 @@
             > requested_project_member.role
         ):
             return Response(
-                {"error": "You cannot update a role that is higher than your own role"},
+                {
+                    "error": "You cannot update a role that is higher than your own role"
+                },
                 status=status.HTTP_400_BAD_REQUEST,
             )
 
@@ -269,7 +280,9 @@
         # User cannot deactivate higher role
         if requesting_project_member.role < project_member.role:
             return Response(
-                {"error": "You cannot remove a user having role higher than you"},
+                {
+                    "error": "You cannot remove a user having role higher than you"
+                },
                 status=status.HTTP_400_BAD_REQUEST,
             )
 
@@ -290,7 +303,10 @@
         if (
             project_member.role == 20
             and not ProjectMember.objects.filter(
-                workspace__slug=slug, project_id=project_id, role=20, is_active=True
+                workspace__slug=slug,
+                project_id=project_id,
+                role=20,
+                is_active=True,
             ).count()
             > 1
         ):
@@ -306,56 +322,6 @@
         return Response(status=status.HTTP_204_NO_CONTENT)
 
 
-<<<<<<< HEAD
-=======
-class AddTeamToProjectEndpoint(BaseAPIView):
-    permission_classes = [ProjectBasePermission]
-
-    def post(self, request, slug, project_id):
-        team_members = TeamMember.objects.filter(
-            workspace__slug=slug, team__in=request.data.get("teams", [])
-        ).values_list("member", flat=True)
-
-        if len(team_members) == 0:
-            return Response(
-                {"error": "No such team exists"}, status=status.HTTP_400_BAD_REQUEST
-            )
-
-        workspace = Workspace.objects.get(slug=slug)
-
-        project_members = []
-        issue_props = []
-        for member in team_members:
-            project_members.append(
-                ProjectMember(
-                    project_id=project_id,
-                    member_id=member,
-                    workspace=workspace,
-                    created_by=request.user,
-                )
-            )
-            issue_props.append(
-                IssueUserProperty(
-                    project_id=project_id,
-                    user_id=member,
-                    workspace=workspace,
-                    created_by=request.user,
-                )
-            )
-
-        ProjectMember.objects.bulk_create(
-            project_members, batch_size=10, ignore_conflicts=True
-        )
-
-        _ = IssueUserProperty.objects.bulk_create(
-            issue_props, batch_size=10, ignore_conflicts=True
-        )
-
-        serializer = ProjectMemberSerializer(project_members, many=True)
-        return Response(serializer.data, status=status.HTTP_201_CREATED)
-
-
->>>>>>> b72d1807
 class ProjectMemberUserEndpoint(BaseAPIView):
     def get(self, request, slug, project_id):
         project_member = ProjectMember.objects.get(
@@ -378,6 +344,7 @@
         ).values("project_id", "role")
 
         project_members = {
-            str(member["project_id"]): member["role"] for member in project_members
+            str(member["project_id"]): member["role"]
+            for member in project_members
         }
         return Response(project_members, status=status.HTTP_200_OK)