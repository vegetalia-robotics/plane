# Third Party imports
from rest_framework.response import Response
from rest_framework import status

import json

# Django imports
from django.utils import timezone
from django.core.serializers.json import DjangoJSONEncoder


# Module imports
from .base import BaseViewSet, BaseAPIView
from plane.app.serializers import (
    ProjectMemberSerializer,
    ProjectMemberAdminSerializer,
    ProjectMemberRoleSerializer,
)

<<<<<<< HEAD
from plane.app.permissions import WorkspaceUserPermission

=======
from plane.app.permissions import (
    ProjectMemberPermission,
    ProjectLitePermission,
    WorkspaceUserPermission,
)
>>>>>>> 8d886cf2
from plane.db.models import Project, ProjectMember, IssueUserProperty, WorkspaceMember
from plane.ee.models import TeamspaceMember, TeamspaceProject
from plane.bgtasks.project_add_user_email_task import project_add_user_email
from plane.utils.host import base_host
from plane.app.permissions.base import allow_permission, ROLE
from plane.ee.bgtasks.project_activites_task import project_activity


class ProjectMemberViewSet(BaseViewSet):
    serializer_class = ProjectMemberAdminSerializer
    model = ProjectMember

    search_fields = ["member__display_name", "member__first_name"]

    def get_queryset(self):
        return self.filter_queryset(
            super()
            .get_queryset()
            .filter(workspace__slug=self.kwargs.get("slug"))
            .filter(project_id=self.kwargs.get("project_id"))
            .filter(member__is_bot=False)
            .filter()
            .select_related("project")
            .select_related("member")
            .select_related("workspace", "workspace__owner")
        )

    def get_team_error_message(
        self,
        is_singular,
        team_count,
        type,
        project_member_id=None,
        requested_project_member_id=None,
    ):
        if type == "update_role":
            return (
                "This project is linked to a team they are in. Remove them from that team first."
                if is_singular
                else f"This project is linked to {team_count} teams they are in. Remove them from those teams first."
            )

        return (
            (
                "This project is linked to a team you are in. Remove yourself from that team first."
                if is_singular
                else f"This project is linked to {team_count} teams you are in. Remove yourself from those teams first."
            )
            if str(project_member_id) == str(requested_project_member_id)
            else (
                "This project is linked to a team they are in. Remove them from that team first."
                if is_singular
                else f"This project is linked to {team_count} teams they are in. Remove them from those teams first."
            )
        )

    @allow_permission([ROLE.ADMIN])
    def create(self, request, slug, project_id):
        # Get the list of members to be added to the project and their roles i.e. the user_id and the role
        members = request.data.get("members", [])

        # get the project
        project = Project.objects.get(pk=project_id, workspace__slug=slug)

        # Check if the members array is empty
        if not len(members):
            return Response(
                {"error": "Atleast one member is required"},
                status=status.HTTP_400_BAD_REQUEST,
            )

        # Initialize the bulk arrays
        bulk_project_members = []
        bulk_issue_props = []

        # Create a dictionary of the member_id and their roles
        member_roles = {
            member.get("member_id"): member.get("role") for member in members
        }

        # check the workspace role of the new user
        for member in member_roles:
            workspace_member_role = WorkspaceMember.objects.get(
                workspace__slug=slug, member=member, is_active=True
            ).role
            if workspace_member_role in [20] and member_roles.get(member) in [5, 15]:
                return Response(
                    {
                        "error": "You cannot add a user with role lower than the workspace role"
                    },
                    status=status.HTTP_400_BAD_REQUEST,
                )

            if workspace_member_role in [5] and member_roles.get(member) in [15, 20]:
                return Response(
                    {
                        "error": "You cannot add a user with role higher than the workspace role"
                    },
                    status=status.HTTP_400_BAD_REQUEST,
                )

        # Update roles in the members array based on the member_roles dictionary and set is_active to True
        for project_member in ProjectMember.objects.filter(
            project_id=project_id,
            member_id__in=[member.get("member_id") for member in members],
        ):
            project_member.role = member_roles[str(project_member.member_id)]
            project_member.is_active = True
            bulk_project_members.append(project_member)

        # Update the roles of the existing members
        ProjectMember.objects.bulk_update(
            bulk_project_members, ["is_active", "role"], batch_size=100
        )

        # Get the list of project members of the requested workspace with the given slug
        project_members = (
            ProjectMember.objects.filter(
                workspace__slug=slug,
                member_id__in=[member.get("member_id") for member in members],
            )
            .values("member_id", "sort_order")
            .order_by("sort_order")
        )

        # Loop through requested members
        for member in members:
            # Get the sort orders of the member
            sort_order = [
                project_member.get("sort_order")
                for project_member in project_members
                if str(project_member.get("member_id")) == str(member.get("member_id"))
            ]
            # Create a new project member
            bulk_project_members.append(
                ProjectMember(
                    member_id=member.get("member_id"),
                    role=member.get("role", 5),
                    project_id=project_id,
                    workspace_id=project.workspace_id,
                    sort_order=(sort_order[0] - 10000 if len(sort_order) else 65535),
                )
            )
            # Create a new issue property
            bulk_issue_props.append(
                IssueUserProperty(
                    user_id=member.get("member_id"),
                    project_id=project_id,
                    workspace_id=project.workspace_id,
                )
            )

        # Bulk create the project members and issue properties
        project_members = ProjectMember.objects.bulk_create(
            bulk_project_members, batch_size=10, ignore_conflicts=True
        )

        _ = IssueUserProperty.objects.bulk_create(
            bulk_issue_props, batch_size=10, ignore_conflicts=True
        )

        project_members = ProjectMember.objects.filter(
            project_id=project_id,
            member_id__in=[member.get("member_id") for member in members],
        )
        # Send emails to notify the users
        [
            project_add_user_email.delay(
                base_host(request=request, is_app=True),
                project_member.id,
                request.user.id,
            )
            for project_member in project_members
        ]
        # Serialize the project members
        serializer = ProjectMemberRoleSerializer(project_members, many=True)
        project_activity.delay(
            type="project.activity.updated",
            requested_data=json.dumps(request.data, cls=DjangoJSONEncoder),
            actor_id=str(request.user.id),
            project_id=str(project_id),
            current_instance=None,
            epoch=int(timezone.now().timestamp()),
            notification=True,
            origin=request.META.get("HTTP_ORIGIN"),
        )

        # Return the serialized data
        return Response(serializer.data, status=status.HTTP_201_CREATED)

    @allow_permission([ROLE.ADMIN, ROLE.MEMBER, ROLE.GUEST])
    def list(self, request, slug, project_id):
        # Get the list of project members for the project
        project_members = ProjectMember.objects.filter(
            project_id=project_id,
            workspace__slug=slug,
            member__is_bot=False,
            is_active=True,
        ).select_related("project", "member", "workspace")

        serializer = ProjectMemberRoleSerializer(
            project_members, fields=("id", "member", "role"), many=True
        )
        return Response(serializer.data, status=status.HTTP_200_OK)

    @allow_permission([ROLE.ADMIN, ROLE.MEMBER, ROLE.GUEST])
    def partial_update(self, request, slug, project_id, pk):
        project_member = ProjectMember.objects.get(
            pk=pk, workspace__slug=slug, project_id=project_id, is_active=True
        )

        # Fetch the workspace role of the project member
        workspace_role = WorkspaceMember.objects.get(
            workspace__slug=slug, member=project_member.member, is_active=True
        ).role
        is_workspace_admin = workspace_role == ROLE.ADMIN.value

        # Check if the user is not editing their own role if they are not an admin
        if request.user.id == project_member.member_id and not is_workspace_admin:
            return Response(
                {"error": "You cannot update your own role"},
                status=status.HTTP_400_BAD_REQUEST,
            )
        # Check while updating user roles
        requested_project_member = ProjectMember.objects.get(
            project_id=project_id,
            workspace__slug=slug,
            member=request.user,
            is_active=True,
        )

        if workspace_role in [5] and int(
            request.data.get("role", project_member.role)
        ) in [15, 20]:
            return Response(
                {
                    "error": "You cannot add a user with role higher than the workspace role"
                },
                status=status.HTTP_400_BAD_REQUEST,
            )

        if (
            "role" in request.data
            and int(request.data.get("role", project_member.role))
            > requested_project_member.role
            and not is_workspace_admin
        ):
            return Response(
                {"error": "You cannot update a role that is higher than your own role"},
                status=status.HTTP_400_BAD_REQUEST,
            )

        team_ids = TeamspaceMember.objects.filter(
            workspace__slug=slug, member_id=project_member.member_id
        ).values_list("team_space_id", flat=True)
        team_project_ids = TeamspaceProject.objects.filter(
            project_id=project_id, team_space_id__in=team_ids
        ).values_list("team_space_id", flat=True)
        if (
            "role" in request.data
            and team_project_ids.exists()
            and int(request.data.get("role")) < 10
        ):
            team_count = team_project_ids.count()
            is_singular = team_count == 1
            return Response(
                {
                    "error": self.get_team_error_message(
                        is_singular, team_count, "update_role"
                    )
                },
                status=status.HTTP_400_BAD_REQUEST,
            )

        serializer = ProjectMemberSerializer(
            project_member, data=request.data, partial=True
        )

        if serializer.is_valid():
            serializer.save()
            return Response(serializer.data, status=status.HTTP_200_OK)
        return Response(serializer.errors, status=status.HTTP_400_BAD_REQUEST)

    @allow_permission([ROLE.ADMIN])
    def destroy(self, request, slug, project_id, pk):
        project_member = ProjectMember.objects.get(
            workspace__slug=slug,
            project_id=project_id,
            pk=pk,
            member__is_bot=False,
            is_active=True,
        )
        # check requesting user role
        requesting_project_member = ProjectMember.objects.get(
            workspace__slug=slug,
            member=request.user,
            project_id=project_id,
            is_active=True,
        )
        # User cannot remove himself
        if str(project_member.id) == str(requesting_project_member.id):
            return Response(
                {
                    "error": "You cannot remove yourself from the workspace. Please use leave workspace"
                },
                status=status.HTTP_400_BAD_REQUEST,
            )
        # User cannot deactivate higher role
        if requesting_project_member.role < project_member.role:
            return Response(
                {"error": "You cannot remove a user having role higher than you"},
                status=status.HTTP_400_BAD_REQUEST,
            )

        # Check if this user is part of any team which is part of this project
        team_ids = TeamspaceMember.objects.filter(
            workspace__slug=slug, member_id=project_member.member_id
        ).values_list("team_space_id", flat=True)

        team_project_ids = TeamspaceProject.objects.filter(
            project_id=project_id, team_space_id__in=team_ids
        ).values_list("team_space_id", flat=True)

        # Check if this project is part of any team
        if team_project_ids.exists():
            team_count = team_project_ids.count()
            is_singular = team_count == 1
            return Response(
                {
                    "error": self.get_team_error_message(
                        is_singular,
                        team_count,
                        "leave",
                        project_member.id,
                        requesting_project_member.id,
                    )
                },
                status=status.HTTP_400_BAD_REQUEST,
            )

        project_member.is_active = False
        project_member.save()
        project_activity.delay(
            type="project.activity.updated",
            requested_data=json.dumps({"members": []}),
            actor_id=str(request.user.id),
            project_id=str(project_id),
            current_instance=json.dumps(
                {"members": [str(project_member.member_id)], "removed": True}
            ),
            epoch=int(timezone.now().timestamp()),
            notification=True,
            origin=request.META.get("HTTP_ORIGIN"),
        )
        return Response(status=status.HTTP_204_NO_CONTENT)

    @allow_permission([ROLE.ADMIN, ROLE.MEMBER, ROLE.GUEST])
    def leave(self, request, slug, project_id):
        project_member = ProjectMember.objects.get(
            workspace__slug=slug,
            project_id=project_id,
            member=request.user,
            is_active=True,
        )

        # Check if the leaving user is the only admin of the project
        if (
            project_member.role == 20
            and not ProjectMember.objects.filter(
                workspace__slug=slug, project_id=project_id, role=20, is_active=True
            ).count()
            > 1
        ):
            return Response(
                {
                    "error": """
                    You cannot leave the project as your the only admin of the project
                    you will have to either delete the project or create an another admin
                    """
                },
                status=status.HTTP_400_BAD_REQUEST,
            )

        # Check if this user is part of any team which is part of this project
        team_ids = TeamspaceMember.objects.filter(
            workspace__slug=slug, member_id=request.user.id
        ).values_list("team_space_id", flat=True)

        team_project_ids = TeamspaceProject.objects.filter(
            project_id=project_id, team_space_id__in=team_ids
        ).values_list("team_space_id", flat=True)

        # Check if this project is part of any team
        if team_project_ids.exists():
            team_count = team_project_ids.count()
            is_singular = team_count == 1
            return Response(
                {
                    "error": self.get_team_error_message(
                        is_singular,
                        team_count,
                        "leave",
                        project_member.id,
                        project_member.id,
                    )
                },
                status=status.HTTP_400_BAD_REQUEST,
            )

        # Deactivate the user
        project_member.is_active = False
        project_member.save()
        project_activity.delay(
            type="project.activity.updated",
            requested_data=json.dumps({"members": []}),
            actor_id=str(request.user.id),
            project_id=str(project_id),
            current_instance=json.dumps(
                {"members": [str(request.user.id)], "removed": False}
            ),
            epoch=int(timezone.now().timestamp()),
            notification=True,
            origin=request.META.get("HTTP_ORIGIN"),
        )
        return Response(status=status.HTTP_204_NO_CONTENT)


class ProjectMemberUserEndpoint(BaseAPIView):
    def get(self, request, slug, project_id):
        project_member = ProjectMember.objects.get(
            project_id=project_id,
            workspace__slug=slug,
            member=request.user,
            is_active=True,
        )
        serializer = ProjectMemberSerializer(project_member)

        return Response(serializer.data, status=status.HTTP_200_OK)


class UserProjectRolesEndpoint(BaseAPIView):
    permission_classes = [WorkspaceUserPermission]

    def get(self, request, slug):
        project_members = ProjectMember.objects.filter(
            workspace__slug=slug, member_id=request.user.id, is_active=True
        ).values("project_id", "role")

        project_members = {
            str(member["project_id"]): member["role"] for member in project_members
        }
        return Response(project_members, status=status.HTTP_200_OK)<|MERGE_RESOLUTION|>--- conflicted
+++ resolved
@@ -17,16 +17,11 @@
     ProjectMemberRoleSerializer,
 )
 
-<<<<<<< HEAD
-from plane.app.permissions import WorkspaceUserPermission
-
-=======
 from plane.app.permissions import (
     ProjectMemberPermission,
     ProjectLitePermission,
     WorkspaceUserPermission,
 )
->>>>>>> 8d886cf2
 from plane.db.models import Project, ProjectMember, IssueUserProperty, WorkspaceMember
 from plane.ee.models import TeamspaceMember, TeamspaceProject
 from plane.bgtasks.project_add_user_email_task import project_add_user_email
