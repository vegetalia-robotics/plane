--- conflicted
+++ resolved
@@ -122,9 +122,8 @@
 
 from .dashboard import DashboardSerializer, WidgetSerializer
 
-<<<<<<< HEAD
 from .favorite import UserFavoriteSerializer
-=======
+
 from .integration import (
     IntegrationSerializer,
     WorkspaceIntegrationSerializer,
@@ -135,5 +134,4 @@
     SlackProjectSyncSerializer,
 )
 
-from .deploy_board import DeployBoardSerializer
->>>>>>> 211fbc57
+from .deploy_board import DeployBoardSerializer