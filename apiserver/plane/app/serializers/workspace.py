# Third party imports
from rest_framework import serializers
from rest_framework import status
from rest_framework.response import Response

# Module imports
from .base import BaseSerializer, DynamicBaseSerializer
from .user import UserLiteSerializer, UserAdminLiteSerializer

from plane.db.models import (
    Workspace,
    WorkspaceMember,
    WorkspaceMemberInvite,
    WorkspaceTheme,
    WorkspaceUserProperties,
<<<<<<< HEAD
    WorkspaceUserLink,
    UserRecentVisit,
    Issue, 
    Page, 
    Project,
    ProjectMember,
=======
    WorkspaceUserLink
>>>>>>> c7ebaf6b
)
from plane.utils.constants import RESTRICTED_WORKSPACE_SLUGS

# Django imports
from django.core.validators import URLValidator
from django.core.exceptions import ValidationError

class WorkSpaceSerializer(DynamicBaseSerializer):
    owner = UserLiteSerializer(read_only=True)
    total_members = serializers.IntegerField(read_only=True)
    total_issues = serializers.IntegerField(read_only=True)
    logo_url = serializers.CharField(read_only=True)

    def validate_slug(self, value):
        # Check if the slug is restricted
        if value in RESTRICTED_WORKSPACE_SLUGS:
            raise serializers.ValidationError("Slug is not valid")
        return value

    class Meta:
        model = Workspace
        fields = "__all__"
        read_only_fields = [
            "id",
            "created_by",
            "updated_by",
            "created_at",
            "updated_at",
            "owner",
            "logo_url",
        ]


class WorkspaceLiteSerializer(BaseSerializer):
    class Meta:
        model = Workspace
        fields = ["name", "slug", "id"]
        read_only_fields = fields


class WorkSpaceMemberSerializer(DynamicBaseSerializer):
    member = UserLiteSerializer(read_only=True)
    workspace = WorkspaceLiteSerializer(read_only=True)

    class Meta:
        model = WorkspaceMember
        fields = "__all__"


class WorkspaceMemberMeSerializer(BaseSerializer):
    draft_issue_count = serializers.IntegerField(read_only=True)

    class Meta:
        model = WorkspaceMember
        fields = "__all__"


class WorkspaceMemberAdminSerializer(DynamicBaseSerializer):
    member = UserAdminLiteSerializer(read_only=True)
    workspace = WorkspaceLiteSerializer(read_only=True)

    class Meta:
        model = WorkspaceMember
        fields = "__all__"


class WorkSpaceMemberInviteSerializer(BaseSerializer):
    workspace = WorkSpaceSerializer(read_only=True)
    total_members = serializers.IntegerField(read_only=True)
    created_by_detail = UserLiteSerializer(read_only=True, source="created_by")

    class Meta:
        model = WorkspaceMemberInvite
        fields = "__all__"
        read_only_fields = [
            "id",
            "email",
            "token",
            "workspace",
            "message",
            "responded_at",
            "created_at",
            "updated_at",
        ]


class WorkspaceThemeSerializer(BaseSerializer):
    class Meta:
        model = WorkspaceTheme
        fields = "__all__"
        read_only_fields = ["workspace", "actor"]


class WorkspaceUserPropertiesSerializer(BaseSerializer):
    class Meta:
        model = WorkspaceUserProperties
        fields = "__all__"
        read_only_fields = ["workspace", "user"]

class WorkspaceUserLinkSerializer(BaseSerializer):
    class Meta:
        model = WorkspaceUserLink
        fields = "__all__"
        read_only_fields = ["workspace", "owner"]

    def to_internal_value(self, data):
        url = data.get("url", "")
        if url and not url.startswith(("http://", "https://")):
            data["url"] = "http://" + url
        
        return super().to_internal_value(data)

    def validate_url(self, value):
        url_validator = URLValidator()
        try:
            url_validator(value)
        except ValidationError:
            raise serializers.ValidationError({"error": "Invalid URL format."})

<<<<<<< HEAD
        return value

class IssueRecentVisitSerializer(serializers.ModelSerializer):
    class Meta:
        model = Issue
        fields = ["name", "state", "priority", "assignees"]

class ProjectMemberSerializer(BaseSerializer):
    member = UserLiteSerializer(read_only=True)

    class Meta:
        model = ProjectMember
        fields = ["member"]

class ProjectRecentVisitSerializer(serializers.ModelSerializer):
    project_members = serializers.SerializerMethodField()

    class Meta:
        model = Project
        fields = ["id", "name", "logo_props", "project_members"]

    def get_project_members(self, obj):
        members = ProjectMember.objects.filter(project_id=obj.id)   

        serializer = ProjectMemberSerializer(members, many=True)
        return serializer.data

class PageRecentVisitSerializer(serializers.ModelSerializer):
    project_id = serializers.SerializerMethodField()

    class Meta:
        model = Page
        fields = ["id", "name", "logo_props", "project_id", "owned_by"]

    def get_project_id(self, obj):
        project = (
            obj.projects.first()
        )  
        return project.id if project else None

def get_entity_model_and_serializer(entity_type):
    entity_map = {
        "issue": (Issue, IssueRecentVisitSerializer),
        "page": (Page, PageRecentVisitSerializer),
        "project": (Project, ProjectRecentVisitSerializer)
    }
    return entity_map.get(entity_type, (None, None))

class WorkspaceRecentVisitSerializer(BaseSerializer):
    entity_data = serializers.SerializerMethodField()

    class Meta:
        model = UserRecentVisit
        fields = [
            "id",
            "entity_name",
            "entity_identifier",
            "entity_data",
            "visited_at"
        ]
        read_only_fields = ["workspace", "owner", "created_by", "updated_by"]

    def get_entity_data(self, obj):
        entity_name = obj.entity_name
        entity_identifier = obj.entity_identifier

        entity_model, entity_serializer = get_entity_model_and_serializer(entity_name)

        if entity_model and entity_serializer:
            try:
                entity = entity_model.objects.get(pk=entity_identifier)

                return entity_serializer(entity).data
            except entity_model.DoesNotExist:
                return None
        return None
=======
        return value
>>>>>>> c7ebaf6b
<|MERGE_RESOLUTION|>--- conflicted
+++ resolved
@@ -13,16 +13,12 @@
     WorkspaceMemberInvite,
     WorkspaceTheme,
     WorkspaceUserProperties,
-<<<<<<< HEAD
     WorkspaceUserLink,
     UserRecentVisit,
     Issue, 
     Page, 
     Project,
     ProjectMember,
-=======
-    WorkspaceUserLink
->>>>>>> c7ebaf6b
 )
 from plane.utils.constants import RESTRICTED_WORKSPACE_SLUGS
 
@@ -120,105 +116,4 @@
     class Meta:
         model = WorkspaceUserProperties
         fields = "__all__"
-        read_only_fields = ["workspace", "user"]
-
-class WorkspaceUserLinkSerializer(BaseSerializer):
-    class Meta:
-        model = WorkspaceUserLink
-        fields = "__all__"
-        read_only_fields = ["workspace", "owner"]
-
-    def to_internal_value(self, data):
-        url = data.get("url", "")
-        if url and not url.startswith(("http://", "https://")):
-            data["url"] = "http://" + url
-        
-        return super().to_internal_value(data)
-
-    def validate_url(self, value):
-        url_validator = URLValidator()
-        try:
-            url_validator(value)
-        except ValidationError:
-            raise serializers.ValidationError({"error": "Invalid URL format."})
-
-<<<<<<< HEAD
-        return value
-
-class IssueRecentVisitSerializer(serializers.ModelSerializer):
-    class Meta:
-        model = Issue
-        fields = ["name", "state", "priority", "assignees"]
-
-class ProjectMemberSerializer(BaseSerializer):
-    member = UserLiteSerializer(read_only=True)
-
-    class Meta:
-        model = ProjectMember
-        fields = ["member"]
-
-class ProjectRecentVisitSerializer(serializers.ModelSerializer):
-    project_members = serializers.SerializerMethodField()
-
-    class Meta:
-        model = Project
-        fields = ["id", "name", "logo_props", "project_members"]
-
-    def get_project_members(self, obj):
-        members = ProjectMember.objects.filter(project_id=obj.id)   
-
-        serializer = ProjectMemberSerializer(members, many=True)
-        return serializer.data
-
-class PageRecentVisitSerializer(serializers.ModelSerializer):
-    project_id = serializers.SerializerMethodField()
-
-    class Meta:
-        model = Page
-        fields = ["id", "name", "logo_props", "project_id", "owned_by"]
-
-    def get_project_id(self, obj):
-        project = (
-            obj.projects.first()
-        )  
-        return project.id if project else None
-
-def get_entity_model_and_serializer(entity_type):
-    entity_map = {
-        "issue": (Issue, IssueRecentVisitSerializer),
-        "page": (Page, PageRecentVisitSerializer),
-        "project": (Project, ProjectRecentVisitSerializer)
-    }
-    return entity_map.get(entity_type, (None, None))
-
-class WorkspaceRecentVisitSerializer(BaseSerializer):
-    entity_data = serializers.SerializerMethodField()
-
-    class Meta:
-        model = UserRecentVisit
-        fields = [
-            "id",
-            "entity_name",
-            "entity_identifier",
-            "entity_data",
-            "visited_at"
-        ]
-        read_only_fields = ["workspace", "owner", "created_by", "updated_by"]
-
-    def get_entity_data(self, obj):
-        entity_name = obj.entity_name
-        entity_identifier = obj.entity_identifier
-
-        entity_model, entity_serializer = get_entity_model_and_serializer(entity_name)
-
-        if entity_model and entity_serializer:
-            try:
-                entity = entity_model.objects.get(pk=entity_identifier)
-
-                return entity_serializer(entity).data
-            except entity_model.DoesNotExist:
-                return None
-        return None
-=======
-        return value
->>>>>>> c7ebaf6b
+        read_only_fields = ["workspace", "user"]