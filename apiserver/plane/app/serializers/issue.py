--- conflicted
+++ resolved
@@ -37,10 +37,7 @@
     IssueVersion,
     IssueDescriptionVersion,
     ProjectMember,
-<<<<<<< HEAD
-=======
     IssueType,
->>>>>>> 5e23cc44
 )
 
 
@@ -238,11 +235,7 @@
         updated_by_id = instance.updated_by_id
 
         valid_assignee_ids = self.get_valid_assignees(assignees, project_id)
-<<<<<<< HEAD
         if valid_assignee_ids is not None:
-=======
-        if valid_assignee_ids is not None and len(valid_assignee_ids):
->>>>>>> 5e23cc44
             IssueAssignee.objects.filter(issue=instance).delete()
             try:
                 IssueAssignee.objects.bulk_create(
