#!/bin/bash
set -e
python manage.py wait_for_db
python manage.py migrate

# Register instance
<<<<<<< HEAD
python bin/instance_registration.py
# Load the configuration variable
python bin/instance_configuration.py
=======
python manage.py register_instance
# Load the configuration variable
python manage.py configure_instance
>>>>>>> 6045e659
# Create the default bucket
python bin/bucket_script.py

exec gunicorn -w $GUNICORN_WORKERS -k uvicorn.workers.UvicornWorker plane.asgi:application --bind 0.0.0.0:8000 --max-requests 1200 --max-requests-jitter 1000 --access-logfile -<|MERGE_RESOLUTION|>--- conflicted
+++ resolved
@@ -4,15 +4,9 @@
 python manage.py migrate
 
 # Register instance
-<<<<<<< HEAD
-python bin/instance_registration.py
-# Load the configuration variable
-python bin/instance_configuration.py
-=======
 python manage.py register_instance
 # Load the configuration variable
 python manage.py configure_instance
->>>>>>> 6045e659
 # Create the default bucket
 python bin/bucket_script.py
 
